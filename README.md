# Modalities

[![Coverage Status](https://coveralls.io/repos/github/Modalities/modalities/badge.svg)](https://coveralls.io/github/Modalities/modalities)

# Getting started
For training and evaluation a model, feel free to checkout [this](https://github.com/Modalities/modalities/blob/main/examples/getting_started/getting_started_example.md) getting started tutorial, in which we train a small, 60M-parameter GPT model on a tiny subset of the Redpajama V2 dataset. 
<<<<<<< HEAD
Documentation: https://modalities.github.io/modalities/
=======
Also, see our Wiki and API reference documentation: https://modalities.github.io/modalities/
>>>>>>> 419fc9e4

# Installation

Create conda environment and activate it via 
```
conda create -n modalities python=3.10
conda activate modalities
```

then, install the repository via

```
pip install -e . 
```

If you want to contribute, have a look at `CONTRIBUTING.md`.



# Usage
For running the training endpoint on multiple GPUs run `CUDA_VISIBLE_DEVICES=2,3 torchrun --nnodes 1 --nproc_per_node 2 --rdzv-endpoint=0.0.0.0:29502 src/modalities/__main__.py run --config_file_path config_files/config.yaml`.

Or, if you are a VsCode user, add this to your `launch.json`:
```json

        {
            "name": "Torchrun Main",
            "type": "python",
            "request": "launch",
            "module": "torch.distributed.run",
            "env": {
                "CUDA_VISIBLE_DEVICES": "0"
            },
            "args": [
                "--nnodes",
                "1",
                "--nproc_per_node",
                "2",
                "--rdzv-endpoint=0.0.0.0:29503",
                "src/modalities/__main__.py",
                "run",
                "--config_file_path",
                "config_files/config.yaml",
            ],
            "console": "integratedTerminal",
            "justMyCode": true,
            "envFile": "${workspaceFolder}/.env"
        }
```

# Pydantic and ClassResolver

The mechanism introduced to instantiate classes via `type_hint` in the `config.yaml`, utilizes 
1) Omegaconf to load the config yaml file
2) Pydantic for the validation of the config
3) ClassResolver to instantiate the correct, concrete class of a class hierarchy.

Firstly, Omegaconf loads the config yaml file and resolves internal references such as `${subconfig.attribute}`. 

Then, Pydantic validates the whole config as is and checks that each of the sub-configs are `pydantic.BaseModel` classes.
For configs, which allow different concrete classes to be instantiated by `ClassResolver`, the special member names `type_hint` and `config` are introduced.
With this we utilize Pydantics feature to auto-select a fitting type based on the keys in the config yaml file.

`ClassResolver` replaces large if-else control structures to infer the correct concrete type with a `type_hint` used for correct class selection:
```python
activation_resolver = ClassResolver(
    [nn.ReLU, nn.Tanh, nn.Hardtanh],
    base=nn.Module,
    default=nn.ReLU,
)
type_hint="ReLU"
activation_kwargs={...}
activation_resolver.make(type_hint, activation_kwargs),
```

In our implementation we go a step further, as both,
* a `type_hint` in a `BaseModel` config must be of type `modalities.config.lookup_types.LookupEnum` and 
* `config` is a union of allowed concrete configs of base type `BaseModel`. 
`config` hereby replaces `activation_kwargs` in the example above, and replaces it with pydantic-validated `BaseModel` configs.

With this, a mapping between type hint strings needed for `class-resolver`, and the concrete class is introduced, while allowing pydantic to select the correct concrete config:

```python
from enum import Enum
from typing import Annotated
from pydantic import BaseModel, PositiveInt, PositiveFloat, Field

class LookupEnum(Enum):
    @classmethod
    def _missing_(cls, value: str) -> type:
        """constructs Enum by member name, if not constructable by value"""
        return cls.__dict__[value]

class SchedulerTypes(LookupEnum):
    StepLR = torch.optim.lr_scheduler.StepLR
    ConstantLR = torch.optim.lr_scheduler.ConstantLR

class StepLRConfig(BaseModel):
    step_size: Annotated[int, Field(strict=True, ge=1)]
    gamma: Annotated[float, Field(strict=True, ge=0.0)]


class ConstantLRConfig(BaseModel):
    factor: PositiveFloat
    total_iters: PositiveInt


class SchedulerConfig(BaseModel):
    type_hint: SchedulerTypes
    config: StepLRConfig | ConstantLRConfig
```

To allow a user-friendly instantiation, all class resolvers are defined in the `ResolverRegistry` and `build_component_by_config` as convenience function is introduced. Dependencies can be passed-through with the `extra_kwargs` argument:
```python
resolvers = ResolverRegister(config=config)
optimizer = ...  # our example dependency
scheduler = resolvers.build_component_by_config(config=config.scheduler, extra_kwargs=dict(optimizer=optimizer))
```

To add a new resolver use `add_resolver`, and the corresponding added resolver will be accessible by the register_key given during adding.
For access use the `build_component_by_key_query` function of the `ResolverRegistry`.


## Entry Points

We use [click](https://click.palletsprojects.com/en/) as a tool to add new entry points and their CLI arguments.
For this we have a main entry point from which all other entry points are started. 

The main entry point is `src/modalities/__main__.py:main()`. 
We register other sub-entrypoints by using our main `click.group`, called `main`, as follows: 
```python
@main.command(name="my_new_entry_point")
```

See the following full example:
```python
import click
import click_pathlib


@click.group()
def main() -> None:
    pass


config_option = click.option(
    "--config_file_path",
    type=click_pathlib.Path(exists=False),
    required=True,
    help="Path to a file with the YAML config file.",
)


@main.command(name="do_stuff")
@config_option
@click.option(
    "--my_cli_argument",
    type=int,
    required=True,
    help="New integer argument",
)
def entry_point_do_stuff(config_file_path: Path, my_cli_argument: int):
    print(f"Do stuff with {config_file_path} and {my_cli_argument}...)
    ...

if __name__ == "__main__":
    main()
```
With 
```toml
[project.scripts]
modalities = "modalities.__main__:main"
```
in our `pyproject.toml`, we can start only main with `modalities` (which does nothing), or a specific sub-entrypoint e.g. `modalities do_stuff --config_file_path config_files/config.yaml --my_cli_argument 3537`.

Alternatively, directly use `src/modalities/__main__.py do_stuff --config_file_path config_files/config.yaml --my_cli_argument 3537`.

# MemMap Datasets

## MemMapDataset Index Generator

The `MemMapDataset` requires an index file providing the necessary pointers into the raw data file. The `MemMapDataset` can create the index file lazily, however, it is advised to create it beforehand. This can be done by running

```sh
modalities create_memmap_index <path/to/jsonl/file>
```

The index will be created in the same directory as the raw data file. For further options you may look into the usage documentation via `modalities create_memmap_index --help`.

## Packed Dataset Generator

The `PackedMemMapDatasetContinuous` and `PackedMemMapDatasetMegatron` require a packed data file. To create the data file, you first have to generate a `MemMapDataset` index file as described [above](#memmapdataset-index-generator). Assuming the index and raw data are located in the same directory, you can simply execute the following command:

```sh
modalities create_packed_data <path/to/jsonl/file>
```

The packed data file will be created in the same directory as the raw data file. For further options you may look into the usage documentation via `modalities create_packed_data --help`.

### Packed Data Format

The packed data file is a bytestream containing both the tokenized data as well as an index denoting the start and length of the tokenized documents inside the bytestream. The data file consists of 3 concatenated parts:

header segment | data segment | index segment

* **header segment**: This section is a 8 bytes sized integer which encodes the length of the data segment in bytes.
* **data segment**: This section contains a concatenation of all documents in form of 4 bytes sized tokens. 
An end-of-sequence token is placed between consecutive documents.
* **index segment**: This section contains a pickled index which locates the documents inside the data segment.
 The index is basically a list of tuples, where each tuple contains the start position and length in bytes for the 
 corresponding document, e.g., `[(start_doc1, len_doc1), (start_doc2, len_doc2), ....]`.<|MERGE_RESOLUTION|>--- conflicted
+++ resolved
@@ -4,11 +4,7 @@
 
 # Getting started
 For training and evaluation a model, feel free to checkout [this](https://github.com/Modalities/modalities/blob/main/examples/getting_started/getting_started_example.md) getting started tutorial, in which we train a small, 60M-parameter GPT model on a tiny subset of the Redpajama V2 dataset. 
-<<<<<<< HEAD
-Documentation: https://modalities.github.io/modalities/
-=======
 Also, see our Wiki and API reference documentation: https://modalities.github.io/modalities/
->>>>>>> 419fc9e4
 
 # Installation
 
