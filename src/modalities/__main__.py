--- conflicted
+++ resolved
@@ -31,7 +31,7 @@
     DummyProgressSubscriber,
     RichProgressSubscriber,
 )
-from modalities.logging_broker.subscriber_impl.results_subscriber import RichResultSubscriber
+from modalities.logging_broker.subscriber_impl.results_subscriber import WandBEvaluationResultSubscriber
 from modalities.loss_functions import Loss
 from modalities.models.gpt2.huggingface_model import HuggingFaceModel
 from modalities.resolver_register import ResolverRegister
@@ -290,13 +290,7 @@
         model: torch.nn.Module = self.resolvers.build_component_by_config(config=config.model)
 
         if run_mode == RunMode.WARM_START:
-<<<<<<< HEAD
-            warm_start_settings: ModalitiesSetupConfig.WarmStartSettings = (
-                config.modalities_setup.settings
-            )  # type: ignore
-=======
             warm_start_settings: ModalitiesSetupConfig.WarmStartSettings = config.modalities_setup.settings
->>>>>>> da654938
             wrapped_model = checkpointing.load_model_checkpoint(
                 file_path=warm_start_settings.checkpoint_model_path,
                 model=model,
@@ -357,9 +351,6 @@
                 train_split_num_samples=train_split_lengths,
                 eval_splits_num_samples=eval_split_lengths,
             )
-<<<<<<< HEAD
-            evaluation_result_subscriber = RichResultSubscriber(num_ranks=config.training.world_size)
-=======
             evaluation_result_subscriber = WandBEvaluationResultSubscriber(
                 num_ranks=config.training.world_size,
                 project=config.wandb.project_name,
@@ -368,7 +359,6 @@
                 dir=config.wandb.dir,
                 experiment_config=config,
             )
->>>>>>> da654938
             message_broker.add_subscriber(
                 subscription=MessageTypes.EVALUATION_RESULT, subscriber=evaluation_result_subscriber
             )
