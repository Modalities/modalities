#!/usr/bin/env python

import logging
import os
import shutil
from pathlib import Path
<<<<<<< HEAD
from typing import Dict, List, Tuple, Union
=======
from typing import Dict, Tuple
>>>>>>> 64b785a9

import click
import click_pathlib

from modalities.activation_checkpointing import apply_activation_checkpointing_inplace
from modalities.batch import EvaluationResultBatch
<<<<<<< HEAD
from modalities.checkpointing.checkpointing import Checkpointing, CheckpointingIF
from modalities.checkpointing.checkpointing_execution import PytorchToDiscCheckpointing
from modalities.checkpointing.checkpointing_factory import CheckpointingFactory
from modalities.config.config import AppConfig, GPT2HuggingFaceAdapterConfig, ModalitiesSetupConfig, RunMode
from modalities.config.lookup_types import TokenizerTypes
=======
from modalities.config.component_factory import ComponentFactory
from modalities.config.config import ComponentsModel, ProcessGroupBackendType, TokenizerTypes, load_app_config_dict
>>>>>>> 64b785a9
from modalities.dataloader.create_index import IndexGenerator
from modalities.dataloader.create_packed_data import PackedDataGenerator
from modalities.dataloader.large_file_lines_reader import LargeFileLinesReader
from modalities.evaluator import Evaluator
from modalities.gym import Gym
from modalities.logging_broker.message_broker import MessageBroker
from modalities.logging_broker.messages import BatchProgressUpdate, MessageTypes
from modalities.logging_broker.publisher import MessagePublisher
<<<<<<< HEAD
from modalities.logging_broker.subscriber_impl.batch_progress_subscriber import (
    DummyProgressSubscriber,
    RichProgressSubscriber,
)
from modalities.logging_broker.subscriber_impl.results_subscriber import WandBEvaluationResultSubscriber
from modalities.loss_functions import Loss
from modalities.models.gpt2.huggingface_model import HuggingFaceModel
from modalities.resolver_register import ResolverRegister
from modalities.running_env.fsdp.fsdp_running_env import RunningEnv
=======
from modalities.logging_broker.subscriber import MessageSubscriberIF
from modalities.registry.components import COMPONENTS
from modalities.registry.registry import Registry
from modalities.running_env.cuda_env import CudaEnv
>>>>>>> 64b785a9
from modalities.trainer import Trainer
from modalities.util import compute_number_of_trainable_parameters, get_callback_interval_in_batches_per_rank
from modalities.utils.generate_text import main as generate_text_main


@click.group()
def main() -> None:
    pass


config_file_path_option = click.option(
    "--config_file_path",
    type=click_pathlib.Path(exists=False),
    required=True,
    help="Path to a file with the YAML config file.",
)


@main.command(name="run")
@config_file_path_option
def entry_point_run_modalities(config_file_path: Path):
    config_dict = load_app_config_dict(config_file_path)
    main = Main(config_dict, config_file_path)
    main.run()


@main.command(name="generate_text")
@click.argument("model_path", type=Path)
@config_file_path_option
@click.option(
    "--tokenizer_type",
    type=TokenizerTypes,
    show_default=True,
    default=TokenizerTypes.GPT2TokenizerFast,
    help="Specify which Tokenizer (inheriting from transformers.PretrainedTokenizers) should get used.",
)
@click.option(
    "--tokenizer_file",
    type=Path,
    show_default=True,
    default=Path(__file__).resolve().parents[2] / Path("data/tokenizer/tokenizer.json"),
    help="path to tokenizer json",
)
@click.option("--max_new_tokens", type=int, show_default=True, default=200, help="maximum amount of tokens to generate")
@click.option("--chat", is_flag=True, show_default=True, default=False, help="activate 'chat' mode")
def entry_point_generate_text(model_path, config_file_path, tokenizer_type, tokenizer_file, max_new_tokens, chat):
    tokenizer = tokenizer_type.value(tokenizer_file=str(tokenizer_file))
    generate_text_main(model_path, config_file_path, tokenizer, max_new_tokens, chat)


@main.command(name="create_memmap_index")
@click.argument("src_path", type=Path)
@click.option(
    "--index_path",
    type=Path,
    default=None,
    help="output path for index. will use parent directory of src_path if none.",
)
def entry_point_create_memmap_index(src_path, index_path):
    index_path = LargeFileLinesReader.default_index_path(src_path, index_path)
    if index_path.exists():
        raise ValueError("index already exists. delete it or specify different output folder.")

    print(f"reading raw data from {src_path}")
    print(f"writing index to {index_path}")
    generator = IndexGenerator(src_path)
    generator.create_index(index_path)


@main.command(name="create_packed_data")
@click.argument("src_path", type=Path)
@click.option(
    "--dst_path",
    type=str,
    default=None,
    help="output path for packed data file. will use parent directory of src_path if none.",
)
@click.option(
    "--index_path",
    type=Path,
    default=None,
    help="input path for index. will search in parent directory of src_path if none.",
)
@click.option(
    "--tokenizer_type",
    type=TokenizerTypes,
    show_default=True,
    default=TokenizerTypes.GPT2TokenizerFast,
    help="Specify which Tokenizer (inheriting from transformers.PretrainedTokenizers) should get used.",
)
@click.option(
    "--tokenizer_file",
    type=Path,
    show_default=True,
    default=Path(__file__).resolve().parents[2] / Path("data/tokenizer/tokenizer.json"),
    help="path to tokenizer json",
)
@click.option(
    "--jq_pattern",
    type=str,
    show_default=True,
    default=".text",
    help="jq pattern to extract the data from the json line.",
)
def entry_point_create_packed_data(src_path, dst_path, index_path, tokenizer_type, tokenizer_file, jq_pattern):
    # TODO: if we want to use alternative entrypoints together with the ResolverRegistry,
    #  we can currently not rely on the existing class resolver.
    #  This is based on its connection to the overall `AppConfig`.
    #  One would requires an object of it to instantiate the ResolverRegistry.
    #  This could get resolved by implementing on own ResolverRegistry for each entrypoint or adapting the existing
    #  ResolverRegistry to work dynamically with any type-hinted config object from config.py.
    tokenizer = tokenizer_type.value(tokenizer_file=str(tokenizer_file))
    generator = PackedDataGenerator(src_path, index_path=index_path, tokenizer=tokenizer, jq_pattern=jq_pattern)
    generator.run(dst_path)


<<<<<<< HEAD
@main.command(name="convert_pytorch_to_hf_checkpoint")
@click.option(
    "--input_pytorch_checkpoint_dir",
    type=click_pathlib.Path(exists=True),
    required=True,
    help="Load pytorch checkpoint from this directory.",
)
@click.option(
    "--input_pytorch_config_name",
    type=str,
    required=False,
    default="model_config.yaml",
    help="Name of the config file for the input pytorch checkpoint, "
    "which must be located in input_pytorch_checkpoint_dir.",
)
@click.option(
    "--input_pytorch_model_name",
    type=str,
    required=False,
    default="model.bin",
    help="Name of the model file for the input pytorch checkpoint, "
    "which must be located in input_pytorch_checkpoint_dir.",
)
@click.option(
    "--output_hf_checkpoint_dir",
    type=click_pathlib.Path(exists=False),
    required=True,
    help="Converted hf checkpoint will be written to this directory.",
)
def convert_pytorch_to_hf_checkpoint(
    input_pytorch_checkpoint_dir, input_pytorch_config_name, input_pytorch_model_name, output_hf_checkpoint_dir
):
    input_pytorch_checkpoint_dir = Path(input_pytorch_checkpoint_dir)
    input_pytorch_config_file_path = input_pytorch_checkpoint_dir / input_pytorch_config_name
    if not input_pytorch_config_file_path.exists():
        raise ValueError(f"Could not find {input_pytorch_config_name} in {input_pytorch_checkpoint_dir}")

    config_dict = load_app_config_dict(input_pytorch_config_file_path)
    config = AppConfig.model_validate(config_dict)
    logging.info(f"Config\n{config}")
    main = Main(config)
    input_pytorch_checkpoint_path = input_pytorch_checkpoint_dir / input_pytorch_model_name
    main.load_and_convert_checkpoint(output_hf_checkpoint_dir, input_pytorch_checkpoint_path)


def load_app_config_dict(config_file_path: Path) -> Dict:
    cfg = OmegaConf.load(config_file_path)
    logging.info(f"Config\n {OmegaConf.to_yaml(cfg, resolve=True)}")
    return OmegaConf.to_container(cfg, resolve=True)


=======
>>>>>>> 64b785a9
class Main:
    def __init__(self, config_dict: Dict, config_path: Path) -> None:
        self.config_dict = config_dict
        self.config_path = config_path

        self.registry = Registry(COMPONENTS)
        self.component_factory = ComponentFactory(registry=self.registry)

    def add_custom_component(self, component_key: str, variant_key: str, custom_component, custom_config) -> None:
        entity = (custom_component, custom_config)
        self.registry.add_entity(component_key=component_key, variant_key=variant_key, entity=entity)

    def run(self):
        with CudaEnv(process_group_backend=ProcessGroupBackendType.nccl):
            components: ComponentsModel = self.component_factory.build_components(
                config_dict=self.config_dict, components_model_type=ComponentsModel
            )

            # save the config file to the checkpointing path
            if components.settings.cuda_env.global_rank == 0:
                experiment_path = components.settings.paths.checkpointing_path / components.settings.experiment_id
                os.makedirs(experiment_path, exist_ok=True)
                shutil.copy(self.config_path, experiment_path / self.config_path.name)

            evaluation_result_publisher, batch_processed_publisher = self.get_logging_publishers(
                progress_subscriber=components.batch_progress_subscriber,
                results_subscriber=components.evaluation_subscriber,
                global_rank=components.settings.cuda_env.global_rank,
                local_rank=components.settings.cuda_env.local_rank,
            )

            # Trainer
            trainer = Trainer(
                local_rank=components.settings.cuda_env.local_rank,
                batch_progress_publisher=batch_processed_publisher,
                evaluation_result_publisher=evaluation_result_publisher,
                gradient_acc_steps=components.settings.training.gradient_acc_steps,
            )

            # Evaluator
            evaluator = Evaluator(
                local_rank=components.settings.cuda_env.local_rank,
                batch_progress_publisher=batch_processed_publisher,
                evaluation_result_publisher=evaluation_result_publisher,
            )

            # Gym
            gym = Gym(
                trainer=trainer,
                evaluator=evaluator,
                loss_fun=components.loss_fn,
                num_ranks=components.settings.cuda_env.world_size,
            )
            wrapped_model = components.wrapped_model
            logging.info(f"Training model with {compute_number_of_trainable_parameters(wrapped_model)} parameters.")

            if components.settings.training.do_apply_activation_checkpointing:
                apply_activation_checkpointing_inplace(wrapped_model)

            callback_interval_in_batches_per_rank = get_callback_interval_in_batches_per_rank(
                callback_interval_in_samples=components.settings.training.callback_interval_in_samples,
                local_train_micro_batch_size=components.settings.training.local_train_micro_batch_size,
                gradient_acc_steps=components.settings.training.gradient_acc_steps,
                world_size=components.settings.cuda_env.world_size,
            )

            gym.run(
                callback_interval_in_batches=callback_interval_in_batches_per_rank,
                train_data_loader=components.train_dataloader,
                evaluation_data_loaders=components.eval_dataloaders,
                checkpointing=components.checkpointing,
                model=wrapped_model,
                optimizer=components.optimizer,
            )
            print("done")

    def get_logging_publishers(
        self,
        progress_subscriber: MessageSubscriberIF[BatchProgressUpdate],
        results_subscriber: MessageSubscriberIF[EvaluationResultBatch],
        global_rank: int,
        local_rank: int,
    ) -> Tuple[MessagePublisher[EvaluationResultBatch], MessagePublisher[BatchProgressUpdate],]:
        message_broker = MessageBroker()
        batch_processed_publisher = MessagePublisher[BatchProgressUpdate](
            message_broker=message_broker,
            global_rank=global_rank,
            local_rank=local_rank,
        )
        evaluation_result_publisher = MessagePublisher[EvaluationResultBatch](
            message_broker=message_broker,
            global_rank=global_rank,
            local_rank=local_rank,
        )

        message_broker.add_subscriber(subscription=MessageTypes.EVALUATION_RESULT, subscriber=results_subscriber)
        message_broker.add_subscriber(
            subscription=MessageTypes.BATCH_PROGRESS_UPDATE,
            subscriber=progress_subscriber,
        )

        return evaluation_result_publisher, batch_processed_publisher

    def load_and_convert_checkpoint(self, output_path: str, checkpoint_path: Path):
        model = self._get_model_from_checkpoint(checkpoint_path)
        self._convert_checkpoint(output_path, model)
        return model

    def _get_model_from_checkpoint(self, checkpoint_path: Path):
        model: torch.nn.Module = self.resolvers.build_component_by_config(config=self.config.model)
        if torch.distributed.is_initialized():
            raise NotImplementedError("Checkpoint conversion is only implemented for non-distributed environments")
        rank = 0
        checkpointing = PytorchToDiscCheckpointing(rank)
        if not checkpoint_path.exists():
            raise ValueError(f"Could not find model.bin in {checkpoint_path}")
        model = checkpointing.load_model_checkpoint(model, checkpoint_path)
        return model

    def _convert_checkpoint(self, output_path: Union[str, Path], model: nn.Module):
        config = GPT2HuggingFaceAdapterConfig(self.config.model.config)
        hugging_face_model = HuggingFaceModel(config=config, model=model)
        hugging_face_model.save_pretrained(output_path, safe_serialization=False)


if __name__ == "__main__":
    main()<|MERGE_RESOLUTION|>--- conflicted
+++ resolved
@@ -4,27 +4,15 @@
 import os
 import shutil
 from pathlib import Path
-<<<<<<< HEAD
-from typing import Dict, List, Tuple, Union
-=======
 from typing import Dict, Tuple
->>>>>>> 64b785a9
 
 import click
 import click_pathlib
 
 from modalities.activation_checkpointing import apply_activation_checkpointing_inplace
 from modalities.batch import EvaluationResultBatch
-<<<<<<< HEAD
-from modalities.checkpointing.checkpointing import Checkpointing, CheckpointingIF
-from modalities.checkpointing.checkpointing_execution import PytorchToDiscCheckpointing
-from modalities.checkpointing.checkpointing_factory import CheckpointingFactory
-from modalities.config.config import AppConfig, GPT2HuggingFaceAdapterConfig, ModalitiesSetupConfig, RunMode
-from modalities.config.lookup_types import TokenizerTypes
-=======
 from modalities.config.component_factory import ComponentFactory
 from modalities.config.config import ComponentsModel, ProcessGroupBackendType, TokenizerTypes, load_app_config_dict
->>>>>>> 64b785a9
 from modalities.dataloader.create_index import IndexGenerator
 from modalities.dataloader.create_packed_data import PackedDataGenerator
 from modalities.dataloader.large_file_lines_reader import LargeFileLinesReader
@@ -33,22 +21,10 @@
 from modalities.logging_broker.message_broker import MessageBroker
 from modalities.logging_broker.messages import BatchProgressUpdate, MessageTypes
 from modalities.logging_broker.publisher import MessagePublisher
-<<<<<<< HEAD
-from modalities.logging_broker.subscriber_impl.batch_progress_subscriber import (
-    DummyProgressSubscriber,
-    RichProgressSubscriber,
-)
-from modalities.logging_broker.subscriber_impl.results_subscriber import WandBEvaluationResultSubscriber
-from modalities.loss_functions import Loss
-from modalities.models.gpt2.huggingface_model import HuggingFaceModel
-from modalities.resolver_register import ResolverRegister
-from modalities.running_env.fsdp.fsdp_running_env import RunningEnv
-=======
 from modalities.logging_broker.subscriber import MessageSubscriberIF
 from modalities.registry.components import COMPONENTS
 from modalities.registry.registry import Registry
 from modalities.running_env.cuda_env import CudaEnv
->>>>>>> 64b785a9
 from modalities.trainer import Trainer
 from modalities.util import compute_number_of_trainable_parameters, get_callback_interval_in_batches_per_rank
 from modalities.utils.generate_text import main as generate_text_main
@@ -165,60 +141,58 @@
     generator.run(dst_path)
 
 
-<<<<<<< HEAD
-@main.command(name="convert_pytorch_to_hf_checkpoint")
-@click.option(
-    "--input_pytorch_checkpoint_dir",
-    type=click_pathlib.Path(exists=True),
-    required=True,
-    help="Load pytorch checkpoint from this directory.",
-)
-@click.option(
-    "--input_pytorch_config_name",
-    type=str,
-    required=False,
-    default="model_config.yaml",
-    help="Name of the config file for the input pytorch checkpoint, "
-    "which must be located in input_pytorch_checkpoint_dir.",
-)
-@click.option(
-    "--input_pytorch_model_name",
-    type=str,
-    required=False,
-    default="model.bin",
-    help="Name of the model file for the input pytorch checkpoint, "
-    "which must be located in input_pytorch_checkpoint_dir.",
-)
-@click.option(
-    "--output_hf_checkpoint_dir",
-    type=click_pathlib.Path(exists=False),
-    required=True,
-    help="Converted hf checkpoint will be written to this directory.",
-)
-def convert_pytorch_to_hf_checkpoint(
-    input_pytorch_checkpoint_dir, input_pytorch_config_name, input_pytorch_model_name, output_hf_checkpoint_dir
-):
-    input_pytorch_checkpoint_dir = Path(input_pytorch_checkpoint_dir)
-    input_pytorch_config_file_path = input_pytorch_checkpoint_dir / input_pytorch_config_name
-    if not input_pytorch_config_file_path.exists():
-        raise ValueError(f"Could not find {input_pytorch_config_name} in {input_pytorch_checkpoint_dir}")
-
-    config_dict = load_app_config_dict(input_pytorch_config_file_path)
-    config = AppConfig.model_validate(config_dict)
-    logging.info(f"Config\n{config}")
-    main = Main(config)
-    input_pytorch_checkpoint_path = input_pytorch_checkpoint_dir / input_pytorch_model_name
-    main.load_and_convert_checkpoint(output_hf_checkpoint_dir, input_pytorch_checkpoint_path)
-
-
-def load_app_config_dict(config_file_path: Path) -> Dict:
-    cfg = OmegaConf.load(config_file_path)
-    logging.info(f"Config\n {OmegaConf.to_yaml(cfg, resolve=True)}")
-    return OmegaConf.to_container(cfg, resolve=True)
-
-
-=======
->>>>>>> 64b785a9
+# FIXME
+# @main.command(name="convert_pytorch_to_hf_checkpoint")
+# @click.option(
+#     "--input_pytorch_checkpoint_dir",
+#     type=click_pathlib.Path(exists=True),
+#     required=True,
+#     help="Load pytorch checkpoint from this directory.",
+# )
+# @click.option(
+#     "--input_pytorch_config_name",
+#     type=str,
+#     required=False,
+#     default="model_config.yaml",
+#     help="Name of the config file for the input pytorch checkpoint, "
+#     "which must be located in input_pytorch_checkpoint_dir.",
+# )
+# @click.option(
+#     "--input_pytorch_model_name",
+#     type=str,
+#     required=False,
+#     default="model.bin",
+#     help="Name of the model file for the input pytorch checkpoint, "
+#     "which must be located in input_pytorch_checkpoint_dir.",
+# )
+# @click.option(
+#     "--output_hf_checkpoint_dir",
+#     type=click_pathlib.Path(exists=False),
+#     required=True,
+#     help="Converted hf checkpoint will be written to this directory.",
+# )
+# def convert_pytorch_to_hf_checkpoint(
+#     input_pytorch_checkpoint_dir, input_pytorch_config_name, input_pytorch_model_name, output_hf_checkpoint_dir
+# ):
+#     input_pytorch_checkpoint_dir = Path(input_pytorch_checkpoint_dir)
+#     input_pytorch_config_file_path = input_pytorch_checkpoint_dir / input_pytorch_config_name
+#     if not input_pytorch_config_file_path.exists():
+#         raise ValueError(f"Could not find {input_pytorch_config_name} in {input_pytorch_checkpoint_dir}")
+
+#     config_dict = load_app_config_dict(input_pytorch_config_file_path)
+#     config = AppConfig.model_validate(config_dict)
+#     logging.info(f"Config\n{config}")
+#     main = Main(config)
+#     input_pytorch_checkpoint_path = input_pytorch_checkpoint_dir / input_pytorch_model_name
+#     main.load_and_convert_checkpoint(output_hf_checkpoint_dir, input_pytorch_checkpoint_path)
+
+
+# def load_app_config_dict(config_file_path: Path) -> Dict:
+#     cfg = OmegaConf.load(config_file_path)
+#     logging.info(f"Config\n {OmegaConf.to_yaml(cfg, resolve=True)}")
+#     return OmegaConf.to_container(cfg, resolve=True)
+
+
 class Main:
     def __init__(self, config_dict: Dict, config_path: Path) -> None:
         self.config_dict = config_dict
@@ -327,21 +301,23 @@
         self._convert_checkpoint(output_path, model)
         return model
 
-    def _get_model_from_checkpoint(self, checkpoint_path: Path):
-        model: torch.nn.Module = self.resolvers.build_component_by_config(config=self.config.model)
-        if torch.distributed.is_initialized():
-            raise NotImplementedError("Checkpoint conversion is only implemented for non-distributed environments")
-        rank = 0
-        checkpointing = PytorchToDiscCheckpointing(rank)
-        if not checkpoint_path.exists():
-            raise ValueError(f"Could not find model.bin in {checkpoint_path}")
-        model = checkpointing.load_model_checkpoint(model, checkpoint_path)
-        return model
-
-    def _convert_checkpoint(self, output_path: Union[str, Path], model: nn.Module):
-        config = GPT2HuggingFaceAdapterConfig(self.config.model.config)
-        hugging_face_model = HuggingFaceModel(config=config, model=model)
-        hugging_face_model.save_pretrained(output_path, safe_serialization=False)
+
+# FIXME
+# def _get_model_from_checkpoint(self, checkpoint_path: Path):
+#     model: torch.nn.Module = self.resolvers.build_component_by_config(config=self.config.model)
+#     if torch.distributed.is_initialized():
+#         raise NotImplementedError("Checkpoint conversion is only implemented for non-distributed environments")
+#     rank = 0
+#     checkpointing = PytorchToDiscCheckpointing(rank)
+#     if not checkpoint_path.exists():
+#         raise ValueError(f"Could not find model.bin in {checkpoint_path}")
+#     model = checkpointing.load_model_checkpoint(model, checkpoint_path)
+#     return model
+
+# def _convert_checkpoint(self, output_path: Union[str, Path], model: nn.Module):
+#     config = GPT2HuggingFaceAdapterConfig(self.config.model.config)
+#     hugging_face_model = HuggingFaceModel(config=config, model=model)
+#     hugging_face_model.save_pretrained(output_path, safe_serialization=False)
 
 
 if __name__ == "__main__":
