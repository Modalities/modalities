<<<<<<< HEAD
from typing import Callable, List
=======
from typing import Callable
>>>>>>> e22ebb2a

import torch
import torch.distributed as dist
import torch.nn as nn

from modalities.batch import DatasetBatch, EvaluationResultBatch, InferenceResultBatch, ResultItem
from modalities.dataloader.dataloader import LLMDataLoader
from modalities.logging_broker.messages import ExperimentStatus, MessageTypes, ProgressUpdate
from modalities.logging_broker.publisher import MessagePublisher
from modalities.models.model import model_predict_batch
from modalities.running_env.fsdp.reducer import Reducer
from modalities.trainer import ThroughputAggregationKeys
from modalities.util import Aggregator, TimeRecorder


class Evaluator:
    """Evaluator class which is responsible for evaluating the model on a set of datasets"""

    def __init__(
        self,
        progress_publisher: MessagePublisher[ProgressUpdate],
        evaluation_result_publisher: MessagePublisher[EvaluationResultBatch],
    ) -> None:
        """Initializes the Evaluator class.

        Args:
            progress_publisher (MessagePublisher[ProgressUpdate]): Publisher for progress updates
            evaluation_result_publisher (MessagePublisher[EvaluationResultBatch]): Publisher for evaluation results
        """
        self.progress_publisher = progress_publisher
        self.evaluation_result_publisher = evaluation_result_publisher

    def evaluate_batch(
        self,
        batch: DatasetBatch,
        model: nn.Module,
        loss_fun: Callable[[InferenceResultBatch], torch.Tensor],
    ) -> torch.Tensor:
        """Evaluate a single batch by forwarding it through the model and calculating the loss.

        Args:
            batch (DatasetBatch): The batch to evaluate
            model (nn.Module): The model to evaluate
            loss_fun (Callable[[InferenceResultBatch], torch.Tensor]): The loss function to calculate the loss

        Returns:
            torch.Tensor: The loss of the batch
        """
        with torch.no_grad():
            result_batch = model_predict_batch(model=model, batch=batch)
        loss = loss_fun(result_batch)
        return loss

    def evaluate(
        self,
        model: nn.Module,
        data_loaders: list[LLMDataLoader],
        loss_fun: Callable[[InferenceResultBatch], torch.Tensor],
        num_train_steps_done: int,
    ) -> dict[str, EvaluationResultBatch]:
        """Evaluate the model on a set of datasets.

        Args:
            model (nn.Module): The model to evaluate
            data_loaders (list[LLMDataLoader]): List of dataloaders to evaluate the model on
            loss_fun (Callable[[InferenceResultBatch], torch.Tensor]): The loss function to calculate the loss
            num_train_steps_done (int): The number of training steps done so far for logging purposes

        Returns:
            dict[str, EvaluationResultBatch]: A dictionary containing the evaluation results for each dataloader
        """
        result_dict: dict[str, EvaluationResultBatch] = {}
        model.eval()

        device = torch.device("cuda" if torch.cuda.is_available() else "cpu")

        for data_loader in data_loaders:
            cumulated_loss = torch.zeros(3).to(device)

            Evaluator._publish_progress(
                progress_publisher=self.progress_publisher,
                num_eval_steps_done=0,  # Reset progress bar
                dataloader_tag=data_loader.dataloader_tag,
            )
            thoughput_aggregator = Aggregator[ThroughputAggregationKeys]()
            with TimeRecorder() as forward_backward_timer_recorder:
                for batch_id, batch in enumerate(data_loader):
                    batch_loss = self.evaluate_batch(
                        batch=batch,
                        model=model,
                        loss_fun=loss_fun,
                    )

                    cumulated_loss[0] += batch_loss.item()  # sum up batch loss
                    cumulated_loss[1] += 1
                    batch_length_tensor = torch.tensor(len(batch)).to(device)
                    thoughput_aggregator.add_value(key=ThroughputAggregationKeys.NUM_SAMPLES, value=batch_length_tensor)

                    Evaluator._publish_progress(
                        progress_publisher=self.progress_publisher,
                        num_eval_steps_done=batch_id + 1,
                        dataloader_tag=data_loader.dataloader_tag,
                    )
            # TODO: insert reducer from outside so Evaluator is independent of FSDP
            total_loss = Reducer.reduce(
                tensor=cumulated_loss,
                operation=dist.ReduceOp.SUM,
                post_processing_fun=lambda t: t[0] / t[1],
            )

            forward_backward_time = torch.tensor(forward_backward_timer_recorder.delta_t).to(device)
            thoughput_aggregator.add_value(
                key=ThroughputAggregationKeys.FORWARD_BACKWARD_TIME, value=forward_backward_time
            )
            synced_num_samples = thoughput_aggregator.get_all_reduced_value(ThroughputAggregationKeys.NUM_SAMPLES)
            synced_forward_backward_time = thoughput_aggregator.get_all_reduced_value(
                ThroughputAggregationKeys.FORWARD_BACKWARD_TIME, reduce_operation=dist.ReduceOp.MAX
            )
            num_samples_per_second = synced_num_samples / synced_forward_backward_time

            evaluation_result = EvaluationResultBatch(
                losses={loss_fun.tag: ResultItem(total_loss, decimal_places=2)},
                # TODO: hardcoded metric key
                throughput_metrics={
                    "evaluation_num_samples_per_second": ResultItem(num_samples_per_second, decimal_places=1)
                },
                dataloader_tag=data_loader.dataloader_tag,
                num_train_steps_done=num_train_steps_done,
            )
            Evaluator._publish_evaluation_result(
                evaluation_result_publisher=self.evaluation_result_publisher,
                evaluation_result=evaluation_result,
            )
            result_dict[data_loader.dataloader_tag] = evaluation_result

        model.train()

        return result_dict

    @staticmethod
    def _publish_progress(
        progress_publisher: MessagePublisher[ProgressUpdate],
        num_eval_steps_done: int,
        dataloader_tag: str,
    ):
        payload = ProgressUpdate(
            num_steps_done=num_eval_steps_done,
            experiment_status=ExperimentStatus.EVALUATION,
            dataloader_tag=dataloader_tag,
        )
        progress_publisher.publish_message(payload=payload, message_type=MessageTypes.BATCH_PROGRESS_UPDATE)

    @staticmethod
    def _publish_evaluation_result(
        evaluation_result_publisher: MessagePublisher[EvaluationResultBatch],
        evaluation_result: EvaluationResultBatch,
    ):
        evaluation_result_publisher.publish_message(
            payload=evaluation_result, message_type=MessageTypes.EVALUATION_RESULT
        )<|MERGE_RESOLUTION|>--- conflicted
+++ resolved
@@ -1,8 +1,4 @@
-<<<<<<< HEAD
-from typing import Callable, List
-=======
 from typing import Callable
->>>>>>> e22ebb2a
 
 import torch
 import torch.distributed as dist
