--- conflicted
+++ resolved
@@ -1,8 +1,5 @@
-<<<<<<< HEAD
-=======
 from typing import Callable, Dict, List
 
->>>>>>> 8f5aea44
 import torch
 import torch.distributed as dist
 import torch.nn as nn
@@ -38,11 +35,7 @@
         self,
         batch: DatasetBatch,
         model: nn.Module,
-<<<<<<< HEAD
-        loss_fun: list[Loss],
-=======
         loss_fun: Callable[[InferenceResultBatch], torch.Tensor],
->>>>>>> 8f5aea44
     ) -> torch.Tensor:
         """Evaluate a single batch by forwarding it through the model and calculating the loss.
 
@@ -62,13 +55,8 @@
     def evaluate(
         self,
         model: nn.Module,
-<<<<<<< HEAD
-        data_loaders: list[LLMDataLoader],
-        loss_fun: list[Loss],
-=======
         data_loaders: List[LLMDataLoader],
         loss_fun: Callable[[InferenceResultBatch], torch.Tensor],
->>>>>>> 8f5aea44
         num_train_steps_done: int,
     ) -> dict[str, EvaluationResultBatch]:
         """Evaluate the model on a set of datasets.
