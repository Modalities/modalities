import os
from pathlib import Path
<<<<<<< HEAD
from typing import List, Optional, Union

from pydantic import BaseModel, Field, FilePath, PositiveFloat, PositiveInt, confloat, conint, model_validator
from transformers import PretrainedConfig

from modalities.config.lookup_types import (
    BatchSamplerTypes,
    CheckpointingExectionTypes,
    CheckpointingStrategyTypes,
    CollatorTypes,
    DataloaderTypes,
    DatasetTypes,
    LossTypes,
    ModelTypes,
    OptimizerTypes,
    SamplerTypes,
    SchedulerTypes,
    TokenizerTypes,
)
from modalities.config.types import ProcessGroupBackendType
from modalities.dataloader.dataset import DummyDatasetConfig
from modalities.models.coca.coca_model import CoCaConfig
from modalities.models.gpt2.gpt2_model import GPT2Config
from modalities.models.huggingface.huggingface_models import HuggingFacePretrainedModelConfig
from modalities.running_env.fsdp.fsdp_running_env import RunningEnvConfig


class WandbConfig(BaseModel):
    class WandbMode(Enum):
        ONLINE = "ONLINE"
        OFFLINE = "OFFLINE"
        DISABLED = "DISABLED"

    project_name: str
    mode: WandbMode
    dir: Optional[Path] = Field(default_factory=lambda: Path("."))
=======
from typing import Annotated, Any, Dict, List, Optional, Tuple

import torch.nn as nn
from omegaconf import OmegaConf
from pydantic import BaseModel, Field, FilePath, GetCoreSchemaHandler, PositiveInt, field_validator, model_validator
from pydantic_core import core_schema
from torch.distributed.fsdp import ShardingStrategy
from torch.optim import Optimizer
from torch.optim.lr_scheduler import LRScheduler
from torch.utils.data import Sampler
from torch.utils.data.dataset import Dataset
from transformers import GPT2TokenizerFast
from transformers.models.llama.tokenization_llama_fast import LlamaTokenizerFast
from transformers.tokenization_utils_fast import PreTrainedTokenizerFast

from modalities.checkpointing.checkpointing import CheckpointingIF
from modalities.checkpointing.checkpointing_execution import CheckpointingExecutionIF
from modalities.checkpointing.checkpointing_strategies import CheckpointingStrategyIF
from modalities.config.lookup_enum import LookupEnum
from modalities.dataloader.dataloader import LLMDataLoader
from modalities.logging_broker.subscriber import MessageSubscriberIF
from modalities.loss_functions import Loss
from modalities.models.gpt2.collator import CollateFnIF
from modalities.running_env.env_utils import MixedPrecisionSettings, has_bfloat_support
from modalities.util import get_date_of_run, parse_enum_by_name


class PydanticThirdPartyTypeIF:
    def __init__(self, third_party_type):
        self.third_party_type = third_party_type

    def __get_pydantic_core_schema__(
        self,
        _source_type: Any,
        _handler: GetCoreSchemaHandler,
    ) -> core_schema.CoreSchema:
        # see: https://docs.pydantic.dev/latest/concepts/types/#handling-third-party-types
        return core_schema.json_or_python_schema(
            json_schema=core_schema.is_instance_schema(self.third_party_type),
            python_schema=core_schema.is_instance_schema(self.third_party_type),
            # serialization=core_schema.plain_serializer_function_ser_schema(
            #     lambda instance: instance.x
            # ),
        )


PydanticCheckpointingIFType = Annotated[CheckpointingIF, PydanticThirdPartyTypeIF(CheckpointingIF)]
PydanticCheckpointingStrategyIFType = Annotated[
    CheckpointingStrategyIF, PydanticThirdPartyTypeIF(CheckpointingStrategyIF)
]
PydanticCheckpointingExecutionIFType = Annotated[
    CheckpointingExecutionIF, PydanticThirdPartyTypeIF(CheckpointingExecutionIF)
]
PydanticPytorchModuleType = Annotated[nn.Module, PydanticThirdPartyTypeIF(nn.Module)]
PydanticTokenizerIFType = Annotated[PreTrainedTokenizerFast, PydanticThirdPartyTypeIF(PreTrainedTokenizerFast)]
PydanticDatasetIFType = Annotated[Dataset, PydanticThirdPartyTypeIF(Dataset)]
PydanticSamplerIFType = Annotated[Sampler, PydanticThirdPartyTypeIF(Sampler)]
PydanticCollateFnIFType = Annotated[CollateFnIF, PydanticThirdPartyTypeIF(CollateFnIF)]
PydanticLLMDataLoaderIFType = Annotated[LLMDataLoader, PydanticThirdPartyTypeIF(LLMDataLoader)]
PydanticOptimizerIFType = Annotated[Optimizer, PydanticThirdPartyTypeIF(Optimizer)]
PydanticLRSchedulerIFType = Annotated[LRScheduler, PydanticThirdPartyTypeIF(LRScheduler)]
PydanticLossIFType = Annotated[Loss, PydanticThirdPartyTypeIF(Loss)]
PydanticMessageSubscriberIFType = Annotated[MessageSubscriberIF, PydanticThirdPartyTypeIF(MessageSubscriberIF)]


class ProcessGroupBackendType(LookupEnum):
    nccl = "nccl"


class TokenizerTypes(LookupEnum):
    GPT2TokenizerFast = GPT2TokenizerFast
    LlamaTokenizerFast = LlamaTokenizerFast


class PassType(LookupEnum):
    BY_VALUE = "by_value"
    BY_REFERENCE = "by_reference"


class WandbMode(LookupEnum):
    ONLINE = "ONLINE"
    OFFLINE = "OFFLINE"
    DISABLED = "DISABLED"


class GradientClippingMode(LookupEnum):
    NONE = "NONE"  # Do not apply gradient clipping.
    VALUE = "value"  # Clip all gradient values independently.
    # For norm based clipping modes, the norm is computed over
    # all gradients together, as if they were concatenated
    # into a single vector.
    P2_NORM = "p2_norm"  # Euclidean norm based clipping.
    MAX_NORM = "max_norm"  # Maximum norm based clipping.


class ReferenceConfig(BaseModel):
    instance_key: str
    pass_type: PassType
>>>>>>> 227d4002


class CLMCrossEntropyLossConfig(BaseModel):
    target_key: str
    prediction_key: str


# Checkpointing
class SaveEveryKStepsCheckpointingStrategyConfig(BaseModel):
    k: PositiveInt


class SaveKMostRecentCheckpointsStrategyConfig(BaseModel):
    k: Annotated[int, Field(strict=True, ge=-1)]


class FSDPToDiscCheckpointingConfig(BaseModel):
    checkpoint_path: Path
    global_rank: Annotated[int, Field(strict=True, ge=0)]
    experiment_id: str
    block_names: List[str]
    mixed_precision_settings: MixedPrecisionSettings
    sharding_strategy: ShardingStrategy

    @field_validator("mixed_precision_settings", mode="before")
    def parse_mixed_precision_setting_by_name(cls, name):
        mixed_precision_settings: MixedPrecisionSettings = parse_enum_by_name(
            name=name, enum_type=MixedPrecisionSettings
        )
        if not has_bfloat_support() and (
            mixed_precision_settings == MixedPrecisionSettings.BF_16
            or mixed_precision_settings == MixedPrecisionSettings.BF_16_WORKING
        ):
            raise ValueError("BF16 not supported in the current environment")
        return mixed_precision_settings

    @field_validator("sharding_strategy", mode="before")
    def parse_sharding_strategy_by_name(cls, name):
        return parse_enum_by_name(name=name, enum_type=ShardingStrategy)


<<<<<<< HEAD
    type_hint: DatasetTypes
    config: Union[
        DummyDatasetConfig,
        MemMapDatasetConfig,
        OpenGPTXMMapDatasetConfig,
        PackedMemMapDatasetContinuousConfig,
        PackedMemMapDatasetMegatronConfig,
        MMapIndexedDatasetConfig,
    ] = Field(union_mode="left_to_right")
=======
class CheckpointingConfig(BaseModel):
    checkpointing_strategy: PydanticCheckpointingStrategyIFType
    checkpointing_execution: PydanticCheckpointingExecutionIFType
>>>>>>> 227d4002


class AdamOptimizerConfig(BaseModel):
    lr: float
    wrapped_model: PydanticPytorchModuleType
    betas: Tuple[float, float]
    eps: float
    weight_decay: float


class AdamWOptimizerConfig(BaseModel):
    lr: float
    wrapped_model: PydanticPytorchModuleType
    betas: Tuple[float, float]
    eps: float
    weight_decay: float


class DummyLRSchedulerConfig(BaseModel):
    optimizer: PydanticOptimizerIFType


class StepLRSchedulerConfig(BaseModel):
    optimizer: PydanticOptimizerIFType
    step_size: Annotated[int, Field(strict=True, gt=0)]
    gamma: Annotated[float, Field(strict=True, ge=0.0)]
    last_epoch: Annotated[int, Field(strict=True, ge=-1)] = -1
    verbose: bool = False

<<<<<<< HEAD
    class CoCaCollatorConfig(BaseModel):
        sample_keys: List[str]
        target_keys: List[str]
        text_sample_key: str
        text_target_key: str

    type_hint: CollatorTypes
    config: GPT2LLMCollatorConfig | CoCaCollatorConfig
=======
>>>>>>> 227d4002

class OneCycleLRSchedulerConfig(BaseModel):
    optimizer: PydanticOptimizerIFType
    max_lr: Annotated[float, Field(strict=True, gt=0.0)] | List[Annotated[float, Field(strict=True, gt=0.0)]]
    total_steps: Optional[Annotated[int, Field(strict=True, gt=0)]] = None
    epochs: Optional[Annotated[int, Field(strict=True, gt=0)]] = None
    steps_per_epoch: Optional[Annotated[int, Field(strict=True, gt=0)]] = None
    pct_start: Annotated[float, Field(strict=True, gt=0.0, le=1.0)]
    anneal_strategy: str
    cycle_momentum: bool = True
    base_momentum: Annotated[float, Field(strict=True, gt=0)] | List[
        Annotated[float, Field(strict=True, gt=0.0)]
    ] = 0.85
    max_momentum: Annotated[float, Field(strict=True, gt=0.0)] | List[
        Annotated[float, Field(strict=True, gt=0.0)]
    ] = 0.95
    div_factor: Annotated[float, Field(strict=True, gt=0.0)]
    final_div_factor: Annotated[float, Field(strict=True, gt=0.0)]
    three_phase: bool = False
    last_epoch: Annotated[int, Field(strict=True, ge=-1)] = -1
    verbose: bool = False

    @model_validator(mode="after")
    def check_totals_steps_and_epchs(self) -> "OneCycleLRSchedulerConfig":
        if self.total_steps is None and (self.epochs is None or self.steps_per_epoch is None):
            raise ValueError("Please define total_steps or (epochs and steps_per_epoch).")
        return self


class ConstantLRSchedulerConfig(BaseModel):
    optimizer: PydanticOptimizerIFType
    factor: Annotated[float, Field(strict=True, ge=0.0, le=1.0)]
    total_iters: Annotated[int, Field(strict=True, gt=0)]
    last_epoch: Annotated[int, Field(strict=True, ge=-1)] = -1
    verbose: bool = False


class CosineAnnealingLRSchedulerConfig(BaseModel):
    optimizer: PydanticOptimizerIFType
    t_max: Annotated[int, Field(strict=True, gt=0)]
    eta_min: Annotated[float, Field(strict=True, ge=0.0)]
    last_epoch: Annotated[int, Field(strict=True, ge=-1)] = -1
    verbose: bool = False

<<<<<<< HEAD
class ModelConfig(BaseModel):
    type_hint: ModelTypes
    config: HuggingFacePretrainedModelConfig | GPT2Config | CoCaConfig
=======
>>>>>>> 227d4002

class CheckpointedOptimizerConfig(BaseModel):
    checkpointing: PydanticCheckpointingIFType
    checkpoint_path: Path
    wrapped_model: PydanticPytorchModuleType
    optimizer: PydanticOptimizerIFType


class CheckpointedModelConfig(BaseModel):
    checkpointing: PydanticCheckpointingIFType
    checkpoint_path: Path
    model: PydanticPytorchModuleType


class FSDPWrappedModelConfig(BaseModel):
    model: PydanticPytorchModuleType
    sync_module_states: bool
    mixed_precision_settings: MixedPrecisionSettings
    sharding_strategy: ShardingStrategy
    block_names: List[str]

    @field_validator("mixed_precision_settings", mode="before")
    def parse_mixed_precision_setting_by_name(cls, name):
        mixed_precision_settings: MixedPrecisionSettings = parse_enum_by_name(
            name=name, enum_type=MixedPrecisionSettings
        )
        if not has_bfloat_support() and (
            mixed_precision_settings == MixedPrecisionSettings.BF_16
            or mixed_precision_settings == MixedPrecisionSettings.BF_16_WORKING
        ):
            raise ValueError("BF16 not supported in the current environment")
        return mixed_precision_settings

    @field_validator("sharding_strategy", mode="before")
    def parse_sharding_strategy_by_name(cls, name):
        return parse_enum_by_name(name=name, enum_type=ShardingStrategy)


class GPT2TokenizerFastConfig(BaseModel):
    # Note: huggingface tokenizers expect file path as string
    tokenizer_file: str


class DistributedSamplerConfig(BaseModel):
    rank: Annotated[int, Field(strict=True, ge=0)]
    num_replicas: Annotated[int, Field(strict=True, ge=0)]
    shuffle: bool
    dataset: PydanticDatasetIFType


class MemMapDatasetConfig(BaseModel):
    raw_data_path: FilePath
    index_path: Optional[FilePath] = None
    block_size: Annotated[int, Field(strict=True, gt=0)]
    tokenizer: PydanticTokenizerIFType
    jq_pattern: str
    sample_key: str


class PackedMemMapDatasetContinuousConfig(BaseModel):
    raw_data_path: Path
    block_size: Annotated[int, Field(strict=True, gt=0)]
    sample_key: str


class PackedMemMapDatasetMegatronConfig(BaseModel):
    raw_data_path: Path
    block_size: Annotated[int, Field(strict=True, gt=0)]
    sample_key: str


class MMapIndexedDatasetConfig(BaseModel):
    path: Path
    skip_warmup: bool


class OpenGPTXMMapDatasetConfig(BaseModel):
    num_samples: Annotated[int, Field(strict=True, ge=1)]
    path: FilePath
    sample_key: str
    sequence_len: PositiveInt


class BatchSamplerConfig(BaseModel):
    sampler: PydanticSamplerIFType
    batch_size: Annotated[int, Field(strict=True, gt=0)]
    drop_last: bool


class ResumableBatchSamplerConfig(BaseModel):
    sampler: PydanticSamplerIFType
    start_index: Annotated[int, Field(strict=True, gt=0)]


class GPT2LLMCollateFnConfig(BaseModel):
    sample_key: str
    target_key: str


class LLMDataLoaderConfig(BaseModel):
    dataloader_tag: str
    dataset: PydanticDatasetIFType
    batch_sampler: PydanticSamplerIFType
    collate_fn: PydanticCollateFnIFType
    num_workers: Annotated[int, Field(strict=True, ge=0)]
    pin_memory: bool
    shuffle: bool
    skip_num_batches: Optional[int] = 0


class DummyProgressSubscriberConfig(BaseModel):
    pass


class RichProgressSubscriberConfig(BaseModel):
    train_dataloader: PydanticLLMDataLoaderIFType
    eval_dataloaders: Optional[List[PydanticLLMDataLoaderIFType]] = Field(default_factory=list)
    world_size: int
    global_num_seen_samples: int
    local_rank: int


class DummyResultSubscriberConfig(BaseModel):
    pass


class WandBEvaluationResultSubscriberConfig(BaseModel):
    local_rank: int
    project: str
    experiment_id: str
    mode: WandbMode
    directory: Path
    experiment_config: Optional[Dict] = None


class RichResultSubscriberConfig(BaseModel):
    num_ranks: int
    local_rank: int


class CudaEnv(BaseModel):
    local_rank: Annotated[int, Field(strict=True, ge=0)]
    world_size: Annotated[int, Field(strict=True, ge=1)]
    global_rank: Annotated[int, Field(strict=True, ge=0)]


class Settings(BaseModel):
    class Training(BaseModel):
        class GradientClipping(BaseModel):
            mode: GradientClippingMode
            threshold: Optional[Annotated[float, Field(strict=True, gt=0.0)]] = None

            @model_validator(mode="after")
            def check_mode_none_iff_threshold_none(self) -> BaseModel:
                if self.mode == GradientClippingMode.NONE and self.threshold is not None:
                    raise ValueError("If gradient clipping is deactivated, no threshold should be set.")
                if self.mode != GradientClippingMode.NONE and self.threshold is None:
                    raise ValueError("A threshold value is required when gradient clipping is used.")
                return self

        callback_interval_in_samples: Annotated[int, Field(strict=True, ge=1)]
        global_num_training_samples: Annotated[int, Field(strict=True, ge=1)]
        global_num_seen_samples: Annotated[int, Field(strict=True, ge=0)]
        do_apply_activation_checkpointing: bool
        gradient_acc_steps: Annotated[int, Field(strict=True, ge=1)]
        local_train_micro_batch_size: Annotated[int, Field(strict=True, ge=1)]
        sequence_length: Annotated[int, Field(strict=True, ge=1)]
        gradient_clipping: GradientClipping

    class Paths(BaseModel):
        checkpointing_path: Path

    experiment_id: str
    referencing_keys: Dict[str, str]
    training: Training
    cuda_env: CudaEnv
    paths: Paths


class ComponentsModel(BaseModel):
    wrapped_model: PydanticPytorchModuleType
    optimizer: PydanticOptimizerIFType
    scheduler: PydanticLRSchedulerIFType
    loss_fn: PydanticLossIFType
    train_dataloader: PydanticLLMDataLoaderIFType
    eval_dataloaders: List[PydanticLLMDataLoaderIFType]
    batch_progress_subscriber: PydanticMessageSubscriberIFType
    evaluation_subscriber: PydanticMessageSubscriberIFType
    checkpointing: PydanticCheckpointingIFType
    settings: Settings


class ComponentsInferenceModel(BaseModel):
    wrapped_model: PydanticPytorchModuleType
    cuda_env: CudaEnv


def load_app_config_dict(config_file_path: Path) -> Dict:
    def cuda_env_resolver_fun(var_name: str) -> int:
        int_env_variable_names = ["LOCAL_RANK", "WORLD_SIZE", "RANK"]
        return int(os.getenv(var_name)) if var_name in int_env_variable_names else os.getenv(var_name)

    def modalities_env_resolver_fun(var_name: str) -> int:
        if var_name == "experiment_id":
            return get_date_of_run()

    OmegaConf.register_new_resolver("cuda_env", cuda_env_resolver_fun, replace=True)
    OmegaConf.register_new_resolver("modalities_env", modalities_env_resolver_fun, replace=True)

    cfg = OmegaConf.load(config_file_path)
    config_dict = OmegaConf.to_container(cfg, resolve=True)
    return config_dict<|MERGE_RESOLUTION|>--- conflicted
+++ resolved
@@ -1,43 +1,5 @@
 import os
 from pathlib import Path
-<<<<<<< HEAD
-from typing import List, Optional, Union
-
-from pydantic import BaseModel, Field, FilePath, PositiveFloat, PositiveInt, confloat, conint, model_validator
-from transformers import PretrainedConfig
-
-from modalities.config.lookup_types import (
-    BatchSamplerTypes,
-    CheckpointingExectionTypes,
-    CheckpointingStrategyTypes,
-    CollatorTypes,
-    DataloaderTypes,
-    DatasetTypes,
-    LossTypes,
-    ModelTypes,
-    OptimizerTypes,
-    SamplerTypes,
-    SchedulerTypes,
-    TokenizerTypes,
-)
-from modalities.config.types import ProcessGroupBackendType
-from modalities.dataloader.dataset import DummyDatasetConfig
-from modalities.models.coca.coca_model import CoCaConfig
-from modalities.models.gpt2.gpt2_model import GPT2Config
-from modalities.models.huggingface.huggingface_models import HuggingFacePretrainedModelConfig
-from modalities.running_env.fsdp.fsdp_running_env import RunningEnvConfig
-
-
-class WandbConfig(BaseModel):
-    class WandbMode(Enum):
-        ONLINE = "ONLINE"
-        OFFLINE = "OFFLINE"
-        DISABLED = "DISABLED"
-
-    project_name: str
-    mode: WandbMode
-    dir: Optional[Path] = Field(default_factory=lambda: Path("."))
-=======
 from typing import Annotated, Any, Dict, List, Optional, Tuple
 
 import torch.nn as nn
@@ -136,7 +98,6 @@
 class ReferenceConfig(BaseModel):
     instance_key: str
     pass_type: PassType
->>>>>>> 227d4002
 
 
 class CLMCrossEntropyLossConfig(BaseModel):
@@ -178,21 +139,9 @@
         return parse_enum_by_name(name=name, enum_type=ShardingStrategy)
 
 
-<<<<<<< HEAD
-    type_hint: DatasetTypes
-    config: Union[
-        DummyDatasetConfig,
-        MemMapDatasetConfig,
-        OpenGPTXMMapDatasetConfig,
-        PackedMemMapDatasetContinuousConfig,
-        PackedMemMapDatasetMegatronConfig,
-        MMapIndexedDatasetConfig,
-    ] = Field(union_mode="left_to_right")
-=======
 class CheckpointingConfig(BaseModel):
     checkpointing_strategy: PydanticCheckpointingStrategyIFType
     checkpointing_execution: PydanticCheckpointingExecutionIFType
->>>>>>> 227d4002
 
 
 class AdamOptimizerConfig(BaseModel):
@@ -222,17 +171,6 @@
     last_epoch: Annotated[int, Field(strict=True, ge=-1)] = -1
     verbose: bool = False
 
-<<<<<<< HEAD
-    class CoCaCollatorConfig(BaseModel):
-        sample_keys: List[str]
-        target_keys: List[str]
-        text_sample_key: str
-        text_target_key: str
-
-    type_hint: CollatorTypes
-    config: GPT2LLMCollatorConfig | CoCaCollatorConfig
-=======
->>>>>>> 227d4002
 
 class OneCycleLRSchedulerConfig(BaseModel):
     optimizer: PydanticOptimizerIFType
@@ -277,12 +215,6 @@
     last_epoch: Annotated[int, Field(strict=True, ge=-1)] = -1
     verbose: bool = False
 
-<<<<<<< HEAD
-class ModelConfig(BaseModel):
-    type_hint: ModelTypes
-    config: HuggingFacePretrainedModelConfig | GPT2Config | CoCaConfig
-=======
->>>>>>> 227d4002
 
 class CheckpointedOptimizerConfig(BaseModel):
     checkpointing: PydanticCheckpointingIFType
