--- conflicted
+++ resolved
@@ -21,40 +21,14 @@
         local_rank: int,
         batch_progress_publisher: MessagePublisher[BatchProgressUpdate],
         evaluation_result_publisher: MessagePublisher[EvaluationResultBatch],
-<<<<<<< HEAD
-        gradient_acc_step: int,
+        gradient_acc_steps: int,
         throughput_aggregator_factory: Callable[[], ThroughputAggregator] = ThroughputAggregator,
-=======
-        gradient_acc_steps: int,
->>>>>>> 8ab29d0c
     ) -> None:
         self.local_rank = local_rank
         self.batch_progress_publisher = batch_progress_publisher
         self.evaluation_result_publisher = evaluation_result_publisher
-<<<<<<< HEAD
-        self.gradient_acc_step = gradient_acc_step
+        self.gradient_acc_steps = gradient_acc_steps
         self._throughput_aggregator_factory = throughput_aggregator_factory
-=======
-        self.gradient_acc_steps = gradient_acc_steps
-
-    def _train_batch(
-        self,
-        batch: DatasetBatch,
-        model: NNModel,
-        optimizer: Optimizer,
-        loss_fun: Loss,
-        batch_id: int,
-        data_loader: LLMDataLoader,
-    ) -> torch.Tensor:
-        result_batch = model_predict_batch(model=model, batch=batch)
-        loss = loss_fun(result_batch) / self.gradient_acc_steps
-        loss.backward()
-
-        if (batch_id + 1) % self.gradient_acc_steps == 0 or (batch_id + 1) == len(data_loader):
-            optimizer.step()
-            optimizer.zero_grad()
-        return loss
->>>>>>> 8ab29d0c
 
     def train(
         self,
@@ -68,12 +42,7 @@
         local_sample_id_to_global_sample_id: Callable[[int], int],
     ):
         model.train()
-<<<<<<< HEAD
-        cummulated_loss = self._reset_loss()
-=======
         cumulated_loss = self._reset_loss()
-        thoughput_aggregator = Aggregator[ThroughputAggregationKeys]()
->>>>>>> 8ab29d0c
 
         device = torch.device(self.local_rank if torch.cuda.is_available() else "cpu")
 
@@ -97,15 +66,8 @@
             )
             thoughput_aggregator.stop(len(batch))
             # Save the batch loss
-<<<<<<< HEAD
             cummulated_loss[0] += batch_loss.item()
             cummulated_loss[1] += 1
-=======
-            cumulated_loss[0] += batch_loss.item()
-            cumulated_loss[1] += len(batch)
-            batch_length_tensor = torch.tensor(len(batch)).to(device)
-            thoughput_aggregator.add_value(key=ThroughputAggregationKeys.NUM_SAMPLES, value=batch_length_tensor)
->>>>>>> 8ab29d0c
             self._publish_progress(
                 batch_progress_publisher=self.batch_progress_publisher,
                 local_batch_id=local_train_batch_id,
@@ -117,28 +79,6 @@
             # Check, if model should be evaluated
             if (local_train_batch_id + 1) % callback_interval_in_batches == 0:
                 if local_train_batch_id > 0:
-<<<<<<< HEAD
-=======
-                    forward_backward_time = torch.tensor(forward_backward_time_recorder.delta_t).to(device)
-                    forward_backward_time_recorder.reset()
-
-                    thoughput_aggregator.add_value(
-                        key=ThroughputAggregationKeys.FORWARD_BACKWARD_TIME, value=forward_backward_time
-                    )
-                    synced_num_samples = thoughput_aggregator.get_all_reduced_value(
-                        ThroughputAggregationKeys.NUM_SAMPLES
-                    )
-                    synced_forward_backward_time = thoughput_aggregator.get_all_reduced_value(
-                        ThroughputAggregationKeys.FORWARD_BACKWARD_TIME, reduce_operation=dist.ReduceOp.MAX
-                    )
-                    synced_num_samples_per_second = synced_num_samples / synced_forward_backward_time
-                    # TODO: insert reducer from outside so Trainer is independent of FSDP
-                    train_loss = Reducer.reduce(
-                        tensor=cumulated_loss,
-                        operation=dist.ReduceOp.SUM,
-                        post_processing_fun=lambda t: t[0] / t[1],
-                    )
->>>>>>> 8ab29d0c
                     local_train_sample_id = Trainer._get_local_sample_id(
                         batch_id=local_train_batch_id, batch_size=train_loader.batch_size
                     )
@@ -154,8 +94,7 @@
                     model.train()
 
                 # TODO early stopping
-<<<<<<< HEAD
-                cummulated_loss = self._reset_loss()
+                cumulated_loss = self._reset_loss()
 
     def _train_batch(
         self,
@@ -206,12 +145,6 @@
             evaluation_result_publisher=self.evaluation_result_publisher,
             evaluation_result=evaluation_result,
         )
-=======
-                cumulated_loss = self._reset_loss()
-            # we start the time recoder here again to also capture the time spend loading
-            # via the dataloader.
-            forward_backward_time_recorder.start()
->>>>>>> 8ab29d0c
 
     def _reset_loss(self):
         # TODO: we should handle the device assignment more centrally.
