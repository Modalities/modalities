--- conflicted
+++ resolved
@@ -1,9 +1,5 @@
 from enum import Enum
-<<<<<<< HEAD
-from typing import Callable, List, Tuple
-=======
-from typing import Callable, Optional, Tuple
->>>>>>> c9b4aabd
+from typing import Callable, List, Optional, Tuple
 
 import torch
 import torch.distributed as dist
@@ -91,13 +87,7 @@
         model: FSDP,
         optimizer: Optimizer,
         scheduler: LRScheduler,
-<<<<<<< HEAD
         loss_fun: List[Loss],
-        train_step_id: int,
-        data_loader: LLMDataLoader,
-    ) -> Tuple[torch.Tensor, torch.Tensor]:
-=======
-        loss_fun: Loss,
         micro_batch_id: int,
     ) -> Tuple[bool, int, torch.Tensor, Optional[torch.Tensor]]:
         """
@@ -120,7 +110,6 @@
                     - gradient_norm_score (Optional[torch.Tensor]): The gradient norm score,
                         if a training step was performed otherwise return None.
         """
->>>>>>> c9b4aabd
         result_batch = model_predict_batch(model=model, batch=batch)
 
         total_loss = None
@@ -145,10 +134,6 @@
             optimizer.step()
             scheduler.step()
             optimizer.zero_grad()
-<<<<<<< HEAD
-            return total_loss, *losses, gradient_norm_score
-        return total_loss, *losses, None
-=======
             step_performed = True
         else:
             step_performed = False
@@ -157,8 +142,7 @@
         num_train_steps_done = Trainer._get_num_train_steps_done(
             micro_batch_id=micro_batch_id, gradient_acc_steps=self.gradient_acc_steps
         )
-        return step_performed, num_train_steps_done, loss, gradient_norm_score
->>>>>>> c9b4aabd
+        return total_loss, *losses, step_performed, num_train_steps_done, gradient_norm_score
 
     def train(
         self,
@@ -223,16 +207,12 @@
         # Because we might resume training, we add the starting batch id of the data loader
         for _, (micro_batch_id, batch) in zip(range(num_batches_todo), enumerate(train_loader)):
             # Train single batch
-<<<<<<< HEAD
-            *batch_losses, gradient_norm_score = self._train_batch(
-=======
             (
+                *batch_losses,
                 step_performed,
                 num_train_steps_done,
-                batch_loss,
                 gradient_norm_score,
             ) = self._train_batch(
->>>>>>> c9b4aabd
                 batch=batch,
                 model=model,
                 optimizer=optimizer,
@@ -293,25 +273,11 @@
                 )
 
                 losses = {
-<<<<<<< HEAD
-                    "total_loss average": train_loss_avg,
-                    "total_loss last step": train_loss_last_batch,
-                }
-                for i, lfn in enumerate(loss_fun):
-                    losses[lfn.tag] = reduced_losses[i + 1]
-
-                if len(gradient_norm_scores) > 0:
-                    metrics = {
-                        "grad_norm_avg": torch.mean(torch.Tensor(gradient_norm_scores)),
-                        "grad_norm_last_batch": gradient_norm_scores[-1],
-                    }
-                    gradient_norm_scores = []
-                else:
-                    metrics = {}
-=======
                     "train loss avg": ResultItem(train_loss_avg, decimal_places=2),
                     "train loss last": ResultItem(train_loss_last_batch, decimal_places=2),
                 }
+                for i, lfn in enumerate(loss_fun):
+                    losses[lfn.tag] = ResultItem(reduced_losses[i + 1], decimal_places=2)
 
                 consumed_tokens = torch.Tensor([training_progress.num_seen_tokens_total])
                 metrics = {
@@ -320,7 +286,6 @@
                     "grad norm last": ResultItem(torch.tensor(gradient_norm_scores[-1]), 2),
                 }
                 gradient_norm_scores = []
->>>>>>> c9b4aabd
 
                 mfu = compute_mfu(
                     synced_num_samples_per_second,
@@ -347,36 +312,25 @@
                 )
                 thoughput_aggregator.remove_keys()
 
-<<<<<<< HEAD
-                model.train()
-                cumulated_losses = torch.zeros(len(loss_fun) + 1 + 1).to(device)
-
-            evaluation_callback(train_step_id=train_step_id)
-            checkpointing_callback(train_step_id=train_step_id)
-=======
-                cumulated_losses = self._reset_tracked_losses()
+                cumulated_losses = self._reset_tracked_losses(len(loss_fun))
             if step_performed:
                 evaluation_callback(num_train_steps_done=training_progress.num_seen_steps_total)
                 checkpointing_callback(training_progress=training_progress)
->>>>>>> c9b4aabd
             # we start the time recoder here again to also capture the time spend loading
             # via the dataloader.
             forward_backward_time_recorder.start()
 
-<<<<<<< HEAD
-=======
-    def _reset_tracked_losses(self):
+    def _reset_tracked_losses(self, num_loss_functions: int):
         # Initializes and returns a tensor representing the cumulated loss and gradient norm.
         # The tensor is initialized with zeros and its device is set based on the availability of CUDA.
 
-        cumulated_loss_and_gradient_norm = torch.zeros(3)
+        cumulated_loss_and_gradient_norm = torch.zeros(num_loss_functions + 1 + 1)
         if torch.cuda.is_available():
             cumulated_loss_and_gradient_norm = cumulated_loss_and_gradient_norm.to(torch.device("cuda"))
         else:
             cumulated_loss_and_gradient_norm = cumulated_loss_and_gradient_norm.to("cpu")
         return cumulated_loss_and_gradient_norm
 
->>>>>>> c9b4aabd
     @staticmethod
     def _publish_progress(
         progress_publisher: MessagePublisher[ProgressUpdate],
