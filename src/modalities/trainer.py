--- conflicted
+++ resolved
@@ -63,14 +63,7 @@
         batch: DatasetBatch
         # TODO: why do we need a barrier here?
         dist.barrier()
-<<<<<<< HEAD
         for thoughput_aggregator, (batch_id, batch) in start_throughput_measurement(enumerate(train_loader)):
-=======
-        forward_backward_time_recorder = TimeRecorder()
-        forward_backward_time_recorder.start()
-        for batch_id, batch in enumerate(train_loader):
-            # Because we might resume training, we add the starting batch id of the data loader
->>>>>>> da654938
             local_train_batch_id = batch_id + train_loader.fast_forward_batch_id
             # Train single batch
             batch_loss = self._train_batch(
@@ -81,13 +74,8 @@
                 batch_id=batch_id,
                 data_loader=train_loader,
             )
-<<<<<<< HEAD
             thoughput_aggregator.stop(len(batch))
-            # save the batch loss
-=======
-            forward_backward_time_recorder.stop()
             # Save the batch loss
->>>>>>> da654938
             cummulated_loss[0] += batch_loss.item()
             cummulated_loss[1] += len(batch)
             self._publish_progress(
