from enum import Enum
from typing import Callable, Tuple

import torch
import torch.distributed as dist
import torch.nn as nn
from torch.distributed.fsdp import FullyShardedDataParallel as FSDP
from torch.optim import Optimizer
from torch.optim.lr_scheduler import LRScheduler

from modalities.batch import DatasetBatch, EvaluationResultBatch
from modalities.dataloader.dataloader import LLMDataLoader
from modalities.loss_functions import Loss
from modalities.messaging.messages import BatchProgressUpdate, ExperimentStatus, MessageTypes
from modalities.messaging.messages.payloads import ForwardPassState
from modalities.messaging.publishers.publisher import MessagePublisher
from modalities.models.model import model_predict_batch
from modalities.training.gradient_clipping.gradient_clipper import GradientClipperIF
from modalities.util import Aggregator, TimeRecorder


class AggregationKeys(Enum):
    NUM_SAMPLES = "NUM_SAMPLES"
    FORWARD_BACKWARD_TIME = "FORWARD_BACKWARD_TIME"

    NUM_STEPS = "NUM_STEPS"
    CUMM_LOSS = "CUMM_LOSS"
    LAST_BATCH_LOSS = "LAST_BATCH_LOSS"


class Trainer:
    def __init__(
        self,
        local_rank: int,
        batch_progress_publisher: MessagePublisher[BatchProgressUpdate],
        evaluation_result_publisher: MessagePublisher[EvaluationResultBatch],
        gradient_acc_steps: int,
        gradient_clipper: GradientClipperIF,
    ) -> None:
        self.local_rank = local_rank
        self.batch_progress_publisher = batch_progress_publisher
        self.evaluation_result_publisher = evaluation_result_publisher
        self.gradient_acc_steps = gradient_acc_steps
        self.gradient_clipper = gradient_clipper

    def _train_batch(
        self,
        batch: DatasetBatch,
        model: FSDP,
        optimizer: Optimizer,
        scheduler: LRScheduler,
        loss_fun: Loss,
        train_step_id: int,
        data_loader: LLMDataLoader,
    ) -> Tuple[torch.Tensor, torch.Tensor]:
        result_batch = model_predict_batch(model=model, batch=batch)
        loss = loss_fun(result_batch)
        (loss / self.gradient_acc_steps).backward()

        if (train_step_id + 1) % self.gradient_acc_steps == 0 or (train_step_id + 1) == len(data_loader):
            gradient_norm_score = self.gradient_clipper.clip_gradients().sum()
            optimizer.step()
            scheduler.step()
            optimizer.zero_grad()
            return loss, gradient_norm_score
        else:
            return loss, None

    def train(
        self,
        model: nn.Module,
        train_loader: LLMDataLoader,
        optimizer: Optimizer,
        scheduler: LRScheduler,
        loss_fun: Loss,
        global_training_log_interval_in_steps: int,
        evaluation_callback: Callable[[int], None],
        checkpointing_callback: Callable[[int], None],
    ):
        model.train()
        # cumulated_losses = self._reset_tracked_losses()

        score_aggregator = Aggregator[AggregationKeys]()

        torch.device(self.local_rank if torch.cuda.is_available() else "cpu")

        # batch loop
        batch: DatasetBatch
        # TODO: why do we need a barrier here?
        dist.barrier()
        forward_backward_time_recorder = TimeRecorder()
        forward_backward_time_recorder.start()
        gradient_norm_scores = []

        for batch_id, batch in enumerate(train_loader):
            # Because we might resume training, we add the starting batch id of the data loader
            train_step_id = batch_id + train_loader.fast_forward_batch_id

            self._publish_progress(
                batch_progress_publisher=self.batch_progress_publisher,
                train_step_id=train_step_id,
                dataloader_tag=train_loader.dataloader_tag,
            )

            # Train single batch
            batch_loss, gradient_norm_score = self._train_batch(
                batch=batch,
                model=model,
                optimizer=optimizer,
                scheduler=scheduler,
                loss_fun=loss_fun,
                train_step_id=train_step_id,
                data_loader=train_loader,
            )
            forward_backward_time_recorder.stop()
            # Save the batch loss
            score_aggregator.add_value(key=AggregationKeys.CUMM_LOSS, value=batch_loss.item())
            # This works, because we always drop the last batch in case it has less samples than the batch size
            score_aggregator.add_value(key=AggregationKeys.NUM_STEPS, value=1)

            # gradient norm is already synced across all ranks
            if gradient_norm_score is not None:
                gradient_norm_scores.append(gradient_norm_score.item())

<<<<<<< HEAD
            ForwardPassState(
                metrics=ForwardPassState.Metrics(
                    loss=batch_loss.item(),
                    gradient_norm_score=gradient_norm_score.item() if gradient_norm_score is not None else None,
                    num_samples=len(batch),
                    forward_backward_time=forward_backward_time_recorder.delta_t,
                ),
                inference_result_batch=batch,
                meta_information=ForwardPassState.MetaInformation(
                    step_id=train_step_id,
                    dataloader_tag=train_loader.dataloader_tag,
                    experiment_status=ForwardPassState.MetaInformation.ExperimentStatus.TRAIN,
                ),
            )

            batch_length_tensor = torch.tensor(len(batch)).to(device)
            thoughput_aggregator.add_value(key=ThroughputAggregationKeys.NUM_SAMPLES, value=batch_length_tensor)
=======
            score_aggregator.add_value(key=AggregationKeys.NUM_SAMPLES, value=len(batch))
>>>>>>> 37034170

            # Check, if model should be evaluated
            if (train_step_id + 1) % global_training_log_interval_in_steps == 0:
                # add the loss for the LAST batch
                score_aggregator.add_value(key=AggregationKeys.LAST_BATCH_LOSS, value=batch_loss.item())
                score_aggregator.add_value(
                    key=AggregationKeys.FORWARD_BACKWARD_TIME, value=forward_backward_time_recorder.delta_t
                )

                forward_backward_time_recorder.reset()

                # reduce the scores with the respective reduction operation
                sum_reduced_scores = score_aggregator.get_all_reduced_values(
                    keys=[
                        AggregationKeys.NUM_SAMPLES,
                        AggregationKeys.NUM_STEPS,
                        AggregationKeys.CUMM_LOSS,
                        AggregationKeys.LAST_BATCH_LOSS,
                    ],
                    reduce_operation=dist.ReduceOp.SUM,
                )

                max_reduced_scores = score_aggregator.get_all_reduced_values(
                    keys=[AggregationKeys.FORWARD_BACKWARD_TIME], reduce_operation=dist.ReduceOp.MAX
                )

                # calculate the metric scores for logging
                synced_num_samples_per_second = (
                    sum_reduced_scores[AggregationKeys.NUM_SAMPLES]
                    / max_reduced_scores[AggregationKeys.FORWARD_BACKWARD_TIME]
                )
                train_loss_avg = (
                    sum_reduced_scores[AggregationKeys.CUMM_LOSS] / sum_reduced_scores[AggregationKeys.NUM_STEPS]
                )
                train_loss_last_batch = sum_reduced_scores[AggregationKeys.LAST_BATCH_LOSS] / dist.get_world_size()

                losses = {
                    f"{loss_fun.tag} average": train_loss_avg,
                    f"{loss_fun.tag} last step": train_loss_last_batch,
                }
                if len(gradient_norm_scores) > 0:
                    metrics = {
                        "grad_norm_avg": torch.mean(torch.Tensor(gradient_norm_scores)),
                        "grad_norm_last_batch": gradient_norm_scores[-1],
                    }
                    gradient_norm_scores = []
                else:
                    metrics = {}

                training_metrics = EvaluationResultBatch(
                    losses=losses,
                    metrics=metrics,
                    # TODO: hardcoded metric key
                    throughput_metrics={
                        "training_synced_num_samples_per_second": synced_num_samples_per_second,
                        "lr_mean": torch.tensor(scheduler.get_last_lr()).mean(),
                        "lr_min": torch.tensor(scheduler.get_last_lr()).min(),
                        "lr_max": torch.tensor(scheduler.get_last_lr()).max(),
                        "lr_first": torch.tensor(scheduler.get_last_lr())[0],
                    },
                    dataloader_tag=train_loader.dataloader_tag,
                    train_step_id=train_step_id,
                )
                self._publish_evaluation_result(
                    evaluation_result_publisher=self.evaluation_result_publisher,
                    evaluation_result=training_metrics,
                )
                score_aggregator.remove_keys()

                model.train()

            evaluation_callback(train_step_id=train_step_id)
            checkpointing_callback(train_step_id=train_step_id)
            # we start the time recoder here again to also capture the time spend loading
            # via the dataloader.
            forward_backward_time_recorder.start()

    @staticmethod
    def _publish_progress(
        batch_progress_publisher: MessagePublisher[BatchProgressUpdate],
        train_step_id: int,
        dataloader_tag: str,
    ):
        payload = BatchProgressUpdate(
            step_id=train_step_id,
            experiment_status=ExperimentStatus.TRAIN,
            dataloader_tag=dataloader_tag,
        )
        batch_progress_publisher.publish_message(payload=payload, message_type=MessageTypes.BATCH_PROGRESS_UPDATE)

    @staticmethod
    def _publish_evaluation_result(
        evaluation_result_publisher: MessagePublisher[EvaluationResultBatch],
        evaluation_result: EvaluationResultBatch,
    ):
        evaluation_result_publisher.publish_message(
            payload=evaluation_result, message_type=MessageTypes.EVALUATION_RESULT
        )<|MERGE_RESOLUTION|>--- conflicted
+++ resolved
@@ -122,7 +122,6 @@
             if gradient_norm_score is not None:
                 gradient_norm_scores.append(gradient_norm_score.item())
 
-<<<<<<< HEAD
             ForwardPassState(
                 metrics=ForwardPassState.Metrics(
                     loss=batch_loss.item(),
@@ -138,11 +137,7 @@
                 ),
             )
 
-            batch_length_tensor = torch.tensor(len(batch)).to(device)
-            thoughput_aggregator.add_value(key=ThroughputAggregationKeys.NUM_SAMPLES, value=batch_length_tensor)
-=======
             score_aggregator.add_value(key=AggregationKeys.NUM_SAMPLES, value=len(batch))
->>>>>>> 37034170
 
             # Check, if model should be evaluated
             if (train_step_id + 1) % global_training_log_interval_in_steps == 0:
