from datetime import datetime
from enum import Enum
from typing import Callable, Optional

import torch
import torch.distributed as dist
from torch.distributed.device_mesh import DeviceMesh
from torch.distributed.fsdp import FullyShardedDataParallel as FSDP
from torch.distributed.device_mesh import DeviceMesh
from torch.optim import Optimizer
from torch.optim.lr_scheduler import LRScheduler

from modalities.batch import DatasetBatch, EvaluationResultBatch, ResultItem
from modalities.checkpointing.stateful.app_state import AppState
from modalities.dataloader.dataloader import LLMDataLoader
from modalities.logging_broker.messages import ExperimentStatus, MessageTypes, ProgressUpdate
from modalities.logging_broker.publisher import MessagePublisher
from modalities.loss_functions import Loss
from modalities.models.model import model_predict_batch
from modalities.models.parallelism.pipeline_parallelism import Pipeline
from modalities.running_env.fsdp.device_mesh import ParallelismDegrees, get_parallel_degree
from modalities.running_env.fsdp.reducer import Reducer
from modalities.training.gradient_clipping.gradient_clipper import GradientClipperIF
from modalities.training.training_progress import TrainingProgress
from modalities.util import Aggregator, TimeRecorder, print_rank_0
from modalities.utils.mfu import MFUCalculatorABC


class ThroughputAggregationKeys(Enum):
    NUM_SAMPLES = "NUM_SAMPLES"
    FORWARD_BACKWARD_TIME = "FORWARD_BACKWARD_TIME"


class Trainer:
    def __init__(
        self,
        global_rank: int,
        progress_publisher: MessagePublisher[ProgressUpdate],
        evaluation_result_publisher: MessagePublisher[EvaluationResultBatch],
        gradient_acc_steps: int,
        global_num_tokens_per_train_step: int,
        device_mesh: DeviceMesh | None,
        num_seen_train_steps: int,
        global_num_seen_tokens: int,
        num_target_steps: int,
        num_target_tokens: int,
        gradient_clipper: GradientClipperIF,
        mfu_calculator: Optional[MFUCalculatorABC] = None,
    ) -> None:
        """
        Initializes the Trainer object.

        Args:
            global_rank (int): The global rank.
            progress_publisher (MessagePublisher[ProgressUpdate]): Progress publisher.
            evaluation_result_publisher (MessagePublisher[EvaluationResultBatch]): Evaluation result publisher.
            gradient_acc_steps (int): Gradient accumulation steps.
            global_num_tokens_per_train_step (int): Global number of tokens per train step.
            dp_degree (int): Data parallelism degree.
            pp_degree (int): Pipeline parallelism degree.
            num_seen_train_steps (int): Number of seen train steps.
            global_num_seen_tokens (int): Global number of seen tokens.
            num_target_steps (int): Number of target steps.
            num_target_tokens (int): Number of target tokens.
            gradient_clipper (GradientClipperIF): Gradient clipper.
            mfu_calculator (Optional[MFUCalculatorABC]): MFU calculator.

        Returns:
            None
        """
        self.global_rank = global_rank
        if device_mesh is not None:
<<<<<<< HEAD
            self.dp_degree = get_parallel_degree(device_mesh, [ParallelismDegrees.DP_REPLICATE, ParallelismDegrees.DP_SHARD])
=======
            self.dp_degree = get_parallel_degree(
                device_mesh, [ParallelismDegrees.DP_REPLICATE, ParallelismDegrees.DP_SHARD]
            )
>>>>>>> 9253ad16
            self.pp_degree = get_parallel_degree(device_mesh, [ParallelismDegrees.PP])
        else:
            self.dp_degree = dist.get_world_size()
            self.pp_degree = 1
        self.progress_publisher = progress_publisher
        self.evaluation_result_publisher = evaluation_result_publisher
        self.gradient_acc_steps = gradient_acc_steps
        self.global_num_tokens_per_train_step = global_num_tokens_per_train_step
        self.num_seen_train_steps = num_seen_train_steps
        self.num_target_steps = num_target_steps
        self.num_target_tokens = num_target_tokens
        self.global_num_seen_tokens = global_num_seen_tokens
        self.gradient_clipper = gradient_clipper
        self.mfu_calculator = mfu_calculator

    @staticmethod
    def _get_num_train_steps_done(micro_batch_id: int, gradient_acc_steps: int) -> int:
        """
        Calculates the number of training steps done based on the micro batch ID and gradient accumulation steps.

        Args:
            micro_batch_id (int): The ID of the current micro batch.
            gradient_acc_steps (int): The number of gradient accumulation steps.

        Returns:
            int: The number of training steps done.
        """
        return (micro_batch_id + 1) // gradient_acc_steps

    def _train_batch(
        self,
        batch: DatasetBatch,
        model: FSDP,
        optimizer: Optimizer,
        scheduler: LRScheduler,
        loss_fun: Loss,
        micro_batch_id: int,
        scheduled_pipeline: Optional[Pipeline] = None,
    ) -> tuple[bool, int, Optional[torch.Tensor], Optional[torch.Tensor]]:
        """
        Conducts a training step on batch of data.

        Args:
            batch (DatasetBatch): The input batch of data.
            model (FSDP): The model to train.
            optimizer (Optimizer): The optimizer used for training.
            scheduler (LRScheduler): The learning rate scheduler.
            loss_fun (Loss): The loss function used for training.
            micro_batch_id (int): The ID of the micro batch.
            scheduled_pipeline (Optional[Pipeline], optional): In case of pipeline parallelism, this is used to
                operate the model. Defaults to None.

        Returns:
            tuple[bool, int, torch.Tensor, Optional[torch.Tensor], Optional[torch.Tensor]]:
                A tuple containing the following:
                    - step_performed (bool): Indicates whether a training step was performed.
                    - num_train_steps_done (int): The number of training steps done.
                    - loss (Optional[torch.Tensor]): The computed loss.
                        None, if a non-last stage was processes in pipeline parallelism.
                    - gradient_norm_score (Optional[torch.Tensor]): The gradient norm score,
                        if a training step was performed otherwise return None.
        """
        if scheduled_pipeline is not None:
            pp_schedule = scheduled_pipeline.pp_schedule
            # Pipeline Parallel forward / backward inside step() call
            # with self.train_context(optional_context_parallel_ctx):
            targets, losses = (
                (batch.targets[loss_fun.target_key].contiguous(), [])
                if scheduled_pipeline.is_last_pp_stage
                else (None, None)
            )

            if scheduled_pipeline.is_first_pp_stage:
                pp_schedule.step(batch.samples[model.sample_key].contiguous(), target=targets, losses=losses)
            else:
                pp_schedule.step(target=targets, losses=losses)
            loss = torch.mean(torch.stack(losses)).to(losses[0].device) if scheduled_pipeline.is_last_pp_stage else None
        else:
            # else continue with loss calculation
            result_batch = model_predict_batch(model=model, batch=batch)
            loss = loss_fun(result_batch)
            (loss / self.gradient_acc_steps).backward()

        if (micro_batch_id + 1) % self.gradient_acc_steps == 0:
            gradient_norm_score = self.gradient_clipper.clip_gradients()
            optimizer.step()
            scheduler.step()
            optimizer.zero_grad()
            step_performed = True
        else:
            step_performed = False
            gradient_norm_score = None

        num_train_steps_done = Trainer._get_num_train_steps_done(
            micro_batch_id=micro_batch_id, gradient_acc_steps=self.gradient_acc_steps
        )
        return step_performed, num_train_steps_done, loss, gradient_norm_score

    def train(
        self,
        app_state: AppState,
        train_loader: LLMDataLoader,
        loss_fun: Loss,
        training_log_interval_in_steps: int,
        evaluation_callback: Callable[[TrainingProgress], None],
        checkpointing_callback: Callable[[TrainingProgress], None],
        scheduled_pipeline: Pipeline | None = None,
    ):
        """
        Trains the model.

        Args:
            app_state (AppState): The application state containing the model, optimizer and lr scheduler.
            train_loader (LLMDataLoader): The data loader containing the training data.
            loss_fun (Loss): The loss function used for training.
            training_log_interval_in_steps (int): The interval at which training progress is logged.
            evaluation_callback (Callable[[TrainingProgress], None]): A callback function for evaluation.
            checkpointing_callback (Callable[[TrainingProgress], None]): A callback function for checkpointing.
            scheduled_pipeline (Pipeline | None, optional): In case of pipeline parallelism, this is used to
                operate the model. Defaults to None.

        Returns:
            None
        """
        model = app_state.model
        optimizer = app_state.optimizer
        lr_scheduler = app_state.lr_scheduler
        model.train()

        cumulated_losses = self._reset_tracked_losses()

        # throughput
        thoughput_aggregator = Aggregator[ThroughputAggregationKeys]()
        device = torch.device("cuda" if torch.cuda.is_available() else "cpu")

        # batch loop
        batch: DatasetBatch
        # TODO: why do we need a barrier here?
        # dist.barrier()
        forward_backward_time_recorder = TimeRecorder()
        forward_backward_time_recorder.start()
        gradient_norm_scores = []

        # run evaluation callback and checkpointing callback before the first optimizer step
        evaluation_callback(num_train_steps_done=self.num_seen_train_steps)
        training_progress = TrainingProgress(
            num_seen_steps_previous_run=self.num_seen_train_steps,
            num_seen_tokens_previous_run=self.global_num_seen_tokens,
            num_seen_steps_current_run=0,
            num_seen_tokens_current_run=0,
            num_target_steps=self.num_target_steps,
            num_target_tokens=self.num_target_tokens,
        )
        checkpointing_callback(training_progress=training_progress)

        num_steps_todo = self.num_target_steps - self.num_seen_train_steps
        num_batches_todo = num_steps_todo * self.gradient_acc_steps
        # Because we might resume training, we add the starting batch id of the data loader
        for _, (micro_batch_id, batch) in zip(range(num_batches_todo), enumerate(train_loader)):
            # Train single batch
            (
                step_performed,
                num_train_steps_done,
                batch_loss,
                gradient_norm_score,
            ) = self._train_batch(
                batch=batch,
                model=model,
                optimizer=optimizer,
                scheduler=lr_scheduler,
                loss_fun=loss_fun,
                micro_batch_id=micro_batch_id,
                scheduled_pipeline=scheduled_pipeline,
            )
            forward_backward_time_recorder.stop()
            training_progress.num_seen_steps_current_run = num_train_steps_done
            training_progress.num_seen_tokens_current_run = self.global_num_tokens_per_train_step * num_train_steps_done

            # The batch_loss might be None if we use pipeline parallelism and are not the last stage.
            if batch_loss is not None:
                # Save the batch loss
                cumulated_losses[0] += batch_loss.item()
                # This works, because we always drop the last batch in case it has less samples than the batch size
                cumulated_losses[-1] += 1  # number of local batches

            # gradient norm is already synced across all ranks
            if gradient_norm_score is not None:
                gradient_norm_scores.append(gradient_norm_score.item())

            batch_length_tensor = torch.tensor(len(batch)).to(device)
            thoughput_aggregator.add_value(key=ThroughputAggregationKeys.NUM_SAMPLES, value=batch_length_tensor)

            self._publish_progress(
                progress_publisher=self.progress_publisher,
                num_train_steps_done=training_progress.num_seen_steps_total,
                dataloader_tag=train_loader.dataloader_tag,
            )
            # Check if model performance should be logged
            if training_progress.num_seen_steps_total % training_log_interval_in_steps == 0 and step_performed:
                forward_backward_time = torch.tensor(forward_backward_time_recorder.delta_t).to(device)
                forward_backward_time_recorder.reset()

                thoughput_aggregator.add_value(
                    key=ThroughputAggregationKeys.FORWARD_BACKWARD_TIME, value=forward_backward_time
                )
                # we only want to sync the num samples across data parallel ranks
                # so we divide the world size by the dp degree
                synced_num_samples = thoughput_aggregator.get_all_reduced_value(
                    ThroughputAggregationKeys.NUM_SAMPLES
                ) / (dist.get_world_size() / self.dp_degree)
                synced_forward_backward_time = thoughput_aggregator.get_all_reduced_value(
                    ThroughputAggregationKeys.FORWARD_BACKWARD_TIME, reduce_operation=dist.ReduceOp.MAX
                )
                synced_num_samples_per_second = synced_num_samples / synced_forward_backward_time
                # TODO: insert reducer from outside so Trainer is independent of FSDP
                # add the loss and gradient norm for the LAST batch

                cumulated_losses[1] = batch_loss.item() if batch_loss is not None else 0.0

                reduced_losses = Reducer.reduce(
                    tensor=cumulated_losses,
                    operation=dist.ReduceOp.SUM,
<<<<<<< HEAD
                    # 1.) summed batch loss / (num batches * world size)
=======
                    # 1.) summed batch loss / (num batches * (world size / dp_degree))
>>>>>>> 9253ad16
                    # 2.) last batch loss / (world size / pp_degree)
                    post_processing_fun=lambda t: torch.stack(
                        [t[0] / t[-1], t[1] / dist.get_world_size() * self.pp_degree]
                    ),
                )

                train_loss_avg, train_loss_last_batch = (
                    reduced_losses[0],
                    reduced_losses[1],
                )
                losses = {
                    "train loss avg": ResultItem(train_loss_avg, decimal_places=2),
                    "train loss last": ResultItem(train_loss_last_batch, decimal_places=2),
                }

                consumed_tokens = torch.tensor(training_progress.num_seen_tokens_total)
                metrics = {
                    "consumed tokens": ResultItem(consumed_tokens, 0),
                    "grad norm avg": ResultItem(torch.mean(torch.Tensor(gradient_norm_scores)), 2),
                    "grad norm last": ResultItem(torch.tensor(gradient_norm_scores[-1]), 2),
                }
                gradient_norm_scores = []
                mfu_score = torch.tensor(-1.0)
                if self.mfu_calculator is not None:
                    mfu_score = self.mfu_calculator.compute(num_samples_per_second=synced_num_samples_per_second)

                # Collect peak memory depending on device type. On CPU we fall back to RSS (if available) or -1.
                if device.type == "cuda":
                    peak_memory_MB = torch.cuda.max_memory_allocated(device) / 1024**2  # in MB
                    torch.cuda.reset_peak_memory_stats(device)
                else:
                    # ru_maxrss is in kilobytes on Linux; convert to MB. Use -1.0 if resource unavailable.
                    try:
                        import resource  # Standard lib (POSIX). Not available on some platforms.
<<<<<<< HEAD
=======

>>>>>>> 9253ad16
                        peak_memory_MB = resource.getrusage(resource.RUSAGE_SELF).ru_maxrss / 1024
                    except Exception:
                        peak_memory_MB = -1.0

                training_metrics = EvaluationResultBatch(
                    losses=losses,
                    metrics=metrics,
                    # TODO: hardcoded metric key
                    throughput_metrics={
                        "train samples/s": ResultItem(synced_num_samples_per_second, 1),
                        "train mfu (16-bit)": ResultItem(mfu_score, 2),
                        "lr mean": ResultItem(torch.tensor(lr_scheduler.get_last_lr()).mean()),
                        "peak memory rank 0 (MB)": ResultItem(torch.tensor(peak_memory_MB), 2),
                    },
                    dataloader_tag=train_loader.dataloader_tag,
                    num_train_steps_done=training_progress.num_seen_steps_total,
                )
                print_rank_0(f"{datetime.now().isoformat(timespec='seconds')} | {training_metrics}")
                self._publish_evaluation_result(
                    evaluation_result_publisher=self.evaluation_result_publisher,
                    evaluation_result=training_metrics,
                )
                thoughput_aggregator.remove_keys()

                cumulated_losses = self._reset_tracked_losses()
            if step_performed:
                evaluation_callback(num_train_steps_done=training_progress.num_seen_steps_total)
                checkpointing_callback(training_progress=training_progress)
            # we start the time recoder here again to also capture the time spend loading
            # via the dataloader.
            forward_backward_time_recorder.start()

    def _reset_tracked_losses(self):
        # Initializes and returns a tensor representing the cumulated loss and gradient norm.
        # The tensor is initialized with zeros and its device is set based on the availability of CUDA.

        cumulated_loss_and_gradient_norm = torch.zeros(3)
        if torch.cuda.is_available():
            cumulated_loss_and_gradient_norm = cumulated_loss_and_gradient_norm.to(torch.device("cuda"))
        else:
            cumulated_loss_and_gradient_norm = cumulated_loss_and_gradient_norm.to("cpu")
        return cumulated_loss_and_gradient_norm

    @staticmethod
    def _publish_progress(
        progress_publisher: MessagePublisher[ProgressUpdate],
        num_train_steps_done: int,
        dataloader_tag: str,
    ):
        # Publishes the progress of the training, i.e., number of training steps done.

        payload = ProgressUpdate(
            num_steps_done=num_train_steps_done,
            experiment_status=ExperimentStatus.TRAIN,
            dataloader_tag=dataloader_tag,
        )
        progress_publisher.publish_message(payload=payload, message_type=MessageTypes.BATCH_PROGRESS_UPDATE)

    @staticmethod
    def _publish_evaluation_result(
        evaluation_result_publisher: MessagePublisher[EvaluationResultBatch],
        evaluation_result: EvaluationResultBatch,
    ):
        # Publishes the evaluation result.

        evaluation_result_publisher.publish_message(
            payload=evaluation_result, message_type=MessageTypes.EVALUATION_RESULT
        )<|MERGE_RESOLUTION|>--- conflicted
+++ resolved
@@ -70,13 +70,9 @@
         """
         self.global_rank = global_rank
         if device_mesh is not None:
-<<<<<<< HEAD
-            self.dp_degree = get_parallel_degree(device_mesh, [ParallelismDegrees.DP_REPLICATE, ParallelismDegrees.DP_SHARD])
-=======
             self.dp_degree = get_parallel_degree(
                 device_mesh, [ParallelismDegrees.DP_REPLICATE, ParallelismDegrees.DP_SHARD]
             )
->>>>>>> 9253ad16
             self.pp_degree = get_parallel_degree(device_mesh, [ParallelismDegrees.PP])
         else:
             self.dp_degree = dist.get_world_size()
@@ -299,11 +295,7 @@
                 reduced_losses = Reducer.reduce(
                     tensor=cumulated_losses,
                     operation=dist.ReduceOp.SUM,
-<<<<<<< HEAD
-                    # 1.) summed batch loss / (num batches * world size)
-=======
                     # 1.) summed batch loss / (num batches * (world size / dp_degree))
->>>>>>> 9253ad16
                     # 2.) last batch loss / (world size / pp_degree)
                     post_processing_fun=lambda t: torch.stack(
                         [t[0] / t[-1], t[1] / dist.get_world_size() * self.pp_degree]
@@ -338,10 +330,7 @@
                     # ru_maxrss is in kilobytes on Linux; convert to MB. Use -1.0 if resource unavailable.
                     try:
                         import resource  # Standard lib (POSIX). Not available on some platforms.
-<<<<<<< HEAD
-=======
-
->>>>>>> 9253ad16
+
                         peak_memory_MB = resource.getrusage(resource.RUSAGE_SELF).ru_maxrss / 1024
                     except Exception:
                         peak_memory_MB = -1.0
