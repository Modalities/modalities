--- conflicted
+++ resolved
@@ -56,13 +56,8 @@
         (loss / self.gradient_acc_steps).backward()
 
         if (micro_batch_id + 1) % self.gradient_acc_steps == 0:
-<<<<<<< HEAD
             gradient_norm_score = self.gradient_clipper.clip_gradients()
             gradient_norm_score_clipped = self.gradient_clipper.clip_gradients()
-=======
-            gradient_norm_score = self.gradient_clipper.clip_gradients().sum()
-            gradient_norm_score_clipped = self.gradient_clipper.clip_gradients().sum()
->>>>>>> cb65b876
             optimizer.step()
             scheduler.step()
             optimizer.zero_grad()
