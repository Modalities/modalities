--- conflicted
+++ resolved
@@ -1,17 +1,12 @@
 from typing import Iterable, Optional
 
-<<<<<<< HEAD
 from torch.utils.data import BatchSampler, Dataset, Sampler
-from torch.utils.data.dataloader import DataLoader, T_co, _collate_fn_t, _worker_init_fn_t
-=======
-from torch.utils.data import Dataset, DistributedSampler, Sampler
 from torch.utils.data.dataloader import DataLoader, _collate_fn_t, _worker_init_fn_t
 
 try:  # torch <= 2.4
     from torch.utils.data.dataloader import T_co
 except ImportError:  # torch >= 2.5
     from torch.utils.data.dataloader import _T_co as T_co
->>>>>>> e22ebb2a
 
 
 class LLMDataLoader(DataLoader[T_co]):
