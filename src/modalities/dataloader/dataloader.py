--- conflicted
+++ resolved
@@ -1,7 +1,4 @@
-<<<<<<< HEAD
 import multiprocessing
-=======
->>>>>>> e22ebb2a
 from typing import Iterable, Optional
 
 import webdataset as wd
@@ -29,11 +26,7 @@
         batch_sampler: ResumableBatchSampler,
         dataset: Dataset[T_co],
         batch_size: Optional[int] = 1,
-<<<<<<< HEAD
-        sampler: Sampler | Iterable | None = None,
-=======
         sampler: Optional[Sampler | Iterable] = None,
->>>>>>> e22ebb2a
         num_workers: int = 0,
         collate_fn: Optional[_collate_fn_t] = None,
         pin_memory: bool = False,
@@ -55,11 +48,7 @@
             batch_sampler (ResumableBatchSampler): The batch sampler used for sampling batches.
             dataset (Dataset[T_co]): The dataset to load the data from.
             batch_size (Optional[int], optional): The number of samples per batch. Defaults to 1.
-<<<<<<< HEAD
-            sampler (Sampler | Iterable | None, optional): The sampler used for sampling data. Defaults to None.
-=======
             sampler (Optional[Sampler | Iterable], optional): The sampler used for sampling data. Defaults to None.
->>>>>>> e22ebb2a
             num_workers (int, optional): The number of worker processes to use for data loading. Defaults to 0.
             collate_fn (Optional[_collate_fn_t], optional): The function used to collate the data samples.
               Defaults to None.
