--- conflicted
+++ resolved
@@ -12,14 +12,6 @@
 class IndexGenerator:
     def __init__(self, src_file: Path, drop_faulty_entries: bool = False):
         """
-<<<<<<< HEAD
-        Reads in a JSON file as a binary file, iterates character by character und builds up
-        the sample index (char-wise start and end position for each JSON sample) via "\n" character positions.
-
-        :param src_file: Path to a jsonl-file.
-        :param drop_faulty_entries: Allow broken json entries in `src_file` by just skipping them.
-                                    Otherwise, the index generation fails with an exception.
-=======
         Initializes an IndexGenerator object.
         Reads a JSONL file as a binary file, and iterates through it character by character.
         It builds the sample index by tracking the start and end positions of each JSON sample
@@ -27,14 +19,11 @@
 
         Args:
             src_file (Path): Path to a jsonl-file.
-            chunksize (int): Defines the size of byte chunks that are processed using a producer-consumer approach.
-                The producer reads chunks from the `src_file`, while the consumer creates index entries.
             drop_faulty_entries (bool): Allow broken json entries in `src_file` by just skipping them.
                 Otherwise, the index generation fails with an exception.
 
         Returns:
             None
->>>>>>> bedbd29f
         """
         self.src_file = src_file
         self.drop_faulty_entries = drop_faulty_entries
