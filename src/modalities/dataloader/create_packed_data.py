--- conflicted
+++ resolved
@@ -1,49 +1,24 @@
 import logging
-import shutil
+import math
+import multiprocessing
+import os
+import pickle
+import warnings
+from io import BufferedWriter
 from pathlib import Path
-
+from typing import Callable, Iterator, List, Optional, Tuple
+
+import jq
+import numpy as np
 from pydantic import FilePath
-
-from modalities.config.component_factory import ComponentFactory
-from modalities.config.config import load_app_config_dict
-from modalities.config.instantiation_models import PackedDatasetComponentsInstantiationModel
-from modalities.dataloader.packed_data_generator import PackedDataGenerator
-from modalities.registry.components import COMPONENTS
-from modalities.registry.registry import Registry
+from tqdm import tqdm
+
+from modalities.dataloader.large_file_lines_reader import LargeFileLinesReader
+from modalities.tokenization.tokenizer_wrapper import TokenizerWrapper
 
 logger = logging.getLogger(__name__)
 
 
-<<<<<<< HEAD
-def pack_encoded_data(config_file_path: FilePath):
-    """
-    Utility to encode an indexed, large jsonl-file.
-
-    (see also `create_index` for more information)
-    Returns .pbin-file, which can be inserted into a training process directly
-    and does not require its original jsonl-file or the respective index file anymore.
-    """
-    # TODO: if we want to use alternative entrypoints together with the ResolverRegistry,
-    #  we can currently not rely on the existing class resolver.
-    #  This is based on its connection to the overall `AppConfig`.
-    #  One would requires an object of it to instantiate the ResolverRegistry.
-    #  This could get resolved by implementing on own ResolverRegistry for each entrypoint or adapting the existing
-    #  ResolverRegistry to work dynamically with any type-hinted config object from config.py.
-    config = load_app_config_dict(config_file_path)
-
-    # copy the config file to the src_path parent and append the original hash
-    src_path = Path(config["settings"]["src_path"])
-    src_path_has_hash_suffix = len(src_path.suffixes) > 1 and len(src_path.suffixes[0]) == 7
-    if src_path_has_hash_suffix:
-        hash_suffix = src_path.suffixes[0]
-        config_file_name_with_hash = config_file_path.stem + hash_suffix + "".join(config_file_path.suffixes)
-        shutil.copyfile(config_file_path, src_path.parent / config_file_name_with_hash)
-
-    registry = Registry(COMPONENTS)
-    component_factory = ComponentFactory(registry=registry)
-    components: PackedDatasetComponentsInstantiationModel = component_factory.build_components(
-        config_dict=config, components_model_type=PackedDatasetComponentsInstantiationModel
-=======
 class EmptySampleError(RuntimeError):
     pass
 
@@ -408,23 +383,9 @@
     assert len({d.token_size_in_bytes for d in stream_data}) == 1, (
         "Found different token representation sizes. This could indicate the usage of different tokenizers. "
         "Not supported!"
->>>>>>> 13907085
     )
-
-<<<<<<< HEAD
-    generator = PackedDataGenerator(
-        components.settings.src_path,
-        index_path=components.settings.index_path,
-        tokenizer=components.tokenizer,
-        eod_token=components.settings.eod_token,
-        jq_pattern=components.settings.jq_pattern,
-        number_of_processes=components.settings.num_cpus,
-        processing_batch_size=components.settings.processing_batch_size,
-        raw_samples_queue_size=components.settings.raw_samples_queue_size,
-        processed_samples_queue_size=components.settings.processed_samples_queue_size,
-    )
-    generator.run(components.settings.dst_path)
-=======
+    token_size_in_bytes = stream_data[0].token_size_in_bytes
+
     num_data_chunks = sum(math.ceil(d.data_len / chunk_size) for d in stream_data)
     data_stream_generator = (d.data[i : i + chunk_size] for d in stream_data for i in range(0, d.data_len, chunk_size))
 
@@ -452,5 +413,4 @@
         pickled_index_as_chunks = (pickled_index[i : i + chunk_size] for i in range(0, len(pickled_index), chunk_size))
         num_index_chunks = math.ceil(len(pickled_index) / chunk_size)
         for index_chunk in tqdm(pickled_index_as_chunks, total=num_index_chunks, desc="Writing Index Chunks..."):
-            fout.write(index_chunk)
->>>>>>> 13907085
+            fout.write(index_chunk)