--- conflicted
+++ resolved
@@ -34,6 +34,7 @@
     @staticmethod
     def get_mem_map_dataset(
         raw_data_path: Path,
+        sequence_length: int,
         tokenizer: PreTrainedTokenizer,
         sample_key: str,
         index_path: Optional[Path] = None,
@@ -56,6 +57,7 @@
         """
         dataset = MemMapDataset(
             raw_data_path=raw_data_path,
+            block_size=sequence_length + 1,
             tokenizer=tokenizer,
             sample_key=sample_key,
             index_path=index_path,
@@ -65,39 +67,22 @@
 
     @staticmethod
     def get_packed_mem_map_dataset_continuous(
-        raw_data_path: Path, sequence_length: int, sample_key: str, reuse_last_target: Optional[bool] = True
+        raw_data_path: Path, sequence_length: int, sample_key: str
     ) -> PackedMemMapDatasetContinuous:
         """
-<<<<<<< HEAD
-        Initializes a Dataset object. In case `reuse_last_target` is True,
-        we reuse the last target token as the first one for the next sample. If `reuse_last_target` is False,
-        we don't reuse the last target in the next sample but never have the the first token of a sample as the target.
-=======
         Returns a PackedMemMapDatasetContinuous object.
->>>>>>> 13907085
 
         Args:
             raw_data_path (Path): The path to the raw data.
             sequence_length (int): The length of each sequence.
-<<<<<<< HEAD
-            sample_key (str): The key to access the sample data.
-            reuse_last_target (Optional[bool], optional): Whether to reuse the last target. Defaults to True.
-
-        Returns:
-            PackedMemMapDatasetContinuous: The created dataset object.
-=======
             sample_key (str): The key used to retrieve the samples from the dataset.
 
         Returns:
             PackedMemMapDatasetContinuous: The packed memory-mapped dataset.
 
->>>>>>> 13907085
         """
         dataset = PackedMemMapDatasetContinuous(
-            raw_data_path=raw_data_path,
-            block_size=sequence_length + 1,
-            sample_key=sample_key,
-            reuse_last_target=reuse_last_target,
+            raw_data_path=raw_data_path, block_size=sequence_length + 1, sample_key=sample_key
         )
         return dataset
 
