--- conflicted
+++ resolved
@@ -1,10 +1,7 @@
 from __future__ import annotations
 
 import pickle
-<<<<<<< HEAD
-=======
 import random
->>>>>>> 25803cac
 from enum import Enum
 from pathlib import Path
 from typing import Annotated, Dict, List, Optional, Tuple, Union
@@ -583,13 +580,8 @@
     def __init__(self, **kwargs):
         self._timm_image_transform = create_transform(**kwargs)
 
-<<<<<<< HEAD
-    def __call__(self, *args, **kwargs):
-        return self._timm_image_transform(*args, **kwargs)
-=======
     def __call__(self, image):
         return self._timm_image_transform(image)
->>>>>>> 25803cac
 
 
 class TextTransformConfig(TransformConfig):
@@ -611,13 +603,6 @@
         return_attention_mask: bool = True,
     ):
         self.tokenizer = tokenizer
-<<<<<<< HEAD
-        # # Ensure the tokenizer has a pad token
-        # if self.tokenizer.pad_token is None:
-        #     self.tokenizer.add_special_tokens({'pad_token': '[PAD]'})
-
-=======
->>>>>>> 25803cac
         self.max_length = max_length
         self.padding = padding
         self.truncation = truncation
@@ -633,84 +618,11 @@
         )
         return batch_encoding
 
-<<<<<<< HEAD
-
-class MultimodalWebDatasetBuilderConfig(BaseModel):
-    urls: Union[List[str], str]
-    modality_key_mapping: Dict[ModalityEnum, Tuple[str, str]]
-    modality_transforms: Dict[ModalityEnum, PydanticTransformIFType]
-    num_samples: Annotated[int, Field(ge=1)]
-
-
-class AudioTransformConfig(TransformConfig):
-    is_training: bool = False
-    n_mels: int = 128
-    freq_domain_mask_length: int = 30
-    time_domain_mask_length: int = 100
-    block_size_audio_encoder: int
-
-
-# @register_component("transform", "audio_transform", AudioTransformConfig)
-class AudioTransform(Transform):
-    def __init__(
-        self,
-        block_size_audio_encoder: int,
-        is_training: bool = False,
-        n_mels: int = 128,
-        freq_domain_mask_length: int = 30,
-        time_domain_mask_length: int = 100,
-    ):
-        self.block_size_audio_encoder = block_size_audio_encoder
-        self.is_training = is_training
-        self.n_mels = n_mels
-        self.freq_domain_mask_length = freq_domain_mask_length
-        self.time_domain_mask_length = time_domain_mask_length
-
-    def __call__(self, raw_audio: tuple[torch.Tensor, int]) -> torch.Tensor:
-        SUB_SAMPLING_FACTOR = 4
-
-        self.extract_features = torchaudio.transforms.MelSpectrogram(n_mels=self.n_mels)
-
-        if self.is_training:
-            self.masking = torch.nn.Sequential(
-                torchaudio.transforms.FrequencyMasking(freq_mask_param=self.freq_domain_mask_length),
-                torchaudio.transforms.TimeMasking(time_mask_param=self.time_domain_mask_length),
-            )
-
-        log_mel_spec = torch.clamp(self.extract_features(raw_audio[0]), 1e-10).log10().squeeze(0)
-        log_mel_spec = self.masking(log_mel_spec) if self.is_training else log_mel_spec
-        feats_len = log_mel_spec.shape[-1] // SUB_SAMPLING_FACTOR
-
-        assert feats_len * SUB_SAMPLING_FACTOR <= SUB_SAMPLING_FACTOR * self.block_size_audio_encoder
-        log_mel_spec = torch.nn.functional.pad(
-            log_mel_spec, (0, SUB_SAMPLING_FACTOR * self.block_size_audio_encoder - log_mel_spec.shape[-1])
-        ).transpose(0, 1)
-        return log_mel_spec
-
-
-class WebDatasetConfig(BaseModel):
-    urls: Union[List[str], str]
-    source_image_key: str
-    image_key: str
-    source_text_key: str
-    text_key: str
-    tokenizer: PydanticTokenizerIFType
-    block_size: int
-    num_samples: int
-    image_transform_config: Optional[ImageTransformConfig] = None
-    shardshuffle: Optional[int] = None
-    repeat: bool = False
-    resample: bool = False
-    shuffle: int = 0
-=======
->>>>>>> 25803cac
 
 class RandomTemporalCrop:
     def __init__(self, num_frames):
         self.num_frames = num_frames
 
-<<<<<<< HEAD
-=======
     def __call__(self, video):
         total_frames = len(video)
         start = random.randint(0, total_frames - self.num_frames)
@@ -754,7 +666,6 @@
     num_samples: Annotated[int, Field(ge=1)]
 
 
->>>>>>> 25803cac
 # @register_component("dataset", "web_dataset_builder", MultimodalWebDatasetBuilderConfig)
 class MultimodalWebDatasetBuilder:
     def __init__(
@@ -776,10 +687,6 @@
         self.urls = urls
         self.modality_key_mapping = modality_key_mapping
         self.modality_transforms = modality_transforms
-<<<<<<< HEAD
-
-=======
->>>>>>> 25803cac
         assert self.modality_key_mapping.keys() == self.modality_transforms.keys()
         self.modalities = list(self.modality_key_mapping.keys())
         self.num_samples = num_samples
@@ -864,8 +771,9 @@
 
     def _transform_audio(self, sample):
         source_key, target_key = self.modality_key_mapping[ModalityEnum.AUDIO]
-        transform: AudioTransform = self.modality_transforms[ModalityEnum.AUDIO]
-        sample[target_key] = transform(sample[source_key])
+        # config: AudioTransformConfig = self.modality_transforms_configs[ModalityEnum.AUDIO]
+        # TODO add audio transform
+        sample[target_key] = sample[source_key]
         del sample[source_key]
         return sample
 
