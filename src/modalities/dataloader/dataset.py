--- conflicted
+++ resolved
@@ -290,7 +290,8 @@
 
 
 class PackedMemMapDatasetContinuous(PackedMemMapDatasetBase):
-<<<<<<< HEAD
+    """PackedMemMapDatasetContinuous class."""
+
     def __init__(self, raw_data_path: Path, sample_key: str, block_size: int, reuse_last_target: bool = True):
         """
         Initializes a Dataset object. In case `reuse_last_target` is True,
@@ -302,22 +303,9 @@
             sample_key (str): The key to access the sample data.
             block_size (int): The size of each data block (equals to context size + 1).
             reuse_last_target (bool, optional): Whether to reuse the last target. Defaults to True.
-=======
-    """PackedMemMapDatasetContinuous class."""
-
-    def __init__(self, raw_data_path: Path, sample_key: str, block_size: int):
-        """
-        Initializes the PackedMemMapDatasetContinuous object.
-
-        Args:
-            raw_data_path (Path): Path to a packed binary file (*.pbin).
-                Use `modalities data pack_encoded_data` to create one based on a JSONL-file.
-            sample_key (str): The key to access the sample in the BatchEncoding.
-            block_size (int): The size of the block.
 
         Returns:
             None
->>>>>>> 5157e3be
         """
         self.block_size = block_size
         self.reuse_last_target = reuse_last_target
