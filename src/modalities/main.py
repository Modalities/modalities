--- conflicted
+++ resolved
@@ -158,11 +158,7 @@
             gradient_acc_steps=components.settings.step_profile.gradient_accumulation_steps,
             gradient_clipper=components.gradient_clipper,
             global_num_tokens_per_train_step=global_num_tokens_per_train_step,
-<<<<<<< HEAD
-            mesh_definition=components.settings.mesh_definition,
-=======
             dp_degree=components.settings.step_profile.dp_degree,
->>>>>>> 84663cf2
             mfu_calculator=components.mfu_calculator,
         )
 
