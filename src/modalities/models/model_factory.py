--- conflicted
+++ resolved
@@ -45,12 +45,6 @@
         mixed_precision_settings: MixedPrecisionSettings,
         sharding_strategy: ShardingStrategy,
     ) -> FSDP:
-<<<<<<< HEAD
-        # print(
-        #     f"Unsharded number of parameters on rank {dist.get_rank()}: "
-        #     f"{get_local_number_of_trainable_parameters(model)}"
-        # )
-=======
         """
         Get the FSDP-wrapped model.
 
@@ -68,11 +62,10 @@
             'FSDPTransformerAutoWrapPolicyFactory` is hardcoded and should be passed in instead.
             Different auto wrap policies may be supported in the future.
         """
-        print(
-            f"Unsharded number of parameters on rank {dist.get_rank()}: "
-            f"{get_local_number_of_trainable_parameters(model)}"
-        )
->>>>>>> bedbd29f
+        # print(
+        #     f"Unsharded number of parameters on rank {dist.get_rank()}: "
+        #     f"{get_local_number_of_trainable_parameters(model)}"
+        # )
         # Here, FSDPTransformerAutoWrapPolicyFactory is hardcoded and should be passed in instead!
         # we also might want to have different auto wrap policies later...
         fsdp_auto_wrap_factory = FSDPTransformerAutoWrapPolicyFactory(model=model, block_names=block_names)
