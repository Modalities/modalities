import logging
import math
from abc import abstractmethod
from enum import Enum
from typing import Annotated, Optional

import torch
import torch.nn as nn
from pydantic import BaseModel, Field, model_validator, validator

from modalities.config.lookup_enum import LookupEnum
from modalities.config.utils import convert_base_model_config_to_dict
from modalities.models.components.layer_norms import LayerNormConfig, RMSLayerNorm, RMSLayerNormConfig
from modalities.models.model import ActivationType, NNModel, SwiGLU
from modalities.util import parse_enum_by_name

try:
    from flash_attn import flash_attn_func
except ModuleNotFoundError:
    flash_attn_func = None

# Logger configuration
logger = logging.getLogger(__name__)
logger.setLevel(logging.WARNING)

# GPT2 implementation taken from nanogpt https://github.com/karpathy/nanoGPT


class LayerNorms(LookupEnum):
    """
    Enum lookup class for LayerNorms.

    Attributes:
        RMSNorm: RMSLayerNorm class.
        LayerNorm: nn.LayerNorm class.
    """

    rms_norm = RMSLayerNorm
    layer_norm = nn.LayerNorm


class LayerNormWrapperConfig(BaseModel):
    norm_type: LayerNorms
    config: LayerNormConfig | RMSLayerNormConfig


class PositionTypes(str, Enum):
    """
    Enum class representing different position types.

    Attributes:
        ABSOLUTE (str): Represents the absolute position type.
        NOPE (str): Represents the nope (no postional emebddigns) position type.
    """

    ABSOLUTE = "ABSOLUTE"
    NOPE = "NOPE"


class QueryKeyValueTransform(nn.Module):
    """Query Key Value Transform base class."""

    @abstractmethod
    def forward(
        self,
        q: torch.Tensor,
        k: torch.Tensor,
        v: torch.Tensor,
    ) -> tuple[torch.Tensor, torch.Tensor, torch.Tensor]:
        """
        Perform forward pass for transforming queries/keys/values.

        Args:
            q (torch.Tensor): The query tensor.
            k (torch.Tensor): The key tensor.
            v (torch.Tensor): The value tensor.

        Returns:
            tuple[torch.Tensor, torch.Tensor, torch.Tensor]: A tuple containing the output tensors.
        """
        raise NotImplementedError


class IdentityTransform(QueryKeyValueTransform):
    """IdentityTransform class which does not apply any transform."""

    def forward(
        self,
        q: torch.Tensor,
        k: torch.Tensor,
        v: torch.Tensor,
    ) -> tuple[torch.Tensor, torch.Tensor, torch.Tensor]:
        """
        Forward pass of the IdentityTransform which does not apply any transform.

        Args:
            q (torch.Tensor): The query tensor.
            k (torch.Tensor): The key tensor.
            v (torch.Tensor): The value tensor.

        Returns:
            tuple[torch.Tensor, torch.Tensor, torch.Tensor]: The tensors q, k, and v.
        """
        return q, k, v


class RotaryTransform(QueryKeyValueTransform):
    """
    RotaryTransform class which implements rotary positional embeddings.

    Source: https://github.com/facebookresearch/xformers/blob/main/xformers/components/positional_embedding/rotary.py
            We added the corresponding code here, becauase there is a conflict with "@torch.jit.script" used in the
            XFormers implementation and removed in this implementation.#
    """

    def __init__(self, n_embd: int, n_head: int, seq_length_dim: int = -2, base_freq: int = 10000):
        """
        Initializes the RotaryTransform object.

        Args:
            n_embd (int): The size of the embedding dimension.
            n_head (int): The number of attention heads.
            seq_length_dim (int, optional): The dimension along which the sequence length is defined. Defaults to -2.
            base_freq (int): Base frequency for RoPE. Defaults to 10000.
        """
        super().__init__()
        dim_model = n_embd // n_head
        self.seq_length_dim = seq_length_dim
        inv_freq = 1.0 / (base_freq ** (torch.arange(0, dim_model, 2).float() / dim_model))
        self.register_buffer("inv_freq", inv_freq)

        self._seq_len_cached = None
        self._cos_cached = None
        self._sin_cached = None

    def rotate_half(self, x):
        """
        Rearange tentor elements.

        Args:
            x (torch.Tensor): The input tensor.

        Returns:
            torch.Tensor: The output tensor.

        """
        x1, x2 = x.chunk(2, dim=-1)
        return torch.cat((-x2, x1), dim=-1)

    def _update_cos_sin_tables(self, x):
        # Update the cosine and sine tables.
        seq_len = x.shape[self.seq_length_dim]

        # Reset the tables if the sequence length has changed,
        # or if we're on a new device (possibly due to tracing for instance)
        if seq_len != self._seq_len_cached or self._cos_cached.device != x.device or self._cos_cached.dtype != x.dtype:
            self._seq_len_cached = seq_len
            t = torch.arange(x.shape[self.seq_length_dim], device=x.device, dtype=torch.float32)
            freqs = torch.einsum("i,j->ij", t, self.inv_freq.to(x.dtype))
            emb = torch.cat((freqs, freqs), dim=-1).to(x.device)
            self._cos_cached = emb.cos()[None, None, :, :].to(x.dtype)
            self._sin_cached = emb.sin()[None, None, :, :].to(x.dtype)

        return self._cos_cached, self._sin_cached

    def apply_rotary_pos_emb(self, x, cos, sin):
        """
        Applies rotary positional embedding to the input tensor.

        Args:
            x (torch.Tensor): Input tensor.
            cos (torch.Tensor): Cosine values for rotary positional embedding.
            sin (torch.Tensor): Sine values for rotary positional embedding.

        Returns:
            torch.Tensor: Tensor after applying rotary positional embedding.
        """
        # NOTE: This could probably be moved to Triton

        # Handle a possible sequence length mismatch in between q and k
        cos = cos[:, :, : x.shape[self.seq_length_dim], :]
        sin = sin[:, :, : x.shape[self.seq_length_dim], :]

        return (x * cos) + (self.rotate_half(x) * sin)

    def forward(
        self, q: torch.Tensor, k: torch.Tensor, v: torch.Tensor
    ) -> tuple[torch.Tensor, torch.Tensor, torch.Tensor]:
        """
        Forward pass of the RotaryTransform module.

        Args:
            q (torch.Tensor): Query tensor.
            k (torch.Tensor): Key tensor.
            v (torch.Tensor): Value tensor.

        Returns:
            tuple[torch.Tensor, torch.Tensor, torch.Tensor]:
            Tuple containing the modified query tensor, key tensor, and value tensor.
        """
        self._cos_cached, self._sin_cached = self._update_cos_sin_tables(k)
        q = self.apply_rotary_pos_emb(q, self._cos_cached, self._sin_cached)
        k = self.apply_rotary_pos_emb(k, self._cos_cached, self._sin_cached)

        return q, k, v


class QueryKeyValueTransformType(Enum):
    """
    Enum class representing different types of query-key-value transform.

    Attributes:
        IdentityTransform: Represents the identity transform.
        RotaryTransform: Represents the rotary transform.
    """

    IdentityTransform = IdentityTransform
    RotaryTransform = RotaryTransform


class AttentionImplementation(str, Enum):
    """
    Enum class representing different implementations of attention.

    Attributes:
        MANUAL (str): Manual attention implementation.
        PYTORCH_FLASH (str): PyTorch's flash attention implementation.
        DAO_FLASH (str): DAO's flash attention implementation.
    """

    MANUAL = "manual"
    PYTORCH_FLASH = "pytorch_flash"
    DAO_FLASH = "dao_flash"


class AttentionConfig(BaseModel):
    """
    Configuration class for attention mechanism.

    Attributes:
        qkv_transforms (list[QueryKeyValueTransformConfig]): List of configurations for query-key-value transforms.
    """

    class QueryKeyValueTransformConfig(BaseModel):
        """
        Configuration class for QueryKeyValueTransform.

        Attributes:
            type_hint (QueryKeyValueTransformType): The type hint for the transform.
            config (RotaryTransformConfig | IdentityTransformConfig): The configuration for the transform.
        """

        class IdentityTransformConfig(BaseModel):
            """IdentityTransformConfig class."""

            pass

        class RotaryTransformConfig(BaseModel):
            """
            Configuration class for RotaryTransform.

            Attributes:
                n_embd (int): Number of embeddings.
                n_head (int): Number of attention heads.
                seq_length_dim (int): Dimension of the sequence length.
                base_freq (int): Base frequency for RoPE.

            """

            n_embd: Annotated[int, Field(strict=True, ge=0)]
            n_head: Annotated[int, Field(strict=True, ge=0)]
            seq_length_dim: Annotated[int, Field(strict=True)]
            base_freq: Annotated[int, Field(strict=True, ge=10000)]

        @validator("type_hint", pre=True, always=True)
        def parse_sharding_strategy_by_name(cls, name):
            """
            Parses a QueryKeyValueTransform by its name.

            Args:
                name (str): The name of the sharding strategy.

            Returns:
                QueryKeyValueTransformType: The parsed sharding strategy.

            """
            return parse_enum_by_name(name=name, enum_type=QueryKeyValueTransformType)

        type_hint: QueryKeyValueTransformType
        config: RotaryTransformConfig | IdentityTransformConfig

    qkv_transforms: list[QueryKeyValueTransformConfig]


class GPT2LLMConfig(BaseModel):
    """
    Configuration class for GPT2LLM model.

    Args:
        sample_key (str): The key for the samples.
        prediction_key (str): The key for the predictions.
        use_meta_device (bool, optional): Whether to use meta device. Defaults to False.
        poe_type (PositionTypes): The type of position encoding.
        sequence_length (int): The length of the sequence.
        vocab_size (int): The size of the vocabulary.
        n_layer (int): The number of layers.
        n_head_q (int): The number of attention heads for queries.
        n_head_kv (int): The number of attention heads for keys and values.
        n_embd (int): The embedding size.
        ffn_hidden (int): The hidden size of the feed-forward network.
        dropout (float): The dropout rate.
        bias (bool): Whether to use bias in Linears.
        attention_config (AttentionConfig): The attention configuration.
        attention_implementation (AttentionImplementation): The attention implementation.
        activation_type (ActivationType): The activation type.
<<<<<<< HEAD
        attention_norm_config (LayerNormWrapperConfig): Config for normalization of the  for attention.
        ffn_norm_config (LayerNormWrapperConfig): Config for normalization of the feed-forward network.
        lm_head_norm_config (LayerNormWrapperConfig): Config for normalization of the language model head.
=======
        attention_norm (PydanticPytorchModuleType): The normalization type for attention.
        ffn_norm (PydanticPytorchModuleType): The normalization type for feed-forward network.
        lm_head_norm (PydanticPytorchModuleType): The normalization type for the language model head.
        use_weight_tying (bool): Whether to use weight tying.
>>>>>>> 8fb80fd8
    """

    sample_key: str
    prediction_key: str
    use_meta_device: Optional[bool] = False
    poe_type: PositionTypes
    sequence_length: Annotated[int, Field(strict=True, ge=1)]
    vocab_size: Annotated[
        int, Field(strict=True, ge=1)
    ]  # GPT-2 vocab_size of 50257, padded up to nearest multiple of 64 for efficiency
    n_layer: Annotated[int, Field(strict=True, ge=1)]
    n_head_q: Annotated[int, Field(strict=True, ge=1)]
    n_head_kv: Annotated[int, Field(strict=True, ge=1)]
    n_embd: Annotated[int, Field(strict=True, ge=1)]
    ffn_hidden: Annotated[int, Field(strict=True, ge=1)]
    dropout: Annotated[float, Field(strict=True, ge=0.0)]
    bias: bool  # True: bias in Linears like GPT-2. False: a bit better and faster
    attention_config: AttentionConfig
    attention_implementation: AttentionImplementation
    activation_type: ActivationType
<<<<<<< HEAD
    attention_norm_config: LayerNormWrapperConfig
    ffn_norm_config: LayerNormWrapperConfig
    lm_head_norm_config: LayerNormWrapperConfig
=======
    attention_norm: PydanticPytorchModuleType
    ffn_norm: PydanticPytorchModuleType
    lm_head_norm: PydanticPytorchModuleType
    use_weight_tying: bool
>>>>>>> 8fb80fd8

    @model_validator(mode="after")
    def check_divisibility(self) -> "GPT2LLMConfig":
        """
        Check if the value of n_head_q is divisible by n_head_kv.

        Raises:
            ValueError: If n_head_q is not divisible by n_head_kv.

        Returns:
            GPT2LLMConfig: The current instance of GPT2LLMConfig.
        """
        if self.n_head_q % self.n_head_kv != 0:
            raise ValueError("n_head_q must be divisible by n_head_kv")
        return self

    @model_validator(mode="after")
    def validate_sizes(self) -> "GPT2LLMConfig":
        """
        Validates the sizes of the GPT2 model parameters.

        Returns:
            GPT2LLMConfig: The current instance of GPT2LLMConfig object.

        Raises:
            ValueError: If any of the parameters (ffn_hidden, vocab_size, n_embd) is not divisible by 128.
        """
        for param, param_name in zip(
            [self.ffn_hidden, self.vocab_size, self.n_embd], ["ffn_hidden", "vocab_size", "n_embd"]
        ):
            if param % 128 != 0:
                # See https://docs.nvidia.com/deeplearning/performance/dl-performance-matrix-multiplication/index.html#requirements-tc
                raise ValueError(f"{param_name} with value {param} should be divisible by 128 for efficient training.")
        return self


class CausalSelfAttention(nn.Module):
    """Causal Self Attention class."""

    def __init__(
        self,
        n_head_q: int,
        n_head_kv: int,
        n_embd: int,
        attention_config: AttentionConfig,
        attention_impl: AttentionImplementation,
        bias: bool,
        dropout: float,
    ):
        """
        Initializes the CausalSelfAttention object.

        Args:
            n_head_q (int): Number of attention heads for queries.
            n_head_kv (int): Number of attention heads for keys and values.
            n_embd (int): Size of the embedding dimension.
            attention_config (AttentionConfig): The attention configuration.
            attention_impl (AttentionImplementation): The attention implementation.
            bias (bool): Whether to include bias in linear layers.
            dropout (float): Dropout rate.

        Returns:
            None
        """
        super().__init__()
        assert n_embd % n_head_q == 0, "`n_embd needs` to be divisible by `n_head_q`."
        assert n_head_q % n_head_kv == 0, "`n_head_q needs` to be divisible by `n_head_kv`."

        self.n_rep = n_head_q // n_head_kv
        self.attention_impl = attention_impl

        # query, key, value projections (separate)
        self.q_attn = nn.Linear(
            in_features=n_embd,
            out_features=n_embd,
            bias=bias,
        )
        self.k_attn = nn.Linear(
            in_features=n_embd,
            out_features=n_embd // self.n_rep,
            bias=bias,
        )
        self.v_attn = nn.Linear(
            in_features=n_embd,
            out_features=n_embd // self.n_rep,
            bias=bias,
        )

        # output projection
        self.c_proj = nn.Linear(
            in_features=n_embd,
            out_features=n_embd,
            bias=bias,
        )

        # regularization
        self.n_head_q = n_head_q
        self.n_head_kv = n_head_kv

        self.n_embd = n_embd
        # TODO: we might want different values for attention_dropout and linear_dropout
        self.dropout = dropout
        self.resid_dropout = nn.Dropout(self.dropout)

        # TODO: inject QKVTransforms from outside
        self.qkv_transforms = nn.ModuleList(
            transform_config.type_hint.value(
                **convert_base_model_config_to_dict(transform_config.config)
            )  # TODO refactor, still uses the legacy type_hint
            for transform_config in attention_config.qkv_transforms
        )

    def projection(self, x: torch.Tensor) -> tuple[torch.Tensor, torch.Tensor, torch.Tensor]:
        """
        Applies projections to the input tensor to get queries, keys, and values.

        Args:
            x (torch.Tensor): The input tensor.

        Returns:
            tuple[torch.Tensor, torch.Tensor, torch.Tensor]: A tuple containing the query, key, and value tensors.
        """
        # calculate query, key, values for all heads in batch and move head forward to be the batch dim
        return self.q_attn(x), self.k_attn(x), self.v_attn(x)

    @staticmethod
    def execute_qkv_transforms(
        q: torch.Tensor, k: torch.Tensor, v: torch.Tensor, qkv_transforms: nn.ModuleList, n_head_q: int
    ) -> tuple[torch.Tensor, torch.Tensor, torch.Tensor]:
        """
        Applies a series of transformations to the query, key, and value tensors.

        Args:
            q (torch.Tensor): The query tensors.
            k (torch.Tensor): The key tensors
            v (torch.Tensor): The value tensors.
            qkv_transforms (nn.ModuleList): A list of transformation modules to be applied to q, k, and v.
            n_head_q (int): The number of heads for the query tensors.

        Returns:
            tuple[torch.Tensor, torch.Tensor, torch.Tensor]:
            A tuple containing the transformed query, key, and value tensors.
        """
        batch_size, sequence_length, embedding_dim = q.size()
        # hidden dimension of single head
        # Note, that number of heads does not change the overall parameters of the networks
        # to scale up the network we either have to increase the embedding_dim or the number of layers
        n_head_dim = embedding_dim // n_head_q

        q = q.view(batch_size, sequence_length, n_head_q, n_head_dim).transpose(1, 2).contiguous()  # (B, nh_q, T, hd)
        k = k.view(batch_size, sequence_length, -1, n_head_dim).transpose(1, 2).contiguous()  # (B, nh_kv, T, hd)
        v = v.view(batch_size, sequence_length, -1, n_head_dim).transpose(1, 2).contiguous()  # (B, nh_kv, T, hd)

        for transform in qkv_transforms:
            q, k, v = transform(q, k, v)

        return q, k, v

    @staticmethod
    def _repeat_kv(x: torch.Tensor, n_rep: int) -> torch.Tensor:
        """
        Repeat the key-value tensor along the second dimension.

        Args:
            x (torch.Tensor): The input tensor of shape (B, nh_kv, T, hs).
            n_rep (int): The number of times to repeat the tensor along the second dimension.

        Returns:
            torch.Tensor: The repeated tensor of shape (B, nh_kv * n_rep, T, hs).

        Note:
            Source code adopted from
            https://github.com/facebookresearch/llama/blob/9a001c7a0987afd7b8de94e538916eff8950a73a/llama/model.py#L164
            Adapted ordered dimensions and namings: bs=B, n_kv_heads=nh_kv, slen=T, head_dim=hs
        """
        B, nh_kv, T, hs = x.shape
        if n_rep == 1:
            return x
        return x[:, :, None, :, :].expand(B, nh_kv, n_rep, T, hs).reshape(B, nh_kv * n_rep, T, hs)

    @classmethod
    def repeat_kv_heads(cls, q: torch.Tensor, k: torch.Tensor, v: torch.Tensor):
        """
        Repeats the key-value (k, v) heads if the number of query (q) heads is different.

        Args:
            cls (class): The class object.
            q (torch.Tensor): The query tensor of shape (B, nh_q, T, hs).
            k (torch.Tensor): The key tensor of shape (B, nh_kv, T, hs).
            v (torch.Tensor): The value tensor of shape (B, nh_kv, T, hs).

        Returns:
            tuple: A tuple containing the repeated key tensor (k) and the repeated value tensor (v).
        """
        # repeat k/v heads if self.n_rep > 1
        n_head_q = q.shape[1]
        n_head_kv = k.shape[1]
        if n_head_q != n_head_kv:
            n_rep = n_head_q // n_head_kv
            k = cls._repeat_kv(k, n_rep)  # (B, nh_q, T, hs)
            v = cls._repeat_kv(v, n_rep)  # (B, nh_q, T, hs)
        return k, v

    @classmethod
    def execute_attention(
        cls,
        q: torch.Tensor,
        k: torch.Tensor,
        v: torch.Tensor,
        dropout: float,
        attention_impl: AttentionImplementation,
    ) -> torch.Tensor:
        """
        Executes attention mechanism based on the specified implementation.

        Args:
            cls (object): The class object.
            q (torch.Tensor): The query tensor.
            k (torch.Tensor): The key tensor.
            v (torch.Tensor): The value tensor.
            dropout (float): The dropout rate.
            attention_impl (AttentionImplementation): The attention implementation to use.

        Returns:
            torch.Tensor: The output tensor.

        Raises:
            NotImplementedError: If the specified attention implementation is not supported.
        """
        if attention_impl == AttentionImplementation.MANUAL:
            k, v = cls.repeat_kv_heads(q, k, v)  # for GQA (group query attention)
            y = manual_scaled_dot_product_attention(
                query=q,
                key=k,
                value=v,
                attn_mask=None,
                dropout_p=dropout,
                is_causal=True,
            )  # (B, nh_q, T, hd)
            y = y.transpose(1, 2).contiguous()  # (B, T, nh_q, hd)
        elif attention_impl == AttentionImplementation.PYTORCH_FLASH:
            k, v = cls.repeat_kv_heads(q, k, v)  # for GQA (group query attention)
            y = torch.nn.functional.scaled_dot_product_attention(
                query=q,
                key=k,
                value=v,
                attn_mask=None,
                dropout_p=dropout,
                is_causal=True,
            )  # (B, nh_q, T, hd)
            y = y.transpose(1, 2).contiguous()  # (B, T, nh_q, hd)
        elif attention_impl == AttentionImplementation.DAO_FLASH:
            # Due to the lack of GPUs in github actions and the requirement of those in the flash-attn library,
            # we have to check if the library is installed and raise an error if not.
            # Note, that the library is not required for the CPU-only tests.
            if flash_attn_func is None:
                raise NotImplementedError("ERROR! Dao Flash Attention is not installed.")
            # the next three lines are only needed for flash-attn from Daio Lab
            q = q.transpose(1, 2).contiguous()  # (B, T, nh_q, hd)
            k = k.transpose(1, 2).contiguous()  # (B, T, nh_kv, hd)
            v = v.transpose(1, 2).contiguous()  # (B, T, nh_kv, hd)
            y = flash_attn_func(
                q, k, v, dropout_p=dropout, causal=True, softmax_scale=None, window_size=(-1, -1)
            )  # (B, T, nh_q, hd)
        else:
            raise NotImplementedError(f"Attention implementation {attention_impl} not supported")
        return y  # (B, T, nh_q, hd)

    def forward(self, x: torch.Tensor) -> torch.Tensor:
        """
        Forward pass of the CausalSelfAttention module.

        Args:
            x (torch.Tensor): Input tensor of shape (B, T, n_embd)

        Returns:
            torch.Tensor: Output tensor of shape (B, T, n_embd), representing the output projection.
        """
        B, T, _ = x.size()  # batch size (B), sequence length (T), embedding dimensionality (self.n_embd)
        q, k, v = self.projection(x)  # q: (B, T, n_embd), k: (B, T, n_embd // n_rep), v: (B, T, n_embd // n_rep)

        # q: (B, nh_q, T, hd), k: (B, nh_kv, T, hd), v: (B, nh_kv, T, hd)
        q, k, v = CausalSelfAttention.execute_qkv_transforms(q, k, v, self.qkv_transforms, self.n_head_q)
        y = CausalSelfAttention.execute_attention(q, k, v, self.dropout, self.attention_impl)  # (B, T, nh_q, hd)
        y = y.reshape(B, T, self.n_embd)  # (B, T, n_embd), re-assemble all head outputs side by side
        return self.resid_dropout(self.c_proj(y))  # (B, T, n_embd), output projection


class TransformerMLP(nn.Module):
    """TransformerMLP class."""

    def __init__(self, n_embd: int, ffn_hidden: int, bias: bool, dropout: float):
        """
        Initializes the TransformerMLP class.

        Args:
            n_embd (int): The size of the input embedding.
            ffn_hidden (int): The size of the hidden layer in the feed-forward network.
            bias (bool): Whether to include bias terms in the linear layers.
            dropout (float): The dropout probability.

        Returns:
            None
        """
        super().__init__()
        self.c_fc = nn.Linear(
            in_features=n_embd,
            out_features=ffn_hidden,  # best practice: 4 * n_embd,
            bias=bias,
        )
        self.gelu = nn.GELU()
        self.c_proj = nn.Linear(
            in_features=ffn_hidden,
            out_features=n_embd,
            bias=bias,
        )
        self.dropout = nn.Dropout(dropout)

    def forward(self, x: torch.Tensor) -> torch.Tensor:
        """
        Forward pass of the TransformerMLP module.

        Args:
            x (torch.Tensor): Input tensor.

        Returns:
            torch.Tensor: Output tensor.
        """
        x = self.c_fc(x)
        x = self.gelu(x)
        x = self.c_proj(x)
        x = self.dropout(x)
        return x


class GPT2Block(nn.Module):
    """GPT2Block class."""

    def __init__(
        self,
        n_embd: int,
        bias: bool,
        n_head_q: int,
        n_head_kv: int,
        activation_type: ActivationType,
        attention_impl: AttentionImplementation,
        attention_config: AttentionConfig,
        dropout: float,
        ffn_hidden: int,
        attention_norm: nn.Module,
        ffn_norm: nn.Module,
    ):
        """
        Initializes the GPT2Block.

        Args:
            n_embd (int): The embedding dimension.
            bias (bool): Whether to include bias in the model.
            n_head_q (int): The number of attention heads for queries.
            n_head_kv (int): The number of attention heads for keys and values.
            activation_type (ActivationType): The type of activation function to use.
            attention_impl (AttentionImplementation): The implementation of attention mechanism.
            attention_config (AttentionConfig): The configuration for attention mechanism.
            dropout (float): The dropout rate.
            ffn_hidden (int): The size of the hidden layer in the feed-forward network.
            attention_norm (nn.Module): The normalization layer for attention.
            ffn_norm (nn.Module): The normalization layer for feed-forward network.
        """
        super().__init__()
        self.attention_norm = attention_norm
        self.ffn_norm = ffn_norm
        self._check_ffn_hidden_dim(n_embd=n_embd, ffn_hidden=ffn_hidden)
        self.attn = CausalSelfAttention(
            n_head_q=n_head_q,
            n_head_kv=n_head_kv,
            n_embd=n_embd,
            attention_config=attention_config,
            attention_impl=attention_impl,
            bias=bias,
            dropout=dropout,
        )
        if activation_type == ActivationType.GELU:
            self.mlp = TransformerMLP(n_embd=n_embd, ffn_hidden=ffn_hidden, bias=bias, dropout=dropout)
        elif activation_type == ActivationType.SWIGLU:
            self.mlp = SwiGLU(n_embd=n_embd, ffn_hidden=ffn_hidden, bias=bias)
        else:
            raise NotImplementedError("unimplemented activation")

    def _check_ffn_hidden_dim(self, n_embd: int, ffn_hidden: int) -> None:
        expected_hidden_dim = 4 * n_embd

        if ffn_hidden != expected_hidden_dim:
            logger.warning(
                f"Expected `ffn_hidden` to be 4 * `n_embd` ({expected_hidden_dim}), "
                f"but got `n_embd = {n_embd}` and `ffn_hidden = {ffn_hidden}`."
            )

    def forward(self, x: torch.Tensor) -> torch.Tensor:
        """
        Forward pass of the GPT2Block.

        Args:
            x (torch.Tensor): Input tensor.

        Returns:
            torch.Tensor: Output tensor.
        """
        x = x + self.attn(self.attention_norm(x))
        x = x + self.mlp(self.ffn_norm(x))
        return x


class GPT2LLM(NNModel):
    """GPT2LLM class."""

    def __init__(
        self,
        sample_key: str,
        prediction_key: str,
        poe_type: PositionTypes,
        sequence_length: int,
        vocab_size: int,
        n_layer: int,
        n_head_q: int,
        n_head_kv: int,
        n_embd: int,
        ffn_hidden: int,
        dropout: float,
        bias: bool,
        activation_type: ActivationType,
        attention_implementation: AttentionImplementation,
        attention_config: AttentionConfig,
<<<<<<< HEAD
        attention_norm_config: LayerNormWrapperConfig,
        ffn_norm_config: LayerNormWrapperConfig,
        lm_head_norm_config: LayerNormWrapperConfig,
=======
        attention_norm: nn.Module,
        ffn_norm: nn.Module,
        lm_head_norm: nn.Module,
        use_weight_tying: bool,
>>>>>>> 8fb80fd8
        seed: int = None,
    ):
        """
        Initializes the GPT2LLM object.

        Args:
            sample_key (str): The sample key.
            prediction_key (str): The prediction key.
            poe_type (PositionTypes): The position type.
            sequence_length (int): The sequence length.
            vocab_size (int): The vocabulary size.
            n_layer (int): The number of layers.
            n_head_q (int): The number of query heads.
            n_head_kv (int): The number of key-value heads.
            n_embd (int): The embedding dimension.
            ffn_hidden (int): The hidden dimension of the feed-forward network.
            dropout (float): The dropout rate.
            bias (bool): Whether to include bias in linear layers.
            activation_type (ActivationType): The activation type.
            attention_implementation (AttentionImplementation): The attention implementation.
            attention_config (AttentionConfig): The attention configuration.
            attention_norm_config (LayerNormWrapperConfig): Config for the attention normalization module.
            ffn_norm_config (LayerNormWrapperConfig): Config for the feed-forward network normalization module.
            lm_head_norm_config (LayerNormWrapperConfig): Config for the language model head normalization module.
            seed (int, optional): The random seed. Defaults to None.
            use_weight_tying (bool): Whether to use weight tying.
        """
        weight_decay_groups = {
<<<<<<< HEAD
            "linear": [".attn", ".mlp", "lm_head.weight"],
=======
            "linear": [".attn", ".mlp", ".lm_head.weight"],
>>>>>>> 8fb80fd8
            "embedding": [".wte", ".wpe"],
            "layernorm": [".attention_norm", ".ffn_norm", ".lm_head_norm"],
        }
        super().__init__(weight_decay_groups=weight_decay_groups, seed=seed)
        self.sample_key = sample_key
        self.prediction_key = prediction_key
        self.sequence_length = sequence_length
        self.n_embd = n_embd
        self.n_layer = n_layer
        self.poe_type = poe_type

        assert vocab_size is not None
        assert sequence_length is not None

        # TODO: dependency injection
        if poe_type is PositionTypes.ABSOLUTE:
            wpe = nn.Embedding(num_embeddings=sequence_length, embedding_dim=n_embd)
        elif poe_type is PositionTypes.NOPE:
            # Using a pre-trained layer, requires to define a separate FSDP unit for the frozen layer c.f.
            # https://github.com/huggingface/accelerate/issues/807
            # wpe = nn.Embedding.from_pretrained(torch.zeros(sequence_length, n_embd))
            wpe = nn.Identity()
        else:
            raise TypeError(f"{poe_type} not supported")

        if poe_type is not PositionTypes.NOPE and RotaryTransform in [
            config.type_hint.value for config in attention_config.qkv_transforms
        ]:
            raise ValueError('It is expected to use "RotaryTransform" together with "NOPE".')

        self.transformer = nn.ModuleDict(
            dict(
                wte=nn.Embedding(num_embeddings=vocab_size, embedding_dim=n_embd),
                wpe=wpe,
                drop=nn.Dropout(dropout),
                h=nn.ModuleList(
                    [
                        GPT2Block(
                            n_embd=n_embd,
                            bias=bias,
                            n_head_q=n_head_q,
                            n_head_kv=n_head_kv,
                            activation_type=activation_type,
                            attention_impl=attention_implementation,
                            attention_config=attention_config,
                            dropout=dropout,
                            ffn_hidden=ffn_hidden,
                            # deepcopy did not work here! The weights were then automatically
                            # moved to a cuda device even when the deepcopied weights were on
                            # a meta device!
                            attention_norm=attention_norm_config.norm_type.value(**dict(attention_norm_config.config)),
                            ffn_norm=ffn_norm_config.norm_type.value(**dict(ffn_norm_config.config)),
                        )
                        for _ in range(n_layer)
                    ]
                ),
                lm_head_norm=lm_head_norm_config.norm_type.value(**dict(lm_head_norm_config.config)),
                lm_head=nn.Linear(in_features=n_embd, out_features=vocab_size, bias=False),
            )
        )
        # self.lm_head = nn.Linear(in_features=n_embd, out_features=vocab_size, bias=False)
        # with weight tying when using torch.compile() some warnings get generated:
        # "UserWarning: functional_call was passed multiple values for tied weights.
        # This behavior is deprecated and will be an error in future versions"
        # not 100% sure what this is, so far seems to be harmless. TODO investigate
<<<<<<< HEAD
        # self.transformer.wte.weight = self.lm_head.weight  # https://paperswithcode.com/method/weight-tying
=======
        if use_weight_tying:
            self.transformer.wte.weight = self.lm_head.weight  # https://paperswithcode.com/method/weight-tying
>>>>>>> 8fb80fd8

    def forward_impl(self, inputs: dict[str, torch.Tensor]) -> dict[str, torch.Tensor]:
        """
        Forward pass implementation of the GPT2LLM module.

        Args:
            inputs (dict[str, torch.Tensor]): A dictionary containing input tensors.
                - sample_key (str): Key for the input tensor containing token ids.

        Returns:
            dict[str, torch.Tensor]: A dictionary containing output tensors.
                - prediction_key (str): Key for the output tensor containing logits.
        """
        input_ids = inputs[self.sample_key]
        device = input_ids.device
        _, t = input_ids.size()  # batch size, sequence length
        assert t <= self.sequence_length, f"Cannot forward sequence of length {t}, the model's maximum "
        f"input sequence length is only {self.sequence_length}"

        # forward the GPT model itself
        tok_emb = self.transformer.wte(input_ids)  # token embeddings of shape (b, t, n_embd)

        if self.poe_type is PositionTypes.ABSOLUTE:
            pos = torch.arange(0, t, dtype=torch.long, device=device)  # shape (t)
            pos_emb = self.transformer.wpe(pos)  # position embeddings of shape (t, n_embd)
            tok_emb = tok_emb + pos_emb

        # TODO: use drop out also without absolute position embedding?
        x = self.transformer.drop(tok_emb)

        for block in self.transformer.h:
            x = block(x)
        x = self.transformer.lm_head_norm(x)
        logits = self.transformer.lm_head(x)
        return {self.prediction_key: logits}

    def forward(self, inputs: dict[str, torch.Tensor]) -> dict[str, torch.Tensor]:
        """
        Forward pass of the GPT2LLM module.

        Args:
            inputs (dict[str, torch.Tensor]): A dictionary containing input tensors.
                - sample_key (str): Key for the input tensor containing token ids.

        Returns:
            dict[str, torch.Tensor]: A dictionary containing output tensors.
                - prediction_key (str): Key for the output tensor containing logits.
        """
        return self.forward_impl(inputs)


def manual_scaled_dot_product_attention(
    query, key, value, attn_mask=None, dropout_p=0.0, is_causal=False, scale=None
) -> torch.Tensor:
    """
    Compute scaled dot product attention.

    Args:
        query (torch.Tensor): The query tensor of shape (batch_size, num_queries, query_dim).
        key (torch.Tensor): The key tensor of shape (batch_size, num_keys, key_dim).
        value (torch.Tensor): The value tensor of shape (batch_size, num_values, value_dim).
        attn_mask (torch.Tensor, optional): The attention mask tensor of shape (num_queries, num_keys).
            Defaults to None.
        dropout_p (float, optional): The dropout probability. Defaults to 0.0.
        is_causal (bool, optional): Whether the attention is causal or not. Defaults to False.
        scale (float, optional): The scaling factor. Defaults to None.

    Returns:
        torch.Tensor: The attention weights tensor of shape (batch_size, num_queries, num_keys).

    Note:
        Taken from https://pytorch.org/docs/stable/generated/torch.nn.functional.scaled_dot_product_attention.html
    """
    L, S = query.size(-2), key.size(-2)
    scale_factor = 1 / math.sqrt(query.size(-1)) if scale is None else scale
    attn_bias = torch.zeros(
        L, S, dtype=query.dtype, device=query.device
    )  # device added (not part of the original code)
    if is_causal:
        assert attn_mask is None
        temp_mask = torch.ones(L, S, dtype=torch.bool, device=query.device).tril(diagonal=0)  # device added
        attn_bias.masked_fill_(temp_mask.logical_not(), float("-inf"))
        attn_bias.to(query.dtype)

    if attn_mask is not None:
        if attn_mask.dtype == torch.bool:
            attn_bias.masked_fill_(attn_mask.logical_not(), float("-inf"))
        else:
            attn_bias += attn_mask
    attn_weight = query @ key.transpose(-2, -1) * scale_factor
    attn_weight += attn_bias
    attn_weight = torch.softmax(attn_weight, dim=-1)
    attn_weight = torch.dropout(attn_weight, dropout_p, train=True)
    return attn_weight @ value<|MERGE_RESOLUTION|>--- conflicted
+++ resolved
@@ -313,16 +313,11 @@
         attention_config (AttentionConfig): The attention configuration.
         attention_implementation (AttentionImplementation): The attention implementation.
         activation_type (ActivationType): The activation type.
-<<<<<<< HEAD
         attention_norm_config (LayerNormWrapperConfig): Config for normalization of the  for attention.
         ffn_norm_config (LayerNormWrapperConfig): Config for normalization of the feed-forward network.
         lm_head_norm_config (LayerNormWrapperConfig): Config for normalization of the language model head.
-=======
-        attention_norm (PydanticPytorchModuleType): The normalization type for attention.
-        ffn_norm (PydanticPytorchModuleType): The normalization type for feed-forward network.
-        lm_head_norm (PydanticPytorchModuleType): The normalization type for the language model head.
         use_weight_tying (bool): Whether to use weight tying.
->>>>>>> 8fb80fd8
+
     """
 
     sample_key: str
@@ -343,16 +338,10 @@
     attention_config: AttentionConfig
     attention_implementation: AttentionImplementation
     activation_type: ActivationType
-<<<<<<< HEAD
     attention_norm_config: LayerNormWrapperConfig
     ffn_norm_config: LayerNormWrapperConfig
     lm_head_norm_config: LayerNormWrapperConfig
-=======
-    attention_norm: PydanticPytorchModuleType
-    ffn_norm: PydanticPytorchModuleType
-    lm_head_norm: PydanticPytorchModuleType
     use_weight_tying: bool
->>>>>>> 8fb80fd8
 
     @model_validator(mode="after")
     def check_divisibility(self) -> "GPT2LLMConfig":
@@ -785,16 +774,10 @@
         activation_type: ActivationType,
         attention_implementation: AttentionImplementation,
         attention_config: AttentionConfig,
-<<<<<<< HEAD
         attention_norm_config: LayerNormWrapperConfig,
         ffn_norm_config: LayerNormWrapperConfig,
         lm_head_norm_config: LayerNormWrapperConfig,
-=======
-        attention_norm: nn.Module,
-        ffn_norm: nn.Module,
-        lm_head_norm: nn.Module,
         use_weight_tying: bool,
->>>>>>> 8fb80fd8
         seed: int = None,
     ):
         """
@@ -823,11 +806,7 @@
             use_weight_tying (bool): Whether to use weight tying.
         """
         weight_decay_groups = {
-<<<<<<< HEAD
-            "linear": [".attn", ".mlp", "lm_head.weight"],
-=======
             "linear": [".attn", ".mlp", ".lm_head.weight"],
->>>>>>> 8fb80fd8
             "embedding": [".wte", ".wpe"],
             "layernorm": [".attention_norm", ".ffn_norm", ".lm_head_norm"],
         }
@@ -893,12 +872,8 @@
         # "UserWarning: functional_call was passed multiple values for tied weights.
         # This behavior is deprecated and will be an error in future versions"
         # not 100% sure what this is, so far seems to be harmless. TODO investigate
-<<<<<<< HEAD
-        # self.transformer.wte.weight = self.lm_head.weight  # https://paperswithcode.com/method/weight-tying
-=======
         if use_weight_tying:
             self.transformer.wte.weight = self.lm_head.weight  # https://paperswithcode.com/method/weight-tying
->>>>>>> 8fb80fd8
 
     def forward_impl(self, inputs: dict[str, torch.Tensor]) -> dict[str, torch.Tensor]:
         """
