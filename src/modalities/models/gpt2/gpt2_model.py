import math
from copy import deepcopy
from enum import Enum
from functools import partial
from typing import Annotated, Dict, List, Tuple

import torch
import torch.nn as nn
import xformers.ops as xops
from flash_attn import flash_attn_func
from pydantic import BaseModel, Field, model_validator, validator

from modalities.config.pydanctic_if_types import PydanticPytorchModuleType
from modalities.config.utils import convert_base_model_config_to_dict
from modalities.models.model import NNModel
from modalities.nn.moe import MoEFFN, MoEFFNConfig
from modalities.util import parse_enum_by_name

# GPT2 implementation taken from nanogpt https://github.com/karpathy/nanoGPT


class PositionTypes(str, Enum):
    ABSOLUTE = "ABSOLUTE"
    NOPE = "NOPE"


class QueryKeyValueTransform(nn.Module):
    def forward(
        self,
        q: torch.Tensor,
        k: torch.Tensor,
        v: torch.Tensor,
    ) -> Tuple[torch.Tensor, torch.Tensor, torch.Tensor]:
        pass


class IdentityTransform(QueryKeyValueTransform):
    def forward(
        self,
        q: torch.Tensor,
        k: torch.Tensor,
        v: torch.Tensor,
    ) -> Tuple[torch.Tensor, torch.Tensor, torch.Tensor]:
        return q, k, v


class RotaryTransform(QueryKeyValueTransform):
    """Implementation of Rotary Positioanl Embeddings
    Source: https://github.com/facebookresearch/xformers/blob/main/xformers/components/positional_embedding/rotary.py
    We added the corresponding code here, becauase there is a conflict with "@torch.jit.script" used in the
    XFormers implementation and removed in this implementation.
    """

    def __init__(self, n_embd: int, n_head: int, seq_length_dim: int = -2):
        super().__init__()
        dim_model = n_embd // n_head
        self.seq_length_dim = seq_length_dim
        inv_freq = 1.0 / (10000 ** (torch.arange(0, dim_model, 2).float() / dim_model))
        self.register_buffer("inv_freq", inv_freq)

        self._seq_len_cached = None
        self._cos_cached = None
        self._sin_cached = None

    def rotate_half(self, x):
        x1, x2 = x.chunk(2, dim=-1)
        return torch.cat((-x2, x1), dim=-1)

    def _update_cos_sin_tables(self, x):
        seq_len = x.shape[self.seq_length_dim]

        # Reset the tables if the sequence length has changed,
        # or if we're on a new device (possibly due to tracing for instance)
        if seq_len != self._seq_len_cached or self._cos_cached.device != x.device or self._cos_cached.dtype != x.dtype:
            self._seq_len_cached = seq_len
            t = torch.arange(x.shape[self.seq_length_dim], device=x.device, dtype=torch.float32)
            freqs = torch.einsum("i,j->ij", t, self.inv_freq.to(x.dtype))
            emb = torch.cat((freqs, freqs), dim=-1).to(x.device)
            self._cos_cached = emb.cos()[None, None, :, :].to(x.dtype)
            self._sin_cached = emb.sin()[None, None, :, :].to(x.dtype)

        return self._cos_cached, self._sin_cached

    def apply_rotary_pos_emb(self, x, cos, sin):
        # NOTE: This could probably be moved to Triton

        # Handle a possible sequence length mismatch in between q and k
        cos = cos[:, :, : x.shape[self.seq_length_dim], :]
        sin = sin[:, :, : x.shape[self.seq_length_dim], :]

        return (x * cos) + (self.rotate_half(x) * sin)

    def forward(
        self, q: torch.Tensor, k: torch.Tensor, v: torch.Tensor
    ) -> Tuple[torch.Tensor, torch.Tensor, torch.Tensor]:
        self._cos_cached, self._sin_cached = self._update_cos_sin_tables(k)
        q = self.apply_rotary_pos_emb(q, self._cos_cached, self._sin_cached)
        k = self.apply_rotary_pos_emb(k, self._cos_cached, self._sin_cached)

        return q, k, v


class QueryKeyValueTransformType(Enum):
    IdentityTransform = IdentityTransform
    RotaryTransform = RotaryTransform


# FIXME Move or delete
class ActivationType(str, Enum):
    GELU = "gelu"
    FUSED_SWIGLU = "fused_swiglu"
    SILU = "silu"


class AttentionConfig(BaseModel):
    class QueryKeyValueTransformConfig(BaseModel):
        class IdentityTransformConfig(BaseModel):
            pass

        class RotaryTransformConfig(BaseModel):
            n_embd: Annotated[int, Field(strict=True, ge=0)]
            n_head: Annotated[int, Field(strict=True, ge=0)]
            seq_length_dim: Annotated[int, Field(strict=True)]

        @validator("type_hint", pre=True, always=True)
        def parse_sharding_strategy_by_name(cls, name):
            return parse_enum_by_name(name=name, enum_type=QueryKeyValueTransformType)

        type_hint: QueryKeyValueTransformType
        config: RotaryTransformConfig | IdentityTransformConfig

    qkv_transforms: List[QueryKeyValueTransformConfig]


class GPT2BlockConfig(BaseModel):
    n_embd: int
    bias: bool
    n_head_q: int
    n_head_kv: int
    attention_config: AttentionConfig
    dropout: float
    block_size: int
    ffn_hidden: int
    attention_norm: PydanticPytorchModuleType
    ffn_norm: PydanticPytorchModuleType

    @model_validator(mode="after")
    def check_divisibility(self) -> "GPT2BlockConfig":
        if self.n_head_q % self.n_head_kv != 0:
            raise ValueError("n_head_q must be divisible by n_head_kv")
        return self

    @model_validator(mode="after")
    def validate_sizes(self) -> "GPT2BlockConfig":
        for param, param_name in zip(
<<<<<<< HEAD
            [self.ffn_hidden, self.n_embd],
            ["ffn_hidden", "n_embd"],
=======
            [self.ffn_hidden, self.vocab_size, self.n_embd], ["ffn_hidden", "vocab_size", "n_embd"]
>>>>>>> ed3fb624
        ):
            if param % 128 != 0:
                # See https://docs.nvidia.com/deeplearning/performance/dl-performance-matrix-multiplication/index.html#requirements-tc
                raise ValueError(f"{param_name} with value {param} should be divisible by 128 for efficient training.")
        return self


class MoEBlockConfig(GPT2BlockConfig):
    moe_num_experts: int
    moe_top_k: int
    moe_normalize_expert_weights: float
    uniform_expert_assignment: bool
    moe_act_fn: PydanticPytorchModuleType
    moe_jitter_eps: float


class WeightInitializationConfig(BaseModel):
    mean: Annotated[float, Field(strict=True, ge=0.0)]
    std: Annotated[float, Field(strict=True, ge=0.0)]


class CausalSelfAttention(nn.Module):
    def __init__(
        self,
        n_head_q: int,
        n_head_kv: int,
        n_embd: int,
        attention_config: AttentionConfig,
        bias: bool,
        dropout: float,
        block_size: int,
    ):
        super().__init__()
        assert n_embd % n_head_q == 0, "`n_embd needs` to be divisible by `n_head_q`."
        assert n_head_q % n_head_kv == 0, "`n_head_q needs` to be divisible by `n_head_kv`."

        self.n_rep = n_head_q // n_head_kv

        # query, key, value projections (separate)
        self.q_attn = nn.Linear(
            in_features=n_embd,
            out_features=n_embd,
            bias=bias,
        )
        self.k_attn = nn.Linear(
            in_features=n_embd,
            out_features=n_embd // self.n_rep,
            bias=bias,
        )
        self.v_attn = nn.Linear(
            in_features=n_embd,
            out_features=n_embd // self.n_rep,
            bias=bias,
        )

        # output projection
        self.c_proj = nn.Linear(
            in_features=n_embd,
            out_features=n_embd,
            bias=bias,
        )

        # regularization
        self.n_head_q = n_head_q
        self.n_head_kv = n_head_kv

        self.n_embd = n_embd
        # TODO: we might want different values for attention_dropout and linear_dropout
        self.dropout = dropout
        self.resid_dropout = nn.Dropout(self.dropout)

        # TODO: inject QKVTransforms from outside
        self.qkv_transforms = nn.ModuleList(
            transform_config.type_hint.value(
                **convert_base_model_config_to_dict(transform_config.config)
            )  # TODO refactor, still uses the legacy type_hint
            for transform_config in attention_config.qkv_transforms
        )

    def projection(self, x: torch.Tensor) -> Tuple[torch.Tensor, torch.Tensor, torch.Tensor]:
        # calculate query, key, values for all heads in batch and move head forward to be the batch dim
        return self.q_attn(x), self.k_attn(x), self.v_attn(x)

    @staticmethod
    def execute_qkv_transforms(
<<<<<<< HEAD
        q: torch.Tensor,
        k: torch.Tensor,
        v: torch.Tensor,
        qkv_transforms: nn.ModuleList,
        n_head_q: int,
=======
        q: torch.Tensor, k: torch.Tensor, v: torch.Tensor, qkv_transforms: nn.ModuleList, n_head_q: int
>>>>>>> ed3fb624
    ) -> Tuple[torch.Tensor, torch.Tensor, torch.Tensor]:
        batch_size, block_size, embedding_dim = q.size()
        n_head_dim = embedding_dim // n_head_q

        q = q.view(batch_size, block_size, n_head_q, n_head_dim).transpose(1, 2).contiguous()  # (B, nh_q, T, hd)
        k = k.view(batch_size, block_size, -1, n_head_dim).transpose(1, 2).contiguous()  # (B, nh_kv, T, hd)
        v = v.view(batch_size, block_size, -1, n_head_dim).transpose(1, 2).contiguous()  # (B, nh_kv, T, hd)

        for transform in qkv_transforms:
            q, k, v = transform(q, k, v)

        return q, k, v

    @staticmethod
    def execute_flash_attention(q: torch.Tensor, k: torch.Tensor, v: torch.Tensor, dropout: float) -> torch.Tensor:
        # the next three lines are only needed for flash-attn from Daio Lab
        q = q.transpose(1, 2).contiguous()  # (B, T, nh_q, hd)
        k = k.transpose(1, 2).contiguous()  # (B, T, nh_kv, hd)
        v = v.transpose(1, 2).contiguous()  # (B, T, nh_kv, hd)
        return flash_attn_func(
            q,
            k,
            v,
            dropout_p=dropout,
            causal=True,
            softmax_scale=None,
            window_size=(-1, -1),
        )

    def forward(self, x: torch.Tensor) -> torch.Tensor:
        (
            B,
            T,
            _,
        ) = x.size()  # batch size (B), sequence length (T), embedding dimensionality (self.n_embd)
        q, k, v = self.projection(x)  # q: (B, T, n_embd), k: (B, T, n_embd / n_rep), v: (B, T, n_embd / n_rep)

        # q: (B, nh_q, T, hd), k: (B, nh_kv, T, hd), v: (B, nh_kv, T, hd)
        q, k, v = CausalSelfAttention.execute_qkv_transforms(q, k, v, self.qkv_transforms, self.n_head_q)
        y = CausalSelfAttention.execute_flash_attention(q, k, v, self.dropout)  # (B, T, nh_q, hd)
        y = y.reshape(B, T, self.n_embd)  # (B, T, n_embd), re-assemble all head outputs side by side
        return self.resid_dropout(self.c_proj(y))  # (B, T, n_embd), output projection


class TransformerMLP(nn.Module):
    def __init__(self, n_embd: int, ffn_hidden: int, bias: bool, dropout: float):
        super().__init__()
        self.c_fc = nn.Linear(
            in_features=n_embd,
            out_features=ffn_hidden,  # best practice: 4 * n_embd,
            bias=bias,
        )
        self.gelu = nn.GELU()
        self.c_proj = nn.Linear(
            in_features=ffn_hidden,
            out_features=n_embd,
            bias=bias,
        )
        self.dropout = nn.Dropout(dropout)

    def forward(self, x: torch.Tensor) -> torch.Tensor:
        x = self.c_fc(x)
        x = self.gelu(x)
        x = self.c_proj(x)
        x = self.dropout(x)
        return x


class GPT2Block(nn.Module):
    def __init__(
        self,
        n_embd: int,
        bias: bool,
        n_head_q: int,
        n_head_kv: int,
<<<<<<< HEAD
=======
        activation_type: ActivationType,
>>>>>>> ed3fb624
        attention_config: AttentionConfig,
        dropout: float,
        block_size: int,
        ffn_hidden: int,
        attention_norm: nn.Module,
        ffn_norm: nn.Module,
    ):
        super().__init__()
        self.attention_norm = attention_norm
        self.ffn_norm = ffn_norm
        self.attn = CausalSelfAttention(
            n_head_q=n_head_q,
            n_head_kv=n_head_kv,
            n_embd=n_embd,
            attention_config=attention_config,
            bias=bias,
            dropout=dropout,
            block_size=block_size,
        )

    def forward(self, x: torch.Tensor) -> torch.Tensor:
        x = self.attention_norm(x)
        x = x + self.attn(x)
        x = self.ffn_norm(x)
        x = x + self.mlp(x)
        return x


<<<<<<< HEAD
class TransformerBlock(GPT2Block):
    def __init__(
        self,
        n_embd: int,
        bias: bool,
        n_head_q: int,
        n_head_kv: int,
        attention_config: AttentionConfig,
        dropout: float,
        block_size: int,
        ffn_hidden: int,
        attention_norm: nn.Module,
        ffn_norm: nn.Module,
    ):
        super().__init__(
            n_embd,
            bias,
            n_head_q,
            n_head_kv,
            attention_config,
            dropout,
            block_size,
            ffn_hidden,
            attention_norm,
            ffn_norm,
        )
        self.mlp = TransformerMLP(n_embd=n_embd, ffn_hidden=ffn_hidden, bias=bias, dropout=dropout)


class SwiGLUBlock(GPT2Block):
    def __init__(
        self,
        n_embd: int,
        bias: bool,
        n_head_q: int,
        n_head_kv: int,
        attention_config: AttentionConfig,
        dropout: float,
        block_size: int,
        ffn_hidden: int,
        attention_norm: nn.Module,
        ffn_norm: nn.Module,
    ):
        super().__init__(
            n_embd,
            bias,
            n_head_q,
            n_head_kv,
            attention_config,
            dropout,
            block_size,
            ffn_hidden,
            attention_norm,
            ffn_norm,
        )
        hidden_dim = 256 * ((int(2 * 4 * n_embd / 3) + 256 - 1) // 256)
        self.mlp = xops.SwiGLU(n_embd, hidden_dim, n_embd, bias=False)


class MoEBlock(GPT2Block):
    def __init__(
        self,
        n_embd: int,
        bias: bool,
        n_head_q: int,
        n_head_kv: int,
        attention_config: AttentionConfig,
        dropout: float,
        block_size: int,
        ffn_hidden: int,
        attention_norm: nn.Module,
        ffn_norm: nn.Module,
        moe_num_experts: int,
        moe_top_k: int,
        moe_normalize_expert_weights: float,
        uniform_expert_assignment: bool,
        moe_act_fn: nn.Module,
        moe_jitter_eps: float,
    ):
        super().__init__(
            n_embd,
            bias,
            n_head_q,
            n_head_kv,
            attention_config,
            dropout,
            block_size,
            ffn_hidden,
            attention_norm,
            ffn_norm,
        )

        moe_config = MoEFFNConfig(
            moe_num_experts=moe_num_experts,
            moe_top_k=moe_top_k,
            moe_normalize_expert_weights=moe_normalize_expert_weights,
            uniform_expert_assignment=uniform_expert_assignment,
            ffn_hidden_size=ffn_hidden,
            act_fn=lambda: deepcopy(moe_act_fn),
            moe_jitter_eps=moe_jitter_eps,
        )

        self.mlp = MoEFFN(hidden_router_size=n_embd, config=moe_config)  # change the ffn_hidden parameter's name


class GPT2LLM(NNModel):
    def __init__(
        self,
        sample_key: str,
        prediction_key: str,
        poe_type: PositionTypes,
        block_size: int,
        vocab_size: int,
        n_layer: int,
        n_embd: int,
        n_head_q: int,
        dropout: float,
        weight_init: WeightInitializationConfig,
        lm_head_norm: nn.Module,
        gpt2block: GPT2Block,
        seed: int = None,
    ):
=======
class GPT2LLM(NNModel):
    def __init__(
        self,
        sample_key: str,
        prediction_key: str,
        poe_type: PositionTypes,
        block_size: int,
        vocab_size: int,
        n_layer: int,
        n_head_q: int,
        n_head_kv: int,
        n_embd: int,
        ffn_hidden: int,
        dropout: float,
        bias: bool,
        activation_type: ActivationType,
        weight_init: WeightInitializationConfig,
        attention_config: AttentionConfig,
        attention_norm: nn.Module,
        ffn_norm: nn.Module,
        lm_head_norm: nn.Module,
        seed: int = None,
    ):
>>>>>>> ed3fb624
        super().__init__(seed=seed)
        self.sample_key = sample_key
        self.prediction_key = prediction_key
        self.block_size = block_size
        self.poe_type = poe_type

        assert vocab_size is not None
        assert block_size is not None

        # TODO: dependency injection
        if poe_type is PositionTypes.ABSOLUTE:
            wpe = nn.Embedding(num_embeddings=block_size, embedding_dim=n_embd)
        elif poe_type is PositionTypes.NOPE:
            # Using a pre-trained layer, requires to define a separate FSDP unit for the frozen layer c.f.
            # https://github.com/huggingface/accelerate/issues/807
            # wpe = nn.Embedding.from_pretrained(torch.zeros(block_size, n_embd))
            wpe = nn.Identity()
        else:
            raise TypeError(f"{poe_type} not supported")

        try:
            if (
                gpt2block.attention_config
                and poe_type is not PositionTypes.NOPE
                and RotaryTransform in [config.type_hint.value for config in gpt2block.attention_config.qkv_transforms]
            ):
                raise ValueError('It is expected to use "RotaryTransform" together with "NOPE".')
        except AttributeError:
            pass

        self.transformer = nn.ModuleDict(
            dict(
                wte=nn.Embedding(num_embeddings=vocab_size, embedding_dim=n_embd),
                wpe=wpe,
                drop=nn.Dropout(dropout),
                h=nn.ModuleList([deepcopy(gpt2block) for _ in range(n_layer)]),
                ln_f=lm_head_norm,
            )
        )
        self.lm_head = nn.Linear(in_features=n_embd, out_features=vocab_size, bias=False)
        # with weight tying when using torch.compile() some warnings get generated:
        # "UserWarning: functional_call was passed multiple values for tied weights.
        # This behavior is deprecated and will be an error in future versions"
        # not 100% sure what this is, so far seems to be harmless. TODO investigate
        self.transformer.wte.weight = self.lm_head.weight  # https://paperswithcode.com/method/weight-tying

        # init all weights
        self.apply(partial(self._init_weights, weight_init=weight_init))
        # apply special scaled init to the residual projections, per GPT-2 paper
        for pn, p in self.named_parameters():
            if pn.endswith("c_proj.weight"):
                torch.nn.init.normal_(
                    p,
                    mean=weight_init.mean,
                    std=weight_init.std / math.sqrt(2 * n_layer),
                )

    def _init_weights(self, module: nn.Module, weight_init: WeightInitializationConfig):
        if isinstance(module, nn.Linear):
            torch.nn.init.normal_(module.weight, mean=weight_init.mean, std=weight_init.std)
            if module.bias is not None:
                torch.nn.init.zeros_(module.bias)
        elif isinstance(module, nn.Embedding):
            torch.nn.init.normal_(module.weight, mean=weight_init.mean, std=weight_init.std)

    def forward_impl(self, inputs: Dict[str, torch.Tensor]) -> Dict[str, torch.Tensor]:
        input_ids = inputs[self.sample_key]
        device = input_ids.device
        b, t = input_ids.size()
        assert t <= self.block_size, f"Cannot forward sequence of length {t}, block size is only {self.block_size}"
        pos = torch.arange(0, t, dtype=torch.long, device=device)  # shape (t)

        # forward the GPT model itself
        tok_emb = self.transformer.wte(input_ids)  # token embeddings of shape (b, t, n_embd)

        if self.poe_type is PositionTypes.ABSOLUTE:
            pos_emb = self.transformer.wpe(pos)  # position embeddings of shape (t, n_embd)
            tok_emb = tok_emb + pos_emb

        # TODO: use drop out also without absolute position embedding?
        x = self.transformer.drop(tok_emb)

        for block in self.transformer.h:
            x = block(x)
        x = self.transformer.ln_f(x)
        logits = self.lm_head(x)
        return {self.prediction_key: logits}

    def forward(self, inputs: Dict[str, torch.Tensor]) -> Dict[str, torch.Tensor]:
        return self.forward_impl(inputs)


class GPT2LLMConfig(BaseModel):
    sample_key: str
    prediction_key: str
    poe_type: PositionTypes
    block_size: Annotated[int, Field(strict=True, ge=1)]
    vocab_size: Annotated[
        int, Field(strict=True, ge=1)
    ]  # GPT-2 vocab_size of 50257, padded up to nearest multiple of 64 for efficiency
    n_layer: Annotated[int, Field(strict=True, ge=1)]
    n_embd: Annotated[int, Field(strict=True, ge=1)]
    n_head_q: Annotated[int, Field(strict=True, ge=1)]
    dropout: Annotated[float, Field(strict=True, ge=0.0)]
    lm_head_norm: PydanticPytorchModuleType
    weight_init: WeightInitializationConfig
    gpt2block: PydanticPytorchModuleType

    @model_validator(mode="after")
    def validate_sizes(self) -> "GPT2LLMConfig":
        for param, param_name in zip([self.vocab_size, self.n_embd], ["vocab_size", "n_embd"]):
            if param % 128 != 0:
                # See https://docs.nvidia.com/deeplearning/performance/dl-performance-matrix-multiplication/index.html#requirements-tc
                raise ValueError(f"{param_name} with value {param} should be divisible by 128 for efficient training.")
        return self<|MERGE_RESOLUTION|>--- conflicted
+++ resolved
@@ -153,12 +153,8 @@
     @model_validator(mode="after")
     def validate_sizes(self) -> "GPT2BlockConfig":
         for param, param_name in zip(
-<<<<<<< HEAD
             [self.ffn_hidden, self.n_embd],
             ["ffn_hidden", "n_embd"],
-=======
-            [self.ffn_hidden, self.vocab_size, self.n_embd], ["ffn_hidden", "vocab_size", "n_embd"]
->>>>>>> ed3fb624
         ):
             if param % 128 != 0:
                 # See https://docs.nvidia.com/deeplearning/performance/dl-performance-matrix-multiplication/index.html#requirements-tc
@@ -244,15 +240,11 @@
 
     @staticmethod
     def execute_qkv_transforms(
-<<<<<<< HEAD
         q: torch.Tensor,
         k: torch.Tensor,
         v: torch.Tensor,
         qkv_transforms: nn.ModuleList,
         n_head_q: int,
-=======
-        q: torch.Tensor, k: torch.Tensor, v: torch.Tensor, qkv_transforms: nn.ModuleList, n_head_q: int
->>>>>>> ed3fb624
     ) -> Tuple[torch.Tensor, torch.Tensor, torch.Tensor]:
         batch_size, block_size, embedding_dim = q.size()
         n_head_dim = embedding_dim // n_head_q
@@ -328,10 +320,7 @@
         bias: bool,
         n_head_q: int,
         n_head_kv: int,
-<<<<<<< HEAD
-=======
         activation_type: ActivationType,
->>>>>>> ed3fb624
         attention_config: AttentionConfig,
         dropout: float,
         block_size: int,
@@ -351,6 +340,13 @@
             dropout=dropout,
             block_size=block_size,
         )
+        if activation_type == ActivationType.GELU:
+            self.mlp = TransformerMLP(n_embd=n_embd, ffn_hidden=ffn_hidden, bias=bias, dropout=dropout)
+        elif activation_type == ActivationType.FUSED_SWIGLU:
+            hidden_dim = 256 * ((int(2 * 4 * n_embd / 3) + 256 - 1) // 256)
+            self.mlp = xops.SwiGLU(n_embd, hidden_dim, n_embd, bias=False)
+        else:
+            raise NotImplementedError("unimplemented activation")
 
     def forward(self, x: torch.Tensor) -> torch.Tensor:
         x = self.attention_norm(x)
@@ -360,7 +356,6 @@
         return x
 
 
-<<<<<<< HEAD
 class TransformerBlock(GPT2Block):
     def __init__(
         self,
@@ -483,31 +478,6 @@
         gpt2block: GPT2Block,
         seed: int = None,
     ):
-=======
-class GPT2LLM(NNModel):
-    def __init__(
-        self,
-        sample_key: str,
-        prediction_key: str,
-        poe_type: PositionTypes,
-        block_size: int,
-        vocab_size: int,
-        n_layer: int,
-        n_head_q: int,
-        n_head_kv: int,
-        n_embd: int,
-        ffn_hidden: int,
-        dropout: float,
-        bias: bool,
-        activation_type: ActivationType,
-        weight_init: WeightInitializationConfig,
-        attention_config: AttentionConfig,
-        attention_norm: nn.Module,
-        ffn_norm: nn.Module,
-        lm_head_norm: nn.Module,
-        seed: int = None,
-    ):
->>>>>>> ed3fb624
         super().__init__(seed=seed)
         self.sample_key = sample_key
         self.prediction_key = prediction_key
