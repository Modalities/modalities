import math
from copy import deepcopy
from enum import Enum
from functools import partial
from typing import Annotated, Dict, List, Optional, Tuple

import torch
import torch.nn as nn
import xformers.ops as xops
from flash_attn import flash_attn_func
from pydantic import BaseModel, Field, model_validator, validator

from modalities.config.config import PydanticPytorchModuleType
from modalities.config.utils import convert_base_model_config_to_dict
from modalities.models.model import NNModel
from modalities.nn.moe import MoEFFN, MoEFFNConfig
from modalities.util import parse_enum_by_name

# GPT2 implementation taken from nanogpt https://github.com/karpathy/nanoGPT


class PositionTypes(str, Enum):
    ABSOLUTE = "ABSOLUTE"
    NOPE = "NOPE"


class QueryKeyValueTransform(nn.Module):
    def forward(
        self,
        q: torch.Tensor,
        k: torch.Tensor,
        v: torch.Tensor,
    ) -> Tuple[torch.Tensor, torch.Tensor, torch.Tensor]:
        pass


class IdentityTransform(QueryKeyValueTransform):
    def forward(
        self,
        q: torch.Tensor,
        k: torch.Tensor,
        v: torch.Tensor,
    ) -> Tuple[torch.Tensor, torch.Tensor, torch.Tensor]:
        return q, k, v


class RotaryTransform(QueryKeyValueTransform):
    """Implementation of Rotary Positioanl Embeddings
    Source: https://github.com/facebookresearch/xformers/blob/main/xformers/components/positional_embedding/rotary.py
    We added the corresponding code here, becauase there is a conflict with "@torch.jit.script" used in the
    XFormers implementation and removed in this implementation.
    """

    def __init__(self, n_embd: int, n_head: int, seq_length_dim: int = -2):
        super().__init__()
        dim_model = n_embd // n_head
        self.seq_length_dim = seq_length_dim
        inv_freq = 1.0 / (10000 ** (torch.arange(0, dim_model, 2).float() / dim_model))
        self.register_buffer("inv_freq", inv_freq)

        self._seq_len_cached = None
        self._cos_cached = None
        self._sin_cached = None

    def rotate_half(self, x):
        x1, x2 = x.chunk(2, dim=-1)
        return torch.cat((-x2, x1), dim=-1)

    def _update_cos_sin_tables(self, x):
        seq_len = x.shape[self.seq_length_dim]

        # Reset the tables if the sequence length has changed,
        # or if we're on a new device (possibly due to tracing for instance)
        if seq_len != self._seq_len_cached or self._cos_cached.device != x.device or self._cos_cached.dtype != x.dtype:
            self._seq_len_cached = seq_len
            t = torch.arange(x.shape[self.seq_length_dim], device=x.device, dtype=torch.float32)
            freqs = torch.einsum("i,j->ij", t, self.inv_freq.to(x.dtype))
            emb = torch.cat((freqs, freqs), dim=-1).to(x.device)
            self._cos_cached = emb.cos()[None, None, :, :].to(x.dtype)
            self._sin_cached = emb.sin()[None, None, :, :].to(x.dtype)

        return self._cos_cached, self._sin_cached

    def apply_rotary_pos_emb(self, x, cos, sin):
        # NOTE: This could probably be moved to Triton

        # Handle a possible sequence length mismatch in between q and k
        cos = cos[:, :, : x.shape[self.seq_length_dim], :]
        sin = sin[:, :, : x.shape[self.seq_length_dim], :]

        return (x * cos) + (self.rotate_half(x) * sin)

    def forward(
        self, q: torch.Tensor, k: torch.Tensor, v: torch.Tensor
    ) -> Tuple[torch.Tensor, torch.Tensor, torch.Tensor]:
        self._cos_cached, self._sin_cached = self._update_cos_sin_tables(k)
        q = self.apply_rotary_pos_emb(q, self._cos_cached, self._sin_cached)
        k = self.apply_rotary_pos_emb(k, self._cos_cached, self._sin_cached)

        return q, k, v


class QueryKeyValueTransformType(Enum):
    IdentityTransform = IdentityTransform
    RotaryTransform = RotaryTransform


# class ActivationType(str, Enum):
#     GELU = "gelu"
#     FUSED_SWIGLU = "fused_swiglu"
#     SILU = "silu"


class AttentionConfig(BaseModel):
    class QueryKeyValueTransformConfig(BaseModel):
        class IdentityTransformConfig(BaseModel):
            pass

        class RotaryTransformConfig(BaseModel):
            n_embd: Annotated[int, Field(strict=True, ge=0)]
            n_head: Annotated[int, Field(strict=True, ge=0)]
            seq_length_dim: Annotated[int, Field(strict=True)]

        @validator("type_hint", pre=True, always=True)
        def parse_sharding_strategy_by_name(cls, name):
            return parse_enum_by_name(name=name, enum_type=QueryKeyValueTransformType)

        type_hint: QueryKeyValueTransformType
        config: RotaryTransformConfig | IdentityTransformConfig

    qkv_transforms: List[QueryKeyValueTransformConfig]


class GPT2BlockConfig(BaseModel):
    n_embd: int
    bias: bool
    n_head_q: int
    n_head_kv: int
    attention_config: AttentionConfig
    dropout: float
    block_size: int
    ffn_hidden: int
    attention_norm: nn.Module
    ffn_norm: nn.Module


<<<<<<< HEAD
class MoEBlockConfig(GPT2BlockConfig):
    moe_num_experts: int
    moe_top_k: int
    moe_normalize_expert_weights: float
    uniform_expert_assignment: bool
    moe_act_fn: nn.Module
    moe_jitter_eps: float
=======
class GPT2LLMConfig(BaseModel):
    sample_key: str
    prediction_key: str
    poe_type: PositionTypes
    block_size: Annotated[int, Field(strict=True, ge=1)]
    vocab_size: Annotated[
        int, Field(strict=True, ge=1)
    ]  # GPT-2 vocab_size of 50257, padded up to nearest multiple of 64 for efficiency
    n_layer: Annotated[int, Field(strict=True, ge=1)]
    n_head_q: Annotated[int, Field(strict=True, ge=1)]
    n_head_kv: Annotated[int, Field(strict=True, ge=1)]
    n_embd: Annotated[int, Field(strict=True, ge=1)]
    ffn_hidden: Annotated[int, Field(strict=True, ge=1)]
    dropout: Annotated[float, Field(strict=True, ge=0.0)]
    bias: bool  # True: bias in Linears like GPT-2. False: a bit better and faster
    attention_config: AttentionConfig
    activation_type: ActivationType
    attention_norm: PydanticPytorchModuleType
    ffn_norm: PydanticPytorchModuleType
    lm_head_norm: PydanticPytorchModuleType
    weight_init: WeightInitializationConfig
    moe_config: Optional[MoEFFNConfig] = None
>>>>>>> dcd8cd3e


class WeightInitializationConfig(BaseModel):
    mean: Annotated[float, Field(strict=True, ge=0.0)]
    std: Annotated[float, Field(strict=True, ge=0.0)]



class CausalSelfAttention(nn.Module):
    def __init__(
        self,
        n_head_q: int,
        n_head_kv: int,
        n_embd: int,
        attention_config: AttentionConfig,
        bias: bool,
        dropout: float,
        block_size: int,
    ):
        super().__init__()
        assert n_embd % n_head_q == 0, "`n_embd needs` to be divisible by `n_head_q`."
        assert n_head_q % n_head_kv == 0, "`n_head_q needs` to be divisible by `n_head_kv`."

        self.n_rep = n_head_q // n_head_kv

        # query, key, value projections (separate)
        self.q_attn = nn.Linear(
            in_features=n_embd,
            out_features=n_embd,
            bias=bias,
        )
        self.k_attn = nn.Linear(
            in_features=n_embd,
            out_features=n_embd // self.n_rep,
            bias=bias,
        )
        self.v_attn = nn.Linear(
            in_features=n_embd,
            out_features=n_embd // self.n_rep,
            bias=bias,
        )

        # output projection
        self.c_proj = nn.Linear(
            in_features=n_embd,
            out_features=n_embd,
            bias=bias,
        )

        # regularization
        self.n_head_q = n_head_q
        self.n_head_kv = n_head_kv

        self.n_embd = n_embd
        # TODO: we might want different values for attention_dropout and linear_dropout
        self.dropout = dropout
        self.resid_dropout = nn.Dropout(self.dropout)

        # TODO: inject QKVTransforms from outside
        self.qkv_transforms = nn.ModuleList(
            transform_config.type_hint.value(**convert_base_model_config_to_dict(transform_config.config))
            for transform_config in attention_config.qkv_transforms
        )

    def projection(self, x: torch.Tensor) -> Tuple[torch.Tensor, torch.Tensor, torch.Tensor]:
        # calculate query, key, values for all heads in batch and move head forward to be the batch dim
        return self.q_attn(x), self.k_attn(x), self.v_attn(x)

    @staticmethod
    def execute_qkv_transforms(
        q: torch.Tensor, k: torch.Tensor, v: torch.Tensor, qkv_transforms: nn.ModuleList, n_head_q: int
    ) -> Tuple[torch.Tensor, torch.Tensor, torch.Tensor]:
        batch_size = q.shape[0]
        block_size = q.shape[1]
        n_head_dim = q.shape[2] // n_head_q

        q = q.view(batch_size, -1, block_size, n_head_dim)  # (B, nh_q, T, hd)
        k = k.view(batch_size, -1, block_size, n_head_dim)  # (B, nh_kv, T, hd)
        v = v.view(batch_size, -1, block_size, n_head_dim)  # (B, nh_kv, T, hd)

        for transform in qkv_transforms:
            q, k, v = transform(q, k, v)

        return q, k, v

    @staticmethod
    def execute_flash_attention(q: torch.Tensor, k: torch.Tensor, v: torch.Tensor, dropout: float) -> torch.Tensor:
        q = q.transpose(1, 2)  # (B, T, nh_q, hd)
        k = k.transpose(1, 2)  # (B, T, nh_kv, hd)
        v = v.transpose(1, 2)  # (B, T, nh_kv, hd)

        # TODO: make parameters configurable
        return flash_attn_func(q, k, v, dropout_p=dropout, causal=True, softmax_scale=None, window_size=(-1, -1))

    def forward(self, x: torch.Tensor) -> torch.Tensor:
        B, T, _ = x.size()  # batch size (B), sequence length (T), embedding dimensionality (self.n_embd)
        q, k, v = self.projection(x)  # q: (B, T, n_embd), k: (B, T, n_embd / n_rep), v: (B, T, n_embd / n_rep)

        # q: (B, nh_q, T, hd), k: (B, nh_kv, T, hd), v: (B, nh_kv, T, hd)
        q, k, v = CausalSelfAttention.execute_qkv_transforms(q, k, v, self.qkv_transforms, self.n_head_q)
        y = CausalSelfAttention.execute_flash_attention(q, k, v, self.dropout)  # (B, T, nh_q, hd)
        y = y.reshape(B, T, self.n_embd)  # (B, T, n_embd), re-assemble all head outputs side by side

        return self.resid_dropout(self.c_proj(y))  # (B, T, n_embd), output projection


class TransformerMLP(nn.Module):
    def __init__(self, n_embd: int, ffn_hidden: int, bias: bool, dropout: float):
        super().__init__()
        self.c_fc = nn.Linear(
            in_features=n_embd,
            out_features=ffn_hidden,  # best practice: 4 * n_embd,
            bias=bias,
        )
        self.gelu = nn.GELU()
        self.c_proj = nn.Linear(
            in_features=ffn_hidden,
            out_features=n_embd,
            bias=bias,
        )
        self.dropout = nn.Dropout(dropout)

    def forward(self, x: torch.Tensor) -> torch.Tensor:
        x = self.c_fc(x)
        x = self.gelu(x)
        x = self.c_proj(x)
        x = self.dropout(x)
        return x


class GPT2Block(nn.Module):
    def __init__(
        self,
        n_embd: int,
        bias: bool,
        n_head_q: int,
        n_head_kv: int,
        attention_config: AttentionConfig,
        dropout: float,
        block_size: int,
        ffn_hidden: int,
        attention_norm: nn.Module,
        ffn_norm: nn.Module,
    ):
        super().__init__()
        self.attention_norm = attention_norm
        self.ffn_norm = ffn_norm
        self.attn = CausalSelfAttention(
            n_head_q=n_head_q,
            n_head_kv=n_head_kv,
            n_embd=n_embd,
            attention_config=attention_config,
            bias=bias,
            dropout=dropout,
            block_size=block_size,
        )

    def forward(self, x: torch.Tensor) -> torch.Tensor:
        x = self.attention_norm(x)
        x = x + self.attn(x)
        x = self.ffn_norm(x)
        x = x + self.mlp(x)
        return x


class TransformerBlock(GPT2Block):
    def __init__(
        self,
        n_embd: int,
        bias: bool,
        n_head_q: int,
        n_head_kv: int,
        attention_config: AttentionConfig,
        dropout: float,
        block_size: int,
        ffn_hidden: int,
        attention_norm: nn.Module,
        ffn_norm: nn.Module,
    ):
        super().__init__(
            n_embd,
            bias,
            n_head_q,
            n_head_kv,
            attention_config,
            dropout,
            block_size,
            ffn_hidden,
            attention_norm,
            ffn_norm,
        )
        self.mlp = TransformerMLP(n_embd=n_embd, ffn_hidden=ffn_hidden, bias=bias, dropout=dropout)


class SwiGLUBlock(GPT2Block):
    def __init__(
        self,
        n_embd: int,
        bias: bool,
        n_head_q: int,
        n_head_kv: int,
        attention_config: AttentionConfig,
        dropout: float,
        block_size: int,
        ffn_hidden: int,
        attention_norm: nn.Module,
        ffn_norm: nn.Module,
    ):
        super().__init__(
            n_embd,
            bias,
            n_head_q,
            n_head_kv,
            attention_config,
            dropout,
            block_size,
            ffn_hidden,
            attention_norm,
            ffn_norm,
        )
        hidden_dim = 256 * ((int(2 * 4 * n_embd / 3) + 256 - 1) // 256)
        self.mlp = xops.SwiGLU(n_embd, hidden_dim, n_embd, bias=False)


class MoEBlock(GPT2Block):
    def __init__(
        self,
        n_embd: int,
        bias: bool,
        n_head_q: int,
        n_head_kv: int,
        attention_config: AttentionConfig,
        dropout: float,
        block_size: int,
        ffn_hidden: int,
        attention_norm: nn.Module,
        ffn_norm: nn.Module,
        moe_num_experts: int,
        moe_top_k: int,
        moe_normalize_expert_weights: float,
        uniform_expert_assignment: bool,
        moe_act_fn: nn.Module,
        moe_jitter_eps: float,
    ):
        super().__init__(
            n_embd,
            bias,
            n_head_q,
            n_head_kv,
            attention_config,
            dropout,
            block_size,
            ffn_hidden,
            attention_norm,
            ffn_norm,
        )

        moe_config = MoEFFNConfig(
            moe_num_experts=moe_num_experts,
            moe_top_k=moe_top_k,
            moe_normalize_expert_weights=moe_normalize_expert_weights,
            uniform_expert_assignment=uniform_expert_assignment,
            ffn_hidden_size=ffn_hidden,
            act_fn=lambda: deepcopy(moe_act_fn),
            moe_jitter_eps=moe_jitter_eps,
        )

        self.mlp = MoEFFN(hidden_router_size=ffn_hidden, config=moe_config) # change the ffn_hidden parameter's name


class GPT2LLM(NNModel):
    def __init__(
        self,
        sample_key: str,
        prediction_key: str,
        poe_type: PositionTypes,
        block_size: int,
        vocab_size: int,
        n_layer: int,
        n_embd: int,
        dropout: float,
        weight_init: WeightInitializationConfig,
        attention_config: AttentionConfig,
        lm_head_norm: nn.Module,
        gpt2block: GPT2Block,
    ):
        super().__init__()
        self.sample_key = sample_key
        self.prediction_key = prediction_key
        self.block_size = block_size
        self.poe_type = poe_type

        assert vocab_size is not None
        assert block_size is not None

        # TODO: dependency injection
        if poe_type is PositionTypes.ABSOLUTE:
            wpe = nn.Embedding(num_embeddings=block_size, embedding_dim=n_embd)
        elif poe_type is PositionTypes.NOPE:
            # Using a pre-trained layer, requires to define a separate FSDP unit for the frozen layer c.f.
            # https://github.com/huggingface/accelerate/issues/807
            # wpe = nn.Embedding.from_pretrained(torch.zeros(block_size, n_embd))
            wpe = nn.Identity()
        else:
            raise TypeError(f"{poe_type} not supported")

        if poe_type is not PositionTypes.NOPE and RotaryTransform in [
            config.type_hint.value for config in attention_config.qkv_transforms
        ]:
            raise ValueError('It is expected to use "RotaryTransform" together with "NOPE".')

        self.transformer = nn.ModuleDict(
            dict(
                wte=nn.Embedding(num_embeddings=vocab_size, embedding_dim=n_embd),
                wpe=wpe,
                drop=nn.Dropout(dropout),
                h=nn.ModuleList([deepcopy(gpt2block) for _ in range(n_layer)]),
                ln_f=lm_head_norm,
            )
        )
        self.lm_head = nn.Linear(in_features=n_embd, out_features=vocab_size, bias=False)
        # with weight tying when using torch.compile() some warnings get generated:
        # "UserWarning: functional_call was passed multiple values for tied weights.
        # This behavior is deprecated and will be an error in future versions"
        # not 100% sure what this is, so far seems to be harmless. TODO investigate
        self.transformer.wte.weight = self.lm_head.weight  # https://paperswithcode.com/method/weight-tying

        # init all weights
        self.apply(partial(self._init_weights, weight_init=weight_init))
        # apply special scaled init to the residual projections, per GPT-2 paper
        for pn, p in self.named_parameters():
            if pn.endswith("c_proj.weight"):
                torch.nn.init.normal_(p, mean=weight_init.mean, std=weight_init.std / math.sqrt(2 * n_layer))

    def _init_weights(self, module: nn.Module, weight_init: WeightInitializationConfig):
        if isinstance(module, nn.Linear):
            torch.nn.init.normal_(module.weight, mean=weight_init.mean, std=weight_init.std)
            if module.bias is not None:
                torch.nn.init.zeros_(module.bias)
        elif isinstance(module, nn.Embedding):
            torch.nn.init.normal_(module.weight, mean=weight_init.mean, std=weight_init.std)

    def forward_impl(self, inputs: Dict[str, torch.Tensor]) -> Dict[str, torch.Tensor]:
        input_ids = inputs[self.sample_key]
        device = input_ids.device
        b, t = input_ids.size()
        assert t <= self.block_size, f"Cannot forward sequence of length {t}, block size is only {self.block_size}"
        pos = torch.arange(0, t, dtype=torch.long, device=device)  # shape (t)

        # forward the GPT model itself
        tok_emb = self.transformer.wte(input_ids)  # token embeddings of shape (b, t, n_embd)

        if self.poe_type is PositionTypes.ABSOLUTE:
            pos_emb = self.transformer.wpe(pos)  # position embeddings of shape (t, n_embd)
            tok_emb = tok_emb + pos_emb

        # TODO: use drop out also without absolute position embedding?
        x = self.transformer.drop(tok_emb)

        for block in self.transformer.h:
            x = block(x)
        x = self.transformer.ln_f(x)
        logits = self.lm_head(x)
        return {self.prediction_key: logits}

    def forward(self, inputs: Dict[str, torch.Tensor]) -> Dict[str, torch.Tensor]:
        return self.forward_impl(inputs)

class GPT2LLMConfig(BaseModel):
    sample_key: str
    prediction_key: str
    poe_type: PositionTypes
    block_size: Annotated[int, Field(strict=True, ge=1)]
    vocab_size: Annotated[
        int, Field(strict=True, ge=1)
    ]  # GPT-2 vocab_size of 50257, padded up to nearest multiple of 64 for efficiency
    n_layer: Annotated[int, Field(strict=True, ge=1)]
    n_embd: Annotated[int, Field(strict=True, ge=1)]
    dropout: Annotated[float, Field(strict=True, ge=0.0)]
    lm_head_norm: PydanticPytorchModuleType
    weight_init: WeightInitializationConfig
    gpt2block: GPT2Block
    

    @model_validator(mode="after")
    def check_divisibility(self) -> "GPT2LLMConfig":
        if self.n_head_q % self.n_head_kv != 0:
            raise ValueError("n_head_q must be divisible by n_head_kv")
        return self

    @model_validator(mode="after")
    def validate_sizes(self) -> "GPT2LLMConfig":
        for param, param_name in zip(
            [self.ffn_hidden, self.vocab_size, self.n_embd], ["ffn_hidden", "vocab_size", "n_embd"]
        ):
            if param % 128 != 0:
                # See https://docs.nvidia.com/deeplearning/performance/dl-performance-matrix-multiplication/index.html#requirements-tc
                raise ValueError(f"{param_name} with value {param} should be divisible by 128 for efficient training.")
        return self<|MERGE_RESOLUTION|>--- conflicted
+++ resolved
@@ -13,6 +13,7 @@
 from modalities.config.config import PydanticPytorchModuleType
 from modalities.config.utils import convert_base_model_config_to_dict
 from modalities.models.model import NNModel
+from modalities.nn.moe import MoEFFN, MoEFFNConfig
 from modalities.nn.moe import MoEFFN, MoEFFNConfig
 from modalities.util import parse_enum_by_name
 
@@ -144,7 +145,6 @@
     ffn_norm: nn.Module
 
 
-<<<<<<< HEAD
 class MoEBlockConfig(GPT2BlockConfig):
     moe_num_experts: int
     moe_top_k: int
@@ -152,30 +152,6 @@
     uniform_expert_assignment: bool
     moe_act_fn: nn.Module
     moe_jitter_eps: float
-=======
-class GPT2LLMConfig(BaseModel):
-    sample_key: str
-    prediction_key: str
-    poe_type: PositionTypes
-    block_size: Annotated[int, Field(strict=True, ge=1)]
-    vocab_size: Annotated[
-        int, Field(strict=True, ge=1)
-    ]  # GPT-2 vocab_size of 50257, padded up to nearest multiple of 64 for efficiency
-    n_layer: Annotated[int, Field(strict=True, ge=1)]
-    n_head_q: Annotated[int, Field(strict=True, ge=1)]
-    n_head_kv: Annotated[int, Field(strict=True, ge=1)]
-    n_embd: Annotated[int, Field(strict=True, ge=1)]
-    ffn_hidden: Annotated[int, Field(strict=True, ge=1)]
-    dropout: Annotated[float, Field(strict=True, ge=0.0)]
-    bias: bool  # True: bias in Linears like GPT-2. False: a bit better and faster
-    attention_config: AttentionConfig
-    activation_type: ActivationType
-    attention_norm: PydanticPytorchModuleType
-    ffn_norm: PydanticPytorchModuleType
-    lm_head_norm: PydanticPytorchModuleType
-    weight_init: WeightInitializationConfig
-    moe_config: Optional[MoEFFNConfig] = None
->>>>>>> dcd8cd3e
 
 
 class WeightInitializationConfig(BaseModel):
