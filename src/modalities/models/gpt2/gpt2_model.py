import math
from copy import deepcopy
from enum import Enum
from typing import Annotated

import torch
import torch.nn as nn

try:
    from flash_attn import flash_attn_func
except ModuleNotFoundError:
    flash_attn_func = None

from pydantic import BaseModel, Field, model_validator, validator

from modalities.config.pydanctic_if_types import PydanticPytorchModuleType
from modalities.config.utils import convert_base_model_config_to_dict
from modalities.models.model import ActivationType, NNModel, SwiGLU
from modalities.util import parse_enum_by_name

# GPT2 implementation taken from nanogpt https://github.com/karpathy/nanoGPT


class PositionTypes(str, Enum):
    """
    Enum class representing different position types.

    Attributes:
        ABSOLUTE (str): Represents the absolute position type.
        NOPE (str): Represents the nope (no postional emebddigns) position type.
    """

    ABSOLUTE = "ABSOLUTE"
    NOPE = "NOPE"


class QueryKeyValueTransform(nn.Module):
    """Query Key Value Transform base class."""

    def forward(
        self,
        q: torch.Tensor,
        k: torch.Tensor,
        v: torch.Tensor,
    ) -> tuple[torch.Tensor, torch.Tensor, torch.Tensor]:
        """
        Perform forward pass for transforming queries/keys/values.

        Args:
            q (torch.Tensor): The query tensor.
            k (torch.Tensor): The key tensor.
            v (torch.Tensor): The value tensor.

        Returns:
            tuple[torch.Tensor, torch.Tensor, torch.Tensor]: A tuple containing the output tensors.
        """
        pass


class IdentityTransform(QueryKeyValueTransform):
    """IdentityTransform class which does not apply any transform."""

    def forward(
        self,
        q: torch.Tensor,
        k: torch.Tensor,
        v: torch.Tensor,
    ) -> tuple[torch.Tensor, torch.Tensor, torch.Tensor]:
        """
        Forward pass of the IdentityTransform which does not apply any transform.

        Args:
            q (torch.Tensor): The query tensor.
            k (torch.Tensor): The key tensor.
            v (torch.Tensor): The value tensor.

        Returns:
<<<<<<< HEAD
             tuple[torch.Tensor, torch.Tensor, torch.Tensor]: The tensors q, k, and v.
=======
            tuple[torch.Tensor, torch.Tensor, torch.Tensor]: The tensors q, k, and v.
>>>>>>> e22ebb2a
        """
        return q, k, v


class RotaryTransform(QueryKeyValueTransform):
    """
    RotaryTransform class which implements rotary positional embeddings.

    Source: https://github.com/facebookresearch/xformers/blob/main/xformers/components/positional_embedding/rotary.py
            We added the corresponding code here, becauase there is a conflict with "@torch.jit.script" used in the
            XFormers implementation and removed in this implementation.#
    """

    def __init__(self, n_embd: int, n_head: int, seq_length_dim: int = -2):
        """
        Initializes the RotaryTransform object.

        Args:
            n_embd (int): The size of the embedding dimension.
            n_head (int): The number of attention heads.
            seq_length_dim (int, optional): The dimension along which the sequence length is defined. Defaults to -2.
        """
        super().__init__()
        dim_model = n_embd // n_head
        self.seq_length_dim = seq_length_dim
        inv_freq = 1.0 / (10000 ** (torch.arange(0, dim_model, 2).float() / dim_model))
        self.register_buffer("inv_freq", inv_freq)

        self._seq_len_cached = None
        self._cos_cached = None
        self._sin_cached = None

    def rotate_half(self, x):
        """
        Rearange tentor elements.

        Args:
            x (torch.Tensor): The input tensor.

        Returns:
            torch.Tensor: The output tensor.

        """
        x1, x2 = x.chunk(2, dim=-1)
        return torch.cat((-x2, x1), dim=-1)

    def _update_cos_sin_tables(self, x):
        # Update the cosine and sine tables.
        seq_len = x.shape[self.seq_length_dim]

        # Reset the tables if the sequence length has changed,
        # or if we're on a new device (possibly due to tracing for instance)
        if seq_len != self._seq_len_cached or self._cos_cached.device != x.device or self._cos_cached.dtype != x.dtype:
            self._seq_len_cached = seq_len
            t = torch.arange(x.shape[self.seq_length_dim], device=x.device, dtype=torch.float32)
            freqs = torch.einsum("i,j->ij", t, self.inv_freq.to(x.dtype))
            emb = torch.cat((freqs, freqs), dim=-1).to(x.device)
            self._cos_cached = emb.cos()[None, None, :, :].to(x.dtype)
            self._sin_cached = emb.sin()[None, None, :, :].to(x.dtype)

        return self._cos_cached, self._sin_cached

    def apply_rotary_pos_emb(self, x, cos, sin):
        """
        Applies rotary positional embedding to the input tensor.

        Args:
            x (torch.Tensor): Input tensor.
            cos (torch.Tensor): Cosine values for rotary positional embedding.
            sin (torch.Tensor): Sine values for rotary positional embedding.

        Returns:
            torch.Tensor: Tensor after applying rotary positional embedding.
        """
        # NOTE: This could probably be moved to Triton

        # Handle a possible sequence length mismatch in between q and k
        cos = cos[:, :, : x.shape[self.seq_length_dim], :]
        sin = sin[:, :, : x.shape[self.seq_length_dim], :]

        return (x * cos) + (self.rotate_half(x) * sin)

    def forward(
        self, q: torch.Tensor, k: torch.Tensor, v: torch.Tensor
    ) -> tuple[torch.Tensor, torch.Tensor, torch.Tensor]:
        """
        Forward pass of the RotaryTransform module.

        Args:
            q (torch.Tensor): Query tensor.
            k (torch.Tensor): Key tensor.
            v (torch.Tensor): Value tensor.

        Returns:
            tuple[torch.Tensor, torch.Tensor, torch.Tensor]:
            Tuple containing the modified query tensor, key tensor, and value tensor.
        """
        self._cos_cached, self._sin_cached = self._update_cos_sin_tables(k)
        q = self.apply_rotary_pos_emb(q, self._cos_cached, self._sin_cached)
        k = self.apply_rotary_pos_emb(k, self._cos_cached, self._sin_cached)

        return q, k, v


class QueryKeyValueTransformType(Enum):
    """
    Enum class representing different types of query-key-value transform.

    Attributes:
        IdentityTransform: Represents the identity transform.
        RotaryTransform: Represents the rotary transform.
    """

    IdentityTransform = IdentityTransform
    RotaryTransform = RotaryTransform


class AttentionImplementation(str, Enum):
    """
    Enum class representing different implementations of attention.

    Attributes:
        MANUAL (str): Manual attention implementation.
        PYTORCH_FLASH (str): PyTorch's flash attention implementation.
        DAO_FLASH (str): DAO's flash attention implementation.
    """

    MANUAL = "manual"
    PYTORCH_FLASH = "pytorch_flash"
    DAO_FLASH = "dao_flash"


class AttentionConfig(BaseModel):
    """
    Configuration class for attention mechanism.

    Attributes:
        qkv_transforms (list[QueryKeyValueTransformConfig]): List of configurations for query-key-value transforms.
    """

    class QueryKeyValueTransformConfig(BaseModel):
        """
        Configuration class for QueryKeyValueTransform.

        Attributes:
            type_hint (QueryKeyValueTransformType): The type hint for the transform.
            config (RotaryTransformConfig | IdentityTransformConfig): The configuration for the transform.
        """

        class IdentityTransformConfig(BaseModel):
            """IdentityTransformConfig class."""

            pass

        class RotaryTransformConfig(BaseModel):
            """
            Configuration class for RotaryTransform.

            Attributes:
                n_embd (int): Number of embeddings.
                n_head (int): Number of attention heads.
                seq_length_dim (int): Dimension of the sequence length.

            """

            n_embd: Annotated[int, Field(strict=True, ge=0)]
            n_head: Annotated[int, Field(strict=True, ge=0)]
            seq_length_dim: Annotated[int, Field(strict=True)]

        @validator("type_hint", pre=True, always=True)
        def parse_sharding_strategy_by_name(cls, name):
            """
            Parses a QueryKeyValueTransform by its name.

            Args:
                name (str): The name of the sharding strategy.

            Returns:
                QueryKeyValueTransformType: The parsed sharding strategy.

            """
            return parse_enum_by_name(name=name, enum_type=QueryKeyValueTransformType)

        type_hint: QueryKeyValueTransformType
        config: RotaryTransformConfig | IdentityTransformConfig

    qkv_transforms: list[QueryKeyValueTransformConfig]


class GPT2LLMConfig(BaseModel):
    """
    Configuration class for GPT2LLM model.

    Args:
        sample_key (str): The key for the samples.
        prediction_key (str): The key for the predictions.
        poe_type (PositionTypes): The type of position encoding.
        sequence_length (int): The length of the sequence.
        vocab_size (int): The size of the vocabulary.
        n_layer (int): The number of layers.
        n_head_q (int): The number of attention heads for queries.
        n_head_kv (int): The number of attention heads for keys and values.
        n_embd (int): The embedding size.
        ffn_hidden (int): The hidden size of the feed-forward network.
        dropout (float): The dropout rate.
        bias (bool): Whether to use bias in Linears.
        attention_config (AttentionConfig): The attention configuration.
        attention_implementation (AttentionImplementation): The attention implementation.
        activation_type (ActivationType): The activation type.
        attention_norm (PydanticPytorchModuleType): The normalization type for attention.
        ffn_norm (PydanticPytorchModuleType): The normalization type for feed-forward network.
        lm_head_norm (PydanticPytorchModuleType): The normalization type for the language model head.
    """

    sample_key: str
    prediction_key: str
    poe_type: PositionTypes
    sequence_length: Annotated[int, Field(strict=True, ge=1)]
    vocab_size: Annotated[
        int, Field(strict=True, ge=1)
    ]  # GPT-2 vocab_size of 50257, padded up to nearest multiple of 64 for efficiency
    n_layer: Annotated[int, Field(strict=True, ge=1)]
    n_head_q: Annotated[int, Field(strict=True, ge=1)]
    n_head_kv: Annotated[int, Field(strict=True, ge=1)]
    n_embd: Annotated[int, Field(strict=True, ge=1)]
    ffn_hidden: Annotated[int, Field(strict=True, ge=1)]
    dropout: Annotated[float, Field(strict=True, ge=0.0)]
    bias: bool  # True: bias in Linears like GPT-2. False: a bit better and faster
    attention_config: AttentionConfig
    attention_implementation: AttentionImplementation
    activation_type: ActivationType
    attention_norm: PydanticPytorchModuleType
    ffn_norm: PydanticPytorchModuleType
    lm_head_norm: PydanticPytorchModuleType

    @model_validator(mode="after")
    def check_divisibility(self) -> "GPT2LLMConfig":
        """
        Check if the value of n_head_q is divisible by n_head_kv.

        Raises:
            ValueError: If n_head_q is not divisible by n_head_kv.

        Returns:
            GPT2LLMConfig: The current instance of GPT2LLMConfig.
        """
        if self.n_head_q % self.n_head_kv != 0:
            raise ValueError("n_head_q must be divisible by n_head_kv")
        return self

    @model_validator(mode="after")
    def validate_sizes(self) -> "GPT2LLMConfig":
        """
        Validates the sizes of the GPT2 model parameters.

        Returns:
            GPT2LLMConfig: The current instance of GPT2LLMConfig object.

        Raises:
            ValueError: If any of the parameters (ffn_hidden, vocab_size, n_embd) is not divisible by 128.
        """
        for param, param_name in zip(
            [self.ffn_hidden, self.vocab_size, self.n_embd], ["ffn_hidden", "vocab_size", "n_embd"]
        ):
            if param % 128 != 0:
                # See https://docs.nvidia.com/deeplearning/performance/dl-performance-matrix-multiplication/index.html#requirements-tc
                raise ValueError(f"{param_name} with value {param} should be divisible by 128 for efficient training.")
        return self


class CausalSelfAttention(nn.Module):
    """Causal Self Attention class."""

    def __init__(
        self,
        n_head_q: int,
        n_head_kv: int,
        n_embd: int,
        attention_config: AttentionConfig,
        attention_impl: AttentionImplementation,
        bias: bool,
        dropout: float,
    ):
        """
        Initializes the CausalSelfAttention object.

        Args:
            n_head_q (int): Number of attention heads for queries.
            n_head_kv (int): Number of attention heads for keys and values.
            n_embd (int): Size of the embedding dimension.
            attention_config (AttentionConfig): The attention configuration.
            attention_impl (AttentionImplementation): The attention implementation.
            bias (bool): Whether to include bias in linear layers.
            dropout (float): Dropout rate.

        Returns:
            None
        """
        super().__init__()
        assert n_embd % n_head_q == 0, "`n_embd needs` to be divisible by `n_head_q`."
        assert n_head_q % n_head_kv == 0, "`n_head_q needs` to be divisible by `n_head_kv`."

        self.n_rep = n_head_q // n_head_kv
        self.attention_impl = attention_impl

        # query, key, value projections (separate)
        self.q_attn = nn.Linear(
            in_features=n_embd,
            out_features=n_embd,
            bias=bias,
        )
        self.k_attn = nn.Linear(
            in_features=n_embd,
            out_features=n_embd // self.n_rep,
            bias=bias,
        )
        self.v_attn = nn.Linear(
            in_features=n_embd,
            out_features=n_embd // self.n_rep,
            bias=bias,
        )

        # output projection
        self.c_proj = nn.Linear(
            in_features=n_embd,
            out_features=n_embd,
            bias=bias,
        )

        # regularization
        self.n_head_q = n_head_q
        self.n_head_kv = n_head_kv

        self.n_embd = n_embd
        # TODO: we might want different values for attention_dropout and linear_dropout
        self.dropout = dropout
        self.resid_dropout = nn.Dropout(self.dropout)

        # TODO: inject QKVTransforms from outside
        self.qkv_transforms = nn.ModuleList(
            transform_config.type_hint.value(
                **convert_base_model_config_to_dict(transform_config.config)
            )  # TODO refactor, still uses the legacy type_hint
            for transform_config in attention_config.qkv_transforms
        )

    def projection(self, x: torch.Tensor) -> tuple[torch.Tensor, torch.Tensor, torch.Tensor]:
        """
        Applies projections to the input tensor to get queries, keys, and values.

        Args:
            x (torch.Tensor): The input tensor.

        Returns:
            tuple[torch.Tensor, torch.Tensor, torch.Tensor]: A tuple containing the query, key, and value tensors.
        """
        # calculate query, key, values for all heads in batch and move head forward to be the batch dim
        return self.q_attn(x), self.k_attn(x), self.v_attn(x)

    @staticmethod
    def execute_qkv_transforms(
        q: torch.Tensor, k: torch.Tensor, v: torch.Tensor, qkv_transforms: nn.ModuleList, n_head_q: int
    ) -> tuple[torch.Tensor, torch.Tensor, torch.Tensor]:
        """
        Applies a series of transformations to the query, key, and value tensors.

        Args:
            q (torch.Tensor): The query tensors.
            k (torch.Tensor): The key tensors
            v (torch.Tensor): The value tensors.
            qkv_transforms (nn.ModuleList): A list of transformation modules to be applied to q, k, and v.
            n_head_q (int): The number of heads for the query tensors.

        Returns:
            tuple[torch.Tensor, torch.Tensor, torch.Tensor]:
            A tuple containing the transformed query, key, and value tensors.
        """
        batch_size, sequence_length, embedding_dim = q.size()
        # hidden dimension of single head
        # Note, that number of heads does not change the overall parameters of the networks
        # to scale up the network we either have to increase the embedding_dim or the number of layers
        n_head_dim = embedding_dim // n_head_q

        q = q.view(batch_size, sequence_length, n_head_q, n_head_dim).transpose(1, 2).contiguous()  # (B, nh_q, T, hd)
        k = k.view(batch_size, sequence_length, -1, n_head_dim).transpose(1, 2).contiguous()  # (B, nh_kv, T, hd)
        v = v.view(batch_size, sequence_length, -1, n_head_dim).transpose(1, 2).contiguous()  # (B, nh_kv, T, hd)

        for transform in qkv_transforms:
            q, k, v = transform(q, k, v)

        return q, k, v

    @staticmethod
    def _repeat_kv(x: torch.Tensor, n_rep: int) -> torch.Tensor:
        """
        Repeat the key-value tensor along the second dimension.

        Args:
            x (torch.Tensor): The input tensor of shape (B, nh_kv, T, hs).
            n_rep (int): The number of times to repeat the tensor along the second dimension.

        Returns:
            torch.Tensor: The repeated tensor of shape (B, nh_kv * n_rep, T, hs).

        Note:
            Source code adopted from
            https://github.com/facebookresearch/llama/blob/9a001c7a0987afd7b8de94e538916eff8950a73a/llama/model.py#L164
            Adapted ordered dimensions and namings: bs=B, n_kv_heads=nh_kv, slen=T, head_dim=hs
        """
        B, nh_kv, T, hs = x.shape
        if n_rep == 1:
            return x
        return x[:, :, None, :, :].expand(B, nh_kv, n_rep, T, hs).reshape(B, nh_kv * n_rep, T, hs)

    @classmethod
    def repeat_kv_heads(cls, q: torch.Tensor, k: torch.Tensor, v: torch.Tensor):
        """
        Repeats the key-value (k, v) heads if the number of query (q) heads is different.

        Args:
            cls (class): The class object.
            q (torch.Tensor): The query tensor of shape (B, nh_q, T, hs).
            k (torch.Tensor): The key tensor of shape (B, nh_kv, T, hs).
            v (torch.Tensor): The value tensor of shape (B, nh_kv, T, hs).

        Returns:
            tuple: A tuple containing the repeated key tensor (k) and the repeated value tensor (v).
        """
        # repeat k/v heads if self.n_rep > 1
        n_head_q = q.shape[1]
        n_head_kv = k.shape[1]
        if n_head_q != n_head_kv:
            n_rep = n_head_q // n_head_kv
            k = cls._repeat_kv(k, n_rep)  # (B, nh_q, T, hs)
            v = cls._repeat_kv(v, n_rep)  # (B, nh_q, T, hs)
        return k, v

    @classmethod
    def execute_attention(
        cls,
        q: torch.Tensor,
        k: torch.Tensor,
        v: torch.Tensor,
        dropout: float,
        attention_impl: AttentionImplementation,
    ) -> torch.Tensor:
        """
        Executes attention mechanism based on the specified implementation.

        Args:
            cls (object): The class object.
            q (torch.Tensor): The query tensor.
            k (torch.Tensor): The key tensor.
            v (torch.Tensor): The value tensor.
            dropout (float): The dropout rate.
            attention_impl (AttentionImplementation): The attention implementation to use.

        Returns:
            torch.Tensor: The output tensor.

        Raises:
            NotImplementedError: If the specified attention implementation is not supported.
        """
        if attention_impl == AttentionImplementation.MANUAL:
            k, v = cls.repeat_kv_heads(q, k, v)  # for GQA (group query attention)
            y = manual_scaled_dot_product_attention(
                query=q,
                key=k,
                value=v,
                attn_mask=None,
                dropout_p=dropout,
                is_causal=True,
            )  # (B, nh_q, T, hd)
            y = y.transpose(1, 2).contiguous()  # (B, T, nh_q, hd)
        elif attention_impl == AttentionImplementation.PYTORCH_FLASH:
            k, v = cls.repeat_kv_heads(q, k, v)  # for GQA (group query attention)
            y = torch.nn.functional.scaled_dot_product_attention(
                query=q,
                key=k,
                value=v,
                attn_mask=None,
                dropout_p=dropout,
                is_causal=True,
            )  # (B, nh_q, T, hd)
            y = y.transpose(1, 2).contiguous()  # (B, T, nh_q, hd)
        elif attention_impl == AttentionImplementation.DAO_FLASH:
            # Due to the lack of GPUs in github actions and the requirement of those in the flash-attn library,
            # we have to check if the library is installed and raise an error if not.
            # Note, that the library is not required for the CPU-only tests.
            if flash_attn_func is None:
                raise NotImplementedError("ERROR! Dao Flash Attention is not installed.")
            # the next three lines are only needed for flash-attn from Daio Lab
            q = q.transpose(1, 2).contiguous()  # (B, T, nh_q, hd)
            k = k.transpose(1, 2).contiguous()  # (B, T, nh_kv, hd)
            v = v.transpose(1, 2).contiguous()  # (B, T, nh_kv, hd)
            y = flash_attn_func(
                q, k, v, dropout_p=dropout, causal=True, softmax_scale=None, window_size=(-1, -1)
            )  # (B, T, nh_q, hd)
        else:
            raise NotImplementedError(f"Attention implementation {attention_impl} not supported")
        return y  # (B, T, nh_q, hd)

    def forward(self, x: torch.Tensor) -> torch.Tensor:
        """
        Forward pass of the CausalSelfAttention module.

        Args:
            x (torch.Tensor): Input tensor of shape (B, T, n_embd)

        Returns:
            torch.Tensor: Output tensor of shape (B, T, n_embd), representing the output projection.
        """
        B, T, _ = x.size()  # batch size (B), sequence length (T), embedding dimensionality (self.n_embd)
        q, k, v = self.projection(x)  # q: (B, T, n_embd), k: (B, T, n_embd // n_rep), v: (B, T, n_embd // n_rep)

        # q: (B, nh_q, T, hd), k: (B, nh_kv, T, hd), v: (B, nh_kv, T, hd)
        q, k, v = CausalSelfAttention.execute_qkv_transforms(q, k, v, self.qkv_transforms, self.n_head_q)
        y = CausalSelfAttention.execute_attention(q, k, v, self.dropout, self.attention_impl)  # (B, T, nh_q, hd)
        y = y.reshape(B, T, self.n_embd)  # (B, T, n_embd), re-assemble all head outputs side by side
        return self.resid_dropout(self.c_proj(y))  # (B, T, n_embd), output projection


class TransformerMLP(nn.Module):
    """TransformerMLP class."""

    def __init__(self, n_embd: int, ffn_hidden: int, bias: bool, dropout: float):
        """
        Initializes the TransformerMLP class.

        Args:
            n_embd (int): The size of the input embedding.
            ffn_hidden (int): The size of the hidden layer in the feed-forward network.
            bias (bool): Whether to include bias terms in the linear layers.
            dropout (float): The dropout probability.

        Returns:
            None
        """
        super().__init__()
        self.c_fc = nn.Linear(
            in_features=n_embd,
            out_features=ffn_hidden,  # best practice: 4 * n_embd,
            bias=bias,
        )
        self.gelu = nn.GELU()
        self.c_proj = nn.Linear(
            in_features=ffn_hidden,
            out_features=n_embd,
            bias=bias,
        )
        self.dropout = nn.Dropout(dropout)

    def forward(self, x: torch.Tensor) -> torch.Tensor:
        """
        Forward pass of the TransformerMLP module.

        Args:
            x (torch.Tensor): Input tensor.

        Returns:
            torch.Tensor: Output tensor.
        """
        x = self.c_fc(x)
        x = self.gelu(x)
        x = self.c_proj(x)
        x = self.dropout(x)
        return x


class GPT2Block(nn.Module):
    """GPT2Block class."""

    def __init__(
        self,
        n_embd: int,
        bias: bool,
        n_head_q: int,
        n_head_kv: int,
        activation_type: ActivationType,
        attention_impl: AttentionImplementation,
        attention_config: AttentionConfig,
        dropout: float,
        ffn_hidden: int,
        attention_norm: nn.Module,
        ffn_norm: nn.Module,
    ):
        """
        Initializes the GPT2Block.

        Args:
            n_embd (int): The embedding dimension.
            bias (bool): Whether to include bias in the model.
            n_head_q (int): The number of attention heads for queries.
            n_head_kv (int): The number of attention heads for keys and values.
            activation_type (ActivationType): The type of activation function to use.
            attention_impl (AttentionImplementation): The implementation of attention mechanism.
            attention_config (AttentionConfig): The configuration for attention mechanism.
            dropout (float): The dropout rate.
            ffn_hidden (int): The size of the hidden layer in the feed-forward network.
            attention_norm (nn.Module): The normalization layer for attention.
            ffn_norm (nn.Module): The normalization layer for feed-forward network.
        """
        super().__init__()
        self.attention_norm = attention_norm
        self.ffn_norm = ffn_norm
        self.attn = CausalSelfAttention(
            n_head_q=n_head_q,
            n_head_kv=n_head_kv,
            n_embd=n_embd,
            attention_config=attention_config,
            attention_impl=attention_impl,
            bias=bias,
            dropout=dropout,
        )
        if activation_type == ActivationType.GELU:
            self.mlp = TransformerMLP(n_embd=n_embd, ffn_hidden=ffn_hidden, bias=bias, dropout=dropout)
        elif activation_type == ActivationType.SWIGLU:
            self.mlp = SwiGLU(n_embd=n_embd, bias=bias)
        else:
            raise NotImplementedError("unimplemented activation")

    def forward(self, x: torch.Tensor) -> torch.Tensor:
        """
        Forward pass of the GPT2Block.

        Args:
            x (torch.Tensor): Input tensor.

        Returns:
            torch.Tensor: Output tensor.
        """
        x = x + self.attn(self.attention_norm(x))
        x = x + self.mlp(self.ffn_norm(x))
        return x


class GPT2LLM(NNModel):
    """GPT2LLM class."""

    def __init__(
        self,
        sample_key: str,
        prediction_key: str,
        poe_type: PositionTypes,
        sequence_length: int,
        vocab_size: int,
        n_layer: int,
        n_head_q: int,
        n_head_kv: int,
        n_embd: int,
        ffn_hidden: int,
        dropout: float,
        bias: bool,
        activation_type: ActivationType,
        attention_implementation: AttentionImplementation,
        attention_config: AttentionConfig,
        attention_norm: nn.Module,
        ffn_norm: nn.Module,
        lm_head_norm: nn.Module,
        seed: int = None,
    ):
        """
        Initializes the GPT2LLM object.

        Args:
            sample_key (str): The sample key.
            prediction_key (str): The prediction key.
            poe_type (PositionTypes): The position type.
            sequence_length (int): The sequence length.
            vocab_size (int): The vocabulary size.
            n_layer (int): The number of layers.
            n_head_q (int): The number of query heads.
            n_head_kv (int): The number of key-value heads.
            n_embd (int): The embedding dimension.
            ffn_hidden (int): The hidden dimension of the feed-forward network.
            dropout (float): The dropout rate.
            bias (bool): Whether to include bias in linear layers.
            activation_type (ActivationType): The activation type.
            attention_implementation (AttentionImplementation): The attention implementation.
            attention_config (AttentionConfig): The attention configuration.
            attention_norm (nn.Module): The attention normalization module.
            ffn_norm (nn.Module): The feed-forward network normalization module.
            lm_head_norm (nn.Module): The language model head normalization module.
            seed (int, optional): The random seed. Defaults to None.
        """
        weight_decay_groups = {
            "linear": [".attn", ".mlp"],
            "embedding": [".wte", ".wpe"],
            "layernorm": [".attention_norm", ".ffn_norm", ".lm_head_norm"],
        }
        super().__init__(weight_decay_groups=weight_decay_groups, seed=seed)
        self.sample_key = sample_key
        self.prediction_key = prediction_key
        self.sequence_length = sequence_length
        self.n_embd = n_embd
        self.n_layer = n_layer
        self.poe_type = poe_type

        assert vocab_size is not None
        assert sequence_length is not None

        # TODO: dependency injection
        if poe_type is PositionTypes.ABSOLUTE:
            wpe = nn.Embedding(num_embeddings=sequence_length, embedding_dim=n_embd)
        elif poe_type is PositionTypes.NOPE:
            # Using a pre-trained layer, requires to define a separate FSDP unit for the frozen layer c.f.
            # https://github.com/huggingface/accelerate/issues/807
            # wpe = nn.Embedding.from_pretrained(torch.zeros(sequence_length, n_embd))
            wpe = nn.Identity()
        else:
            raise TypeError(f"{poe_type} not supported")

        if poe_type is not PositionTypes.NOPE and RotaryTransform in [
            config.type_hint.value for config in attention_config.qkv_transforms
        ]:
            raise ValueError('It is expected to use "RotaryTransform" together with "NOPE".')

        self.transformer = nn.ModuleDict(
            dict(
                wte=nn.Embedding(num_embeddings=vocab_size, embedding_dim=n_embd),
                wpe=wpe,
                drop=nn.Dropout(dropout),
                h=nn.ModuleList(
                    [
                        GPT2Block(
                            n_embd=n_embd,
                            bias=bias,
                            n_head_q=n_head_q,
                            n_head_kv=n_head_kv,
                            activation_type=activation_type,
                            attention_impl=attention_implementation,
                            attention_config=attention_config,
                            dropout=dropout,
                            ffn_hidden=ffn_hidden,
                            attention_norm=deepcopy(attention_norm),
                            ffn_norm=deepcopy(ffn_norm),
                        )
                        for _ in range(n_layer)
                    ]
                ),
                lm_head_norm=lm_head_norm,
            )
        )
        self.lm_head = nn.Linear(in_features=n_embd, out_features=vocab_size, bias=False)
        # with weight tying when using torch.compile() some warnings get generated:
        # "UserWarning: functional_call was passed multiple values for tied weights.
        # This behavior is deprecated and will be an error in future versions"
        # not 100% sure what this is, so far seems to be harmless. TODO investigate
        self.transformer.wte.weight = self.lm_head.weight  # https://paperswithcode.com/method/weight-tying

    def forward_impl(self, inputs: dict[str, torch.Tensor]) -> dict[str, torch.Tensor]:
        """
        Forward pass implementation of the GPT2LLM module.

        Args:
            inputs (dict[str, torch.Tensor]): A dictionary containing input tensors.
                - sample_key (str): Key for the input tensor containing token ids.

        Returns:
            dict[str, torch.Tensor]: A dictionary containing output tensors.
                - prediction_key (str): Key for the output tensor containing logits.
        """
        input_ids = inputs[self.sample_key]
        device = input_ids.device
        _, t = input_ids.size()  # batch size, sequence length
        assert t <= self.sequence_length, f"Cannot forward sequence of length {t}, the model's maximum "
        f"input sequence length is only {self.sequence_length}"

        # forward the GPT model itself
        tok_emb = self.transformer.wte(input_ids)  # token embeddings of shape (b, t, n_embd)

        if self.poe_type is PositionTypes.ABSOLUTE:
            pos = torch.arange(0, t, dtype=torch.long, device=device)  # shape (t)
            pos_emb = self.transformer.wpe(pos)  # position embeddings of shape (t, n_embd)
            tok_emb = tok_emb + pos_emb

        # TODO: use drop out also without absolute position embedding?
        x = self.transformer.drop(tok_emb)

        for block in self.transformer.h:
            x = block(x)
        x = self.transformer.lm_head_norm(x)
        logits = self.lm_head(x)
        return {self.prediction_key: logits}

    def forward(self, inputs: dict[str, torch.Tensor]) -> dict[str, torch.Tensor]:
        """
        Forward pass of the GPT2LLM module.

        Args:
            inputs (dict[str, torch.Tensor]): A dictionary containing input tensors.
                - sample_key (str): Key for the input tensor containing token ids.

        Returns:
            dict[str, torch.Tensor]: A dictionary containing output tensors.
                - prediction_key (str): Key for the output tensor containing logits.
        """
        return self.forward_impl(inputs)


def manual_scaled_dot_product_attention(
    query, key, value, attn_mask=None, dropout_p=0.0, is_causal=False, scale=None
) -> torch.Tensor:
    """
    Compute scaled dot product attention.

    Args:
        query (torch.Tensor): The query tensor of shape (batch_size, num_queries, query_dim).
        key (torch.Tensor): The key tensor of shape (batch_size, num_keys, key_dim).
        value (torch.Tensor): The value tensor of shape (batch_size, num_values, value_dim).
        attn_mask (torch.Tensor, optional): The attention mask tensor of shape (num_queries, num_keys).
            Defaults to None.
        dropout_p (float, optional): The dropout probability. Defaults to 0.0.
        is_causal (bool, optional): Whether the attention is causal or not. Defaults to False.
        scale (float, optional): The scaling factor. Defaults to None.

    Returns:
        torch.Tensor: The attention weights tensor of shape (batch_size, num_queries, num_keys).

    Note:
        Taken from https://pytorch.org/docs/stable/generated/torch.nn.functional.scaled_dot_product_attention.html
    """
    L, S = query.size(-2), key.size(-2)
    scale_factor = 1 / math.sqrt(query.size(-1)) if scale is None else scale
    attn_bias = torch.zeros(
        L, S, dtype=query.dtype, device=query.device
    )  # device added (not part of the original code)
    if is_causal:
        assert attn_mask is None
        temp_mask = torch.ones(L, S, dtype=torch.bool, device=query.device).tril(diagonal=0)  # device added
        attn_bias.masked_fill_(temp_mask.logical_not(), float("-inf"))
        attn_bias.to(query.dtype)

    if attn_mask is not None:
        if attn_mask.dtype == torch.bool:
            attn_bias.masked_fill_(attn_mask.logical_not(), float("-inf"))
        else:
            attn_bias += attn_mask
    attn_weight = query @ key.transpose(-2, -1) * scale_factor
    attn_weight += attn_bias
    attn_weight = torch.softmax(attn_weight, dim=-1)
    attn_weight = torch.dropout(attn_weight, dropout_p, train=True)
    return attn_weight @ value<|MERGE_RESOLUTION|>--- conflicted
+++ resolved
@@ -75,11 +75,7 @@
             v (torch.Tensor): The value tensor.
 
         Returns:
-<<<<<<< HEAD
-             tuple[torch.Tensor, torch.Tensor, torch.Tensor]: The tensors q, k, and v.
-=======
             tuple[torch.Tensor, torch.Tensor, torch.Tensor]: The tensors q, k, and v.
->>>>>>> e22ebb2a
         """
         return q, k, v
 
