import math
from copy import deepcopy
from enum import Enum
from functools import partial
from typing import Annotated, Dict, List, Tuple

import torch
import torch.nn as nn
import xformers.ops as xops
<<<<<<< HEAD
from flash_attn import flash_attn_func
from pydantic import BaseModel, Field, model_validator
=======
from pydantic import BaseModel, Field, model_validator, validator
>>>>>>> 842294a3
from torch.nn import functional as F

from modalities.config.config import PydanticPytorchModuleType
from modalities.config.utils import convert_base_model_config_to_dict
from modalities.models.model import NNModel
from modalities.util import parse_enum_by_name

# GPT2 implementation taken from nanogpt https://github.com/karpathy/nanoGPT


class PositionTypes(str, Enum):
    ABSOLUTE = "ABSOLUTE"
    NOPE = "NOPE"


class QueryKeyValueTransform(nn.Module):
    def forward(
        self,
        q: torch.Tensor,
        k: torch.Tensor,
        v: torch.Tensor,
    ) -> Tuple[torch.Tensor, torch.Tensor, torch.Tensor]:
        pass


class IdentityTransform(QueryKeyValueTransform):
    def forward(
        self,
        q: torch.Tensor,
        k: torch.Tensor,
        v: torch.Tensor,
    ) -> Tuple[torch.Tensor, torch.Tensor, torch.Tensor]:
        return q, k, v


class RotaryTransform(QueryKeyValueTransform):
    """Implementation of Rotary Positioanl Embeddings
    Source: https://github.com/facebookresearch/xformers/blob/main/xformers/components/positional_embedding/rotary.py
    We added the corresponding code here, becauase there is a conflict with "@torch.jit.script" used in the
    XFormers implementation and removed in this implementation.
    """

    def __init__(self, n_embd: int, n_head: int, seq_length_dim: int = -2):
        super().__init__()
        dim_model = n_embd // n_head
        self.seq_length_dim = seq_length_dim
        inv_freq = 1.0 / (10000 ** (torch.arange(0, dim_model, 2).float() / dim_model))
        self.register_buffer("inv_freq", inv_freq)

        self._seq_len_cached = None
        self._cos_cached = None
        self._sin_cached = None

    def rotate_half(self, x):
        x1, x2 = x.chunk(2, dim=-1)
        return torch.cat((-x2, x1), dim=-1)

    def _update_cos_sin_tables(self, x):
        seq_len = x.shape[self.seq_length_dim]

        # Reset the tables if the sequence length has changed,
        # or if we're on a new device (possibly due to tracing for instance)
        if seq_len != self._seq_len_cached or self._cos_cached.device != x.device or self._cos_cached.dtype != x.dtype:
            self._seq_len_cached = seq_len
            t = torch.arange(x.shape[self.seq_length_dim], device=x.device, dtype=torch.float32)
            freqs = torch.einsum("i,j->ij", t, self.inv_freq.to(x.dtype))
            emb = torch.cat((freqs, freqs), dim=-1).to(x.device)

            self._cos_cached = emb.cos()[None, None, :, :].to(x.dtype)
            self._sin_cached = emb.sin()[None, None, :, :].to(x.dtype)

        return self._cos_cached, self._sin_cached

    def apply_rotary_pos_emb(self, x, cos, sin):
        # NOTE: This could probably be moved to Triton

        # Handle a possible sequence length mismatch in between q and k
        cos = cos[:, :, : x.shape[self.seq_length_dim], :]
        sin = sin[:, :, : x.shape[self.seq_length_dim], :]

        return (x * cos) + (self.rotate_half(x) * sin)

    def forward(
        self, q: torch.Tensor, k: torch.Tensor, v: torch.Tensor
    ) -> Tuple[torch.Tensor, torch.Tensor, torch.Tensor]:
        self._cos_cached, self._sin_cached = self._update_cos_sin_tables(k)
        q = self.apply_rotary_pos_emb(q, self._cos_cached, self._sin_cached)
        k = self.apply_rotary_pos_emb(k, self._cos_cached, self._sin_cached)

        return q, k, v


class QueryKeyValueTransformType(Enum):
    IdentityTransform = IdentityTransform
    RotaryTransform = RotaryTransform


class AttentionType(str, Enum):
    DEFAULT_ATTENTION = "default_attention"
    PYTORCH_FLASH_ATTENTION = "pytorch_flash_attention"


class ActivationType(str, Enum):
    GELU = "gelu"
    FUSED_SWIGLU = "fused_swiglu"


<<<<<<< HEAD
class WeightInitailizationConfig(BaseModel):
=======
class AttentionConfig(BaseModel):
    class QueryKeyValueTransformConfig(BaseModel):
        class IdentityTransformConfig(BaseModel):
            pass

        class RotaryTransformConfig(BaseModel):
            n_embd: Annotated[int, Field(strict=True, ge=0)]
            n_head: Annotated[int, Field(strict=True, ge=0)]
            seq_length_dim: Annotated[int, Field(strict=True)]

        @validator("type_hint", pre=True, always=True)
        def parse_sharding_strategy_by_name(cls, name):
            return parse_enum_by_name(name=name, enum_type=QueryKeyValueTransformType)

        type_hint: QueryKeyValueTransformType
        config: RotaryTransformConfig | IdentityTransformConfig

    attention_type: AttentionType
    qkv_transforms: List[QueryKeyValueTransformConfig]
    scaling_factor: Annotated[int, Field(strict=True, ge=1)]


class WeightInitializationConfig(BaseModel):
>>>>>>> 842294a3
    mean: Annotated[float, Field(strict=True, ge=0.0)]
    std: Annotated[float, Field(strict=True, ge=0.0)]


class GPT2LLMConfig(BaseModel):
    sample_key: str
    prediction_key: str
    poe_type: PositionTypes
    block_size: Annotated[int, Field(strict=True, ge=1)]
    vocab_size: Annotated[
        int, Field(strict=True, ge=1)
    ]  # GPT-2 vocab_size of 50257, padded up to nearest multiple of 64 for efficiency
    n_layer: Annotated[int, Field(strict=True, ge=1)]
    n_head_q: Annotated[int, Field(strict=True, ge=1)]
    n_head_kv: Annotated[int, Field(strict=True, ge=1)]
    n_embd: Annotated[int, Field(strict=True, ge=1)]
    ffn_hidden: Annotated[int, Field(strict=True, ge=1)]
    dropout: Annotated[float, Field(strict=True, ge=0.0)]
<<<<<<< HEAD
    bias: bool  # True: bias in Linears and LayerNorms, like GPT-2. False: a bit better and faster
    attention_type: AttentionType
    activation: ActivationType
    epsilon: Annotated[float, Field(strict=True, ge=0.0)]
    weight_init: WeightInitailizationConfig
=======
    bias: bool  # True: bias in Linears like GPT-2. False: a bit better and faster
    attention_config: AttentionConfig
    activation_type: ActivationType
    attention_norm: PydanticPytorchModuleType
    ffn_norm: PydanticPytorchModuleType
    lm_head_norm: PydanticPytorchModuleType
    weight_init: WeightInitializationConfig
>>>>>>> 842294a3

    @model_validator(mode="after")
    def validate_sizes(self) -> "GPT2LLMConfig":
        for param, param_name in zip(
            [self.ffn_hidden, self.vocab_size, self.n_embd], ["ffn_hidden", "vocab_size", "n_embd"]
        ):
            if param % 128 != 0:
                # See https://docs.nvidia.com/deeplearning/performance/dl-performance-matrix-multiplication/index.html#requirements-tc
                raise ValueError(f"{param_name} with value {param} should be divisible by 128 for efficient training.")
        return self


class CausalSelfAttention(nn.Module):
    def __init__(
        self,
<<<<<<< HEAD
        n_head_q: int,
        n_head_kv: int,
        n_embd: int,
        attention_type: AttentionType,
=======
        n_head: int,
        n_embd: int,
        attention_config: AttentionConfig,
>>>>>>> 842294a3
        bias: bool,
        dropout: float,
        block_size: int,
    ):
        super().__init__()
        assert n_embd % n_head_q == 0, (
            "Embeddings get passed to `n_head_q` different heads "
            "and their dimension needs to be divisible by `n_head_q`."
        )
        assert n_head_q % n_head_kv == 0, (
            "It is necessary to have `n_head_q` divisible by `n_head_kv`."
            ' For more details, read about "Grouped Query Attention"'
        )

        self.n_rep = n_head_q // n_head_kv

        # query, key, value projections (separate)
        self.q_attn = nn.Linear(
            in_features=n_embd,
<<<<<<< HEAD
            out_features=n_embd,
            bias=bias,
        )
        self.k_attn = nn.Linear(
            in_features=n_embd,
            out_features=n_embd // self.n_rep,
            bias=bias,
        )
        self.v_attn = nn.Linear(
            in_features=n_embd,
            out_features=n_embd // self.n_rep,
=======
            # 3, because we have queries, keys, and values
            out_features=3 * n_embd,
>>>>>>> 842294a3
            bias=bias,
        )

        # output projection
        self.c_proj = nn.Linear(
            in_features=n_embd,
            out_features=n_embd,
            bias=bias,
        )

        # regularization
        self._dropout = dropout
        self.resid_dropout = nn.Dropout(self._dropout)
        self.n_head_q = n_head_q
        self.n_head_kv = n_head_kv

        self.n_embd = n_embd
        self.dropout = dropout
<<<<<<< HEAD
=======
        self.flash = attention_config.attention_type == AttentionType.PYTORCH_FLASH_ATTENTION

        # TODO: inject QKVTransforms from outside
        self.qkv_transforms = nn.ModuleList(
            transform_config.type_hint.value(**convert_base_model_config_to_dict(transform_config.config))
            for transform_config in attention_config.qkv_transforms
        )

        if not self.flash:
            # causal mask to ensure that attention is only applied to the left in the input sequence
            self.register_buffer(
                "bias",
                torch.tril(torch.ones(block_size, block_size)).view(1, 1, block_size, block_size),
            )
>>>>>>> 842294a3

    def forward(self, x: torch.Tensor) -> torch.Tensor:
        B, T, _ = x.size()  # batch size (B), sequence length (T), embedding dimensionality (self.n_embd)

        # calculate query, key, values for all heads in batch and move head forward to be the batch dim
<<<<<<< HEAD
        q = self.q_attn(x)  # (B, T, n_embd)
        k = self.k_attn(x)  # (B, T, n_embd / n_rep)
        v = self.v_attn(x)  # (B, T, n_embd / n_rep)

        q = q.view(B, T, self.n_head_q, self.n_embd // self.n_head_q)  # (B, T, nh_q, hs)
        k = k.view(B, T, self.n_head_kv, self.n_embd // self.n_head_q)  # (B, T, nh_kv, hs)
        v = v.view(B, T, self.n_head_kv, self.n_embd // self.n_head_q)  # (B, T, nh_kv, hs)

        # TODO: make parameters configurable
        y = flash_attn_func(
            q, k, v, dropout_p=self._dropout, causal=True, softmax_scale=None, window_size=(-1, -1)
        ).reshape(B, T, self.n_embd)
        # (B, T, n_embd), re-assemble all head outputs side by side
=======
        q, k, v = self.c_attn(x).split(self.n_embd, dim=2)
        k = k.view(B, T, self.n_head, C // self.n_head).transpose(1, 2)  # (B, nh, T, hs)
        q = q.view(B, T, self.n_head, C // self.n_head).transpose(1, 2)  # (B, nh, T, hs)
        v = v.view(B, T, self.n_head, C // self.n_head).transpose(1, 2)  # (B, nh, T, hs)

        # TODO: move logic into a function
        for qkv_transform in self.qkv_transforms:
            q, k, v = qkv_transform(q, k, v)

        # causal self-attention; Self-attend: (B, nh, T, hs) x (B, nh, hs, T) -> (B, nh, T, T)
        if self.flash:
            # efficient attention using Flash Attention CUDA kernels
            y = torch.nn.functional.scaled_dot_product_attention(
                query=q,
                key=k,
                value=v,
                attn_mask=None,
                dropout_p=self.dropout if self.training else 0,
                is_causal=True,
            )
        else:
            # manual implementation of attention
            att = (q @ k.transpose(-2, -1)) * (1.0 / math.sqrt(k.size(-1)))
            att = att.masked_fill(self.bias[:, :, :T, :T] == 0, float("-inf"))
            att = F.softmax(att, dim=-1)
            att = self.attn_dropout(att)
            y = att @ v  # (B, nh, T, T) x (B, nh, T, hs) -> (B, nh, T, hs)
        y = y.transpose(1, 2).contiguous().view(B, T, C)  # re-assemble all head outputs side by side
>>>>>>> 842294a3

        # output projection
        y = self.resid_dropout(self.c_proj(y))  # (B, T, n_embd)
        return y


class TransformerMLP(nn.Module):
    def __init__(self, n_embd: int, ffn_hidden: int, bias: bool, dropout: float):
        super().__init__()
        self.c_fc = nn.Linear(
            in_features=n_embd,
            out_features=ffn_hidden,  # best practice: 4 * n_embd,
            bias=bias,
        )
        self.gelu = nn.GELU()
        self.c_proj = nn.Linear(
            in_features=ffn_hidden,
            out_features=n_embd,
            bias=bias,
        )
        self.dropout = nn.Dropout(dropout)

    def forward(self, x: torch.Tensor) -> torch.Tensor:
        x = self.c_fc(x)
        x = self.gelu(x)
        x = self.c_proj(x)
        x = self.dropout(x)
        return x


class GPT2Block(nn.Module):
    def __init__(
        self,
        n_embd: int,
        bias: bool,
<<<<<<< HEAD
        epsilon: float,
        activation: ActivationType,
        n_head_q: int,
        n_head_kv: int,
        attention_type: AttentionType,
=======
        activation_type: ActivationType,
        n_head: int,
        attention_config: AttentionConfig,
>>>>>>> 842294a3
        dropout: float,
        block_size: int,
        ffn_hidden: int,
        attention_norm: nn.Module,
        ffn_norm: nn.Module,
    ):
        super().__init__()
        self.attention_norm = attention_norm
        self.ffn_norm = ffn_norm
        self.attn = CausalSelfAttention(
<<<<<<< HEAD
            n_head_q=n_head_q,
            n_head_kv=n_head_kv,
            n_embd=n_embd,
            attention_type=attention_type,
=======
            n_head=n_head,
            n_embd=n_embd,
            attention_config=attention_config,
>>>>>>> 842294a3
            bias=bias,
            dropout=dropout,
            block_size=block_size,
        )
        if activation_type == ActivationType.GELU:
            self.mlp = TransformerMLP(n_embd=n_embd, ffn_hidden=ffn_hidden, bias=bias, dropout=dropout)
        elif activation_type == ActivationType.FUSED_SWIGLU:
            hidden_dim = 256 * ((int(2 * 4 * n_embd / 3) + 256 - 1) // 256)
            self.mlp = xops.SwiGLU(n_embd, hidden_dim, n_embd, bias=False)
        else:
            raise NotImplementedError("unimplemented activation")

    def forward(self, x: torch.Tensor) -> torch.Tensor:
        x = self.attention_norm(x)
        x = x + self.attn(x)
        x = self.ffn_norm(x)
        x = x + self.mlp(x)
        return x


class GPT2LLM(NNModel):
    def __init__(
        self,
        sample_key: str,
        prediction_key: str,
        poe_type: PositionTypes,
        block_size: int,
        vocab_size: int,
        n_layer: int,
        n_head_q: int,
        n_head_kv: int,
        n_embd: int,
        ffn_hidden: int,
        dropout: float,
        bias: bool,
<<<<<<< HEAD
        attention_type: AttentionType,
        activation: ActivationType,
        epsilon: float,
        weight_init: WeightInitailizationConfig,
=======
        attention_config: AttentionConfig,
        activation_type: ActivationType,
        weight_init: WeightInitializationConfig,
        attention_norm: nn.Module,
        ffn_norm: nn.Module,
        lm_head_norm: nn.Module,
>>>>>>> 842294a3
    ):
        super().__init__()
        self.sample_key = sample_key
        self.prediction_key = prediction_key
        self.block_size = block_size
        self.poe_type = poe_type

        assert vocab_size is not None
        assert block_size is not None

        # TODO: dependency injection
        if poe_type is PositionTypes.ABSOLUTE:
            wpe = nn.Embedding(num_embeddings=block_size, embedding_dim=n_embd)
        elif poe_type is PositionTypes.NOPE:
            # Using a pre-trained layer, requires to define a separate FSDP unit for the frozen layer c.f.
            # https://github.com/huggingface/accelerate/issues/807
            # wpe = nn.Embedding.from_pretrained(torch.zeros(block_size, n_embd))
            wpe = nn.Identity()
        else:
            raise TypeError(f"{poe_type} not supported")

        if poe_type is not PositionTypes.NOPE and RotaryTransform in [
            config.type_hint.value for config in attention_config.qkv_transforms
        ]:
            raise ValueError('It is expected to use "RotaryTransform" together with "NOPE".')

        self.transformer = nn.ModuleDict(
            dict(
                wte=nn.Embedding(num_embeddings=vocab_size, embedding_dim=n_embd),
                wpe=wpe,
                drop=nn.Dropout(dropout),
                h=nn.ModuleList(
                    [
                        GPT2Block(
                            n_embd=n_embd,
                            bias=bias,
<<<<<<< HEAD
                            epsilon=epsilon,
                            activation=activation,
                            n_head_q=n_head_q,
                            n_head_kv=n_head_kv,
                            attention_type=attention_type,
=======
                            activation_type=activation_type,
                            n_head=n_head,
                            attention_config=attention_config,
>>>>>>> 842294a3
                            dropout=dropout,
                            block_size=block_size,
                            ffn_hidden=ffn_hidden,
                            attention_norm=deepcopy(attention_norm),
                            ffn_norm=deepcopy(ffn_norm),
                        )
                        for _ in range(n_layer)
                    ]
                ),
                ln_f=lm_head_norm,
            )
        )
        self.lm_head = nn.Linear(in_features=n_embd, out_features=vocab_size, bias=False)
        # with weight tying when using torch.compile() some warnings get generated:
        # "UserWarning: functional_call was passed multiple values for tied weights.
        # This behavior is deprecated and will be an error in future versions"
        # not 100% sure what this is, so far seems to be harmless. TODO investigate
        self.transformer.wte.weight = self.lm_head.weight  # https://paperswithcode.com/method/weight-tying

        # init all weights
        self.apply(partial(self._init_weights, weight_init=weight_init))
        # apply special scaled init to the residual projections, per GPT-2 paper
        for pn, p in self.named_parameters():
            if pn.endswith("c_proj.weight"):
                torch.nn.init.normal_(p, mean=weight_init.mean, std=weight_init.std / math.sqrt(2 * n_layer))

    def _init_weights(self, module: nn.Module, weight_init: WeightInitializationConfig):
        if isinstance(module, nn.Linear):
            torch.nn.init.normal_(module.weight, mean=weight_init.mean, std=weight_init.std)
            if module.bias is not None:
                torch.nn.init.zeros_(module.bias)
        elif isinstance(module, nn.Embedding):
            torch.nn.init.normal_(module.weight, mean=weight_init.mean, std=weight_init.std)

    def forward_impl(self, inputs: Dict[str, torch.Tensor]) -> Dict[str, torch.Tensor]:
        input_ids = inputs[self.sample_key]
        device = input_ids.device
        b, t = input_ids.size()
        assert t <= self.block_size, f"Cannot forward sequence of length {t}, block size is only {self.block_size}"
        pos = torch.arange(0, t, dtype=torch.long, device=device)  # shape (t)

        # forward the GPT model itself
        tok_emb = self.transformer.wte(input_ids)  # token embeddings of shape (b, t, n_embd)

        if self.poe_type is PositionTypes.ABSOLUTE:
            pos_emb = self.transformer.wpe(pos)  # position embeddings of shape (t, n_embd)
            tok_emb = tok_emb + pos_emb

        # TODO: use drop out also without absolute position embedding?
        x = self.transformer.drop(tok_emb)

        for block in self.transformer.h:
            x = block(x)
        x = self.transformer.ln_f(x)
        logits = self.lm_head(x)
        return {self.prediction_key: logits}

    def forward(self, inputs: Dict[str, torch.Tensor]) -> Dict[str, torch.Tensor]:
        return self.forward_impl(inputs)


def repeat_kv(x: torch.Tensor, n_rep: int) -> torch.Tensor:
    """
    Source code adopted from
      https://github.com/facebookresearch/llama/blob/9a001c7a0987afd7b8de94e538916eff8950a73a/llama/model.py#L164
    Adapted ordered dimensions and namings: bs=B, n_kv_heads=nh_kv, slen=T, head_dim=hs
    """
    B, nh_kv, T, hs = x.shape
    if n_rep == 1:
        return x
    return x[:, :, None, :, :].expand(B, nh_kv, n_rep, T, hs).reshape(B, nh_kv * n_rep, T, hs)<|MERGE_RESOLUTION|>--- conflicted
+++ resolved
@@ -7,12 +7,8 @@
 import torch
 import torch.nn as nn
 import xformers.ops as xops
-<<<<<<< HEAD
 from flash_attn import flash_attn_func
-from pydantic import BaseModel, Field, model_validator
-=======
 from pydantic import BaseModel, Field, model_validator, validator
->>>>>>> 842294a3
 from torch.nn import functional as F
 
 from modalities.config.config import PydanticPytorchModuleType
@@ -55,7 +51,7 @@
     XFormers implementation and removed in this implementation.
     """
 
-    def __init__(self, n_embd: int, n_head: int, seq_length_dim: int = -2):
+    def __init__(self, n_embd: int, n_head: int, seq_length_dim: int = -3):
         super().__init__()
         dim_model = n_embd // n_head
         self.seq_length_dim = seq_length_dim
@@ -80,9 +76,9 @@
             t = torch.arange(x.shape[self.seq_length_dim], device=x.device, dtype=torch.float32)
             freqs = torch.einsum("i,j->ij", t, self.inv_freq.to(x.dtype))
             emb = torch.cat((freqs, freqs), dim=-1).to(x.device)
-
-            self._cos_cached = emb.cos()[None, None, :, :].to(x.dtype)
-            self._sin_cached = emb.sin()[None, None, :, :].to(x.dtype)
+            #TODO check if that is correct
+            self._cos_cached = emb.cos()[None, :, None, :].to(x.dtype)
+            self._sin_cached = emb.sin()[None, :, None, :].to(x.dtype)
 
         return self._cos_cached, self._sin_cached
 
@@ -110,19 +106,11 @@
     RotaryTransform = RotaryTransform
 
 
-class AttentionType(str, Enum):
-    DEFAULT_ATTENTION = "default_attention"
-    PYTORCH_FLASH_ATTENTION = "pytorch_flash_attention"
-
-
 class ActivationType(str, Enum):
     GELU = "gelu"
     FUSED_SWIGLU = "fused_swiglu"
 
 
-<<<<<<< HEAD
-class WeightInitailizationConfig(BaseModel):
-=======
 class AttentionConfig(BaseModel):
     class QueryKeyValueTransformConfig(BaseModel):
         class IdentityTransformConfig(BaseModel):
@@ -140,13 +128,10 @@
         type_hint: QueryKeyValueTransformType
         config: RotaryTransformConfig | IdentityTransformConfig
 
-    attention_type: AttentionType
     qkv_transforms: List[QueryKeyValueTransformConfig]
-    scaling_factor: Annotated[int, Field(strict=True, ge=1)]
 
 
 class WeightInitializationConfig(BaseModel):
->>>>>>> 842294a3
     mean: Annotated[float, Field(strict=True, ge=0.0)]
     std: Annotated[float, Field(strict=True, ge=0.0)]
 
@@ -165,13 +150,6 @@
     n_embd: Annotated[int, Field(strict=True, ge=1)]
     ffn_hidden: Annotated[int, Field(strict=True, ge=1)]
     dropout: Annotated[float, Field(strict=True, ge=0.0)]
-<<<<<<< HEAD
-    bias: bool  # True: bias in Linears and LayerNorms, like GPT-2. False: a bit better and faster
-    attention_type: AttentionType
-    activation: ActivationType
-    epsilon: Annotated[float, Field(strict=True, ge=0.0)]
-    weight_init: WeightInitailizationConfig
-=======
     bias: bool  # True: bias in Linears like GPT-2. False: a bit better and faster
     attention_config: AttentionConfig
     activation_type: ActivationType
@@ -179,7 +157,7 @@
     ffn_norm: PydanticPytorchModuleType
     lm_head_norm: PydanticPytorchModuleType
     weight_init: WeightInitializationConfig
->>>>>>> 842294a3
+    epsilon: Annotated[float, Field(strict=True, ge=0.0)]
 
     @model_validator(mode="after")
     def validate_sizes(self) -> "GPT2LLMConfig":
@@ -195,16 +173,10 @@
 class CausalSelfAttention(nn.Module):
     def __init__(
         self,
-<<<<<<< HEAD
         n_head_q: int,
         n_head_kv: int,
         n_embd: int,
-        attention_type: AttentionType,
-=======
-        n_head: int,
-        n_embd: int,
         attention_config: AttentionConfig,
->>>>>>> 842294a3
         bias: bool,
         dropout: float,
         block_size: int,
@@ -224,7 +196,6 @@
         # query, key, value projections (separate)
         self.q_attn = nn.Linear(
             in_features=n_embd,
-<<<<<<< HEAD
             out_features=n_embd,
             bias=bias,
         )
@@ -236,10 +207,6 @@
         self.v_attn = nn.Linear(
             in_features=n_embd,
             out_features=n_embd // self.n_rep,
-=======
-            # 3, because we have queries, keys, and values
-            out_features=3 * n_embd,
->>>>>>> 842294a3
             bias=bias,
         )
 
@@ -258,9 +225,6 @@
 
         self.n_embd = n_embd
         self.dropout = dropout
-<<<<<<< HEAD
-=======
-        self.flash = attention_config.attention_type == AttentionType.PYTORCH_FLASH_ATTENTION
 
         # TODO: inject QKVTransforms from outside
         self.qkv_transforms = nn.ModuleList(
@@ -268,62 +232,28 @@
             for transform_config in attention_config.qkv_transforms
         )
 
-        if not self.flash:
-            # causal mask to ensure that attention is only applied to the left in the input sequence
-            self.register_buffer(
-                "bias",
-                torch.tril(torch.ones(block_size, block_size)).view(1, 1, block_size, block_size),
-            )
->>>>>>> 842294a3
-
     def forward(self, x: torch.Tensor) -> torch.Tensor:
         B, T, _ = x.size()  # batch size (B), sequence length (T), embedding dimensionality (self.n_embd)
 
         # calculate query, key, values for all heads in batch and move head forward to be the batch dim
-<<<<<<< HEAD
         q = self.q_attn(x)  # (B, T, n_embd)
         k = self.k_attn(x)  # (B, T, n_embd / n_rep)
         v = self.v_attn(x)  # (B, T, n_embd / n_rep)
-
+        
         q = q.view(B, T, self.n_head_q, self.n_embd // self.n_head_q)  # (B, T, nh_q, hs)
         k = k.view(B, T, self.n_head_kv, self.n_embd // self.n_head_q)  # (B, T, nh_kv, hs)
         v = v.view(B, T, self.n_head_kv, self.n_embd // self.n_head_q)  # (B, T, nh_kv, hs)
+
+
+        # TODO: move logic into a function
+        for qkv_transform in self.qkv_transforms:
+            q, k, v = qkv_transform(q, k, v)
 
         # TODO: make parameters configurable
         y = flash_attn_func(
             q, k, v, dropout_p=self._dropout, causal=True, softmax_scale=None, window_size=(-1, -1)
         ).reshape(B, T, self.n_embd)
         # (B, T, n_embd), re-assemble all head outputs side by side
-=======
-        q, k, v = self.c_attn(x).split(self.n_embd, dim=2)
-        k = k.view(B, T, self.n_head, C // self.n_head).transpose(1, 2)  # (B, nh, T, hs)
-        q = q.view(B, T, self.n_head, C // self.n_head).transpose(1, 2)  # (B, nh, T, hs)
-        v = v.view(B, T, self.n_head, C // self.n_head).transpose(1, 2)  # (B, nh, T, hs)
-
-        # TODO: move logic into a function
-        for qkv_transform in self.qkv_transforms:
-            q, k, v = qkv_transform(q, k, v)
-
-        # causal self-attention; Self-attend: (B, nh, T, hs) x (B, nh, hs, T) -> (B, nh, T, T)
-        if self.flash:
-            # efficient attention using Flash Attention CUDA kernels
-            y = torch.nn.functional.scaled_dot_product_attention(
-                query=q,
-                key=k,
-                value=v,
-                attn_mask=None,
-                dropout_p=self.dropout if self.training else 0,
-                is_causal=True,
-            )
-        else:
-            # manual implementation of attention
-            att = (q @ k.transpose(-2, -1)) * (1.0 / math.sqrt(k.size(-1)))
-            att = att.masked_fill(self.bias[:, :, :T, :T] == 0, float("-inf"))
-            att = F.softmax(att, dim=-1)
-            att = self.attn_dropout(att)
-            y = att @ v  # (B, nh, T, T) x (B, nh, T, hs) -> (B, nh, T, hs)
-        y = y.transpose(1, 2).contiguous().view(B, T, C)  # re-assemble all head outputs side by side
->>>>>>> 842294a3
 
         # output projection
         y = self.resid_dropout(self.c_proj(y))  # (B, T, n_embd)
@@ -359,17 +289,11 @@
         self,
         n_embd: int,
         bias: bool,
-<<<<<<< HEAD
         epsilon: float,
-        activation: ActivationType,
         n_head_q: int,
         n_head_kv: int,
-        attention_type: AttentionType,
-=======
         activation_type: ActivationType,
-        n_head: int,
         attention_config: AttentionConfig,
->>>>>>> 842294a3
         dropout: float,
         block_size: int,
         ffn_hidden: int,
@@ -380,16 +304,10 @@
         self.attention_norm = attention_norm
         self.ffn_norm = ffn_norm
         self.attn = CausalSelfAttention(
-<<<<<<< HEAD
             n_head_q=n_head_q,
             n_head_kv=n_head_kv,
             n_embd=n_embd,
-            attention_type=attention_type,
-=======
-            n_head=n_head,
-            n_embd=n_embd,
             attention_config=attention_config,
->>>>>>> 842294a3
             bias=bias,
             dropout=dropout,
             block_size=block_size,
@@ -425,19 +343,13 @@
         ffn_hidden: int,
         dropout: float,
         bias: bool,
-<<<<<<< HEAD
-        attention_type: AttentionType,
-        activation: ActivationType,
+        activation_type: ActivationType,
         epsilon: float,
-        weight_init: WeightInitailizationConfig,
-=======
+        weight_init: WeightInitializationConfig,
         attention_config: AttentionConfig,
-        activation_type: ActivationType,
-        weight_init: WeightInitializationConfig,
         attention_norm: nn.Module,
         ffn_norm: nn.Module,
         lm_head_norm: nn.Module,
->>>>>>> 842294a3
     ):
         super().__init__()
         self.sample_key = sample_key
@@ -474,17 +386,11 @@
                         GPT2Block(
                             n_embd=n_embd,
                             bias=bias,
-<<<<<<< HEAD
                             epsilon=epsilon,
-                            activation=activation,
                             n_head_q=n_head_q,
                             n_head_kv=n_head_kv,
-                            attention_type=attention_type,
-=======
                             activation_type=activation_type,
-                            n_head=n_head,
                             attention_config=attention_config,
->>>>>>> 842294a3
                             dropout=dropout,
                             block_size=block_size,
                             ffn_hidden=ffn_hidden,
