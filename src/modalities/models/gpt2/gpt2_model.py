import math

from copy import deepcopy
from enum import Enum
from typing import Annotated, Dict, List, Tuple

import torch
import torch.nn as nn
<<<<<<< HEAD
import xformers.ops as xops

try:
    from flash_attn import flash_attn_func
except ModuleNotFoundError:
    flash_attn_func = None
=======
from flash_attn import flash_attn_func
>>>>>>> f810fcce
from pydantic import BaseModel, Field, model_validator, validator

from torch.nn import functional as F

from modalities.config.pydanctic_if_types import PydanticPytorchModuleType
from modalities.config.utils import convert_base_model_config_to_dict
<<<<<<< HEAD
from modalities.models.model import ActivationType, NNModel
=======
from modalities.models.model import NNModel, SwiGLU
>>>>>>> f810fcce
from modalities.util import parse_enum_by_name

# GPT2 implementation taken from nanogpt https://github.com/karpathy/nanoGPT


class PositionTypes(str, Enum):
    ABSOLUTE = "ABSOLUTE"
    NOPE = "NOPE"


class QueryKeyValueTransform(nn.Module):
    def forward(
        self,
        q: torch.Tensor,
        k: torch.Tensor,
        v: torch.Tensor,
    ) -> Tuple[torch.Tensor, torch.Tensor, torch.Tensor]:
        pass


class IdentityTransform(QueryKeyValueTransform):
    def forward(
        self,
        q: torch.Tensor,
        k: torch.Tensor,
        v: torch.Tensor,
    ) -> Tuple[torch.Tensor, torch.Tensor, torch.Tensor]:
        return q, k, v


class RotaryTransform(QueryKeyValueTransform):
    """Implementation of Rotary Positioanl Embeddings
    Source: https://github.com/facebookresearch/xformers/blob/main/xformers/components/positional_embedding/rotary.py
    We added the corresponding code here, becauase there is a conflict with "@torch.jit.script" used in the
    XFormers implementation and removed in this implementation.
    """

    def __init__(self, n_embd: int, n_head: int, seq_length_dim: int = -2):
        super().__init__()
        dim_model = n_embd // n_head
        self.seq_length_dim = seq_length_dim
        inv_freq = 1.0 / (10000 ** (torch.arange(0, dim_model, 2).float() / dim_model))
        self.register_buffer("inv_freq", inv_freq)

        self._seq_len_cached = None
        self._cos_cached = None
        self._sin_cached = None

    def rotate_half(self, x):
        x1, x2 = x.chunk(2, dim=-1)
        return torch.cat((-x2, x1), dim=-1)

    def _update_cos_sin_tables(self, x):
        seq_len = x.shape[self.seq_length_dim]

        # Reset the tables if the sequence length has changed,
        # or if we're on a new device (possibly due to tracing for instance)
        if seq_len != self._seq_len_cached or self._cos_cached.device != x.device or self._cos_cached.dtype != x.dtype:
            self._seq_len_cached = seq_len
            t = torch.arange(x.shape[self.seq_length_dim], device=x.device, dtype=torch.float32)
            freqs = torch.einsum("i,j->ij", t, self.inv_freq.to(x.dtype))
            emb = torch.cat((freqs, freqs), dim=-1).to(x.device)
            self._cos_cached = emb.cos()[None, None, :, :].to(x.dtype)
            self._sin_cached = emb.sin()[None, None, :, :].to(x.dtype)

        return self._cos_cached, self._sin_cached

    def apply_rotary_pos_emb(self, x, cos, sin):
        # NOTE: This could probably be moved to Triton

        # Handle a possible sequence length mismatch in between q and k
        cos = cos[:, :, : x.shape[self.seq_length_dim], :]
        sin = sin[:, :, : x.shape[self.seq_length_dim], :]

        return (x * cos) + (self.rotate_half(x) * sin)

    def forward(
        self, q: torch.Tensor, k: torch.Tensor, v: torch.Tensor
    ) -> Tuple[torch.Tensor, torch.Tensor, torch.Tensor]:
        self._cos_cached, self._sin_cached = self._update_cos_sin_tables(k)
        q = self.apply_rotary_pos_emb(q, self._cos_cached, self._sin_cached)
        k = self.apply_rotary_pos_emb(k, self._cos_cached, self._sin_cached)

        return q, k, v


class QueryKeyValueTransformType(Enum):
    IdentityTransform = IdentityTransform
    RotaryTransform = RotaryTransform


<<<<<<< HEAD
class AttentionImplementation(str, Enum):
    MANUAL = "manual"
    PYTORCH_FLASH = "pytorch_flash"
    DAO_FLASH = "dao_flash"
=======
class ActivationType(str, Enum):
    GELU = "gelu"
    SWIGLU = "swiglu"
>>>>>>> f810fcce


class AttentionConfig(BaseModel):
    class QueryKeyValueTransformConfig(BaseModel):
        class IdentityTransformConfig(BaseModel):
            pass

        class RotaryTransformConfig(BaseModel):
            n_embd: Annotated[int, Field(strict=True, ge=0)]
            n_head: Annotated[int, Field(strict=True, ge=0)]
            seq_length_dim: Annotated[int, Field(strict=True)]

        @validator("type_hint", pre=True, always=True)
        def parse_sharding_strategy_by_name(cls, name):
            return parse_enum_by_name(name=name, enum_type=QueryKeyValueTransformType)

        type_hint: QueryKeyValueTransformType
        config: RotaryTransformConfig | IdentityTransformConfig

    qkv_transforms: List[QueryKeyValueTransformConfig]


class GPT2LLMConfig(BaseModel):
    sample_key: str
    prediction_key: str
    poe_type: PositionTypes
    sequence_length: Annotated[int, Field(strict=True, ge=1)]
    vocab_size: Annotated[
        int, Field(strict=True, ge=1)
    ]  # GPT-2 vocab_size of 50257, padded up to nearest multiple of 64 for efficiency
    n_layer: Annotated[int, Field(strict=True, ge=1)]
    n_head_q: Annotated[int, Field(strict=True, ge=1)]
    n_head_kv: Annotated[int, Field(strict=True, ge=1)]
    n_embd: Annotated[int, Field(strict=True, ge=1)]
    ffn_hidden: Annotated[int, Field(strict=True, ge=1)]
    dropout: Annotated[float, Field(strict=True, ge=0.0)]
    bias: bool  # True: bias in Linears like GPT-2. False: a bit better and faster
    attention_config: AttentionConfig
    attention_implementation: AttentionImplementation
    activation_type: ActivationType
    attention_norm: PydanticPytorchModuleType
    ffn_norm: PydanticPytorchModuleType
    lm_head_norm: PydanticPytorchModuleType

    @model_validator(mode="after")
    def check_divisibility(self) -> "GPT2LLMConfig":
        if self.n_head_q % self.n_head_kv != 0:
            raise ValueError("n_head_q must be divisible by n_head_kv")
        return self

    @model_validator(mode="after")
    def validate_sizes(self) -> "GPT2LLMConfig":
        for param, param_name in zip(
            [self.ffn_hidden, self.vocab_size, self.n_embd], ["ffn_hidden", "vocab_size", "n_embd"]
        ):
            if param % 128 != 0:
                # See https://docs.nvidia.com/deeplearning/performance/dl-performance-matrix-multiplication/index.html#requirements-tc
                raise ValueError(f"{param_name} with value {param} should be divisible by 128 for efficient training.")
        return self


class CausalSelfAttention(nn.Module):
    def __init__(
        self,
        n_head_q: int,
        n_head_kv: int,
        n_embd: int,
        attention_config: AttentionConfig,
        attention_impl: AttentionImplementation,
        bias: bool,
        dropout: float,
    ):
        super().__init__()
        assert n_embd % n_head_q == 0, "`n_embd needs` to be divisible by `n_head_q`."
        assert n_head_q % n_head_kv == 0, "`n_head_q needs` to be divisible by `n_head_kv`."

        self.n_rep = n_head_q // n_head_kv
        self.attention_impl = attention_impl

        # query, key, value projections (separate)
        self.q_attn = nn.Linear(
            in_features=n_embd,
            out_features=n_embd,
            bias=bias,
        )
        self.k_attn = nn.Linear(
            in_features=n_embd,
            out_features=n_embd // self.n_rep,
            bias=bias,
        )
        self.v_attn = nn.Linear(
            in_features=n_embd,
            out_features=n_embd // self.n_rep,
            bias=bias,
        )

        # output projection
        self.c_proj = nn.Linear(
            in_features=n_embd,
            out_features=n_embd,
            bias=bias,
        )

        # regularization
        self.n_head_q = n_head_q
        self.n_head_kv = n_head_kv

        self.n_embd = n_embd
        # TODO: we might want different values for attention_dropout and linear_dropout
        self.dropout = dropout
        self.resid_dropout = nn.Dropout(self.dropout)

        # TODO: inject QKVTransforms from outside
        self.qkv_transforms = nn.ModuleList(
            transform_config.type_hint.value(
                **convert_base_model_config_to_dict(transform_config.config)
            )  # TODO refactor, still uses the legacy type_hint
            for transform_config in attention_config.qkv_transforms
        )

    def projection(self, x: torch.Tensor) -> Tuple[torch.Tensor, torch.Tensor, torch.Tensor]:
        # calculate query, key, values for all heads in batch and move head forward to be the batch dim
        return self.q_attn(x), self.k_attn(x), self.v_attn(x)

    @staticmethod
    def execute_qkv_transforms(
        q: torch.Tensor, k: torch.Tensor, v: torch.Tensor, qkv_transforms: nn.ModuleList, n_head_q: int
    ) -> Tuple[torch.Tensor, torch.Tensor, torch.Tensor]:
        batch_size, sequence_length, embedding_dim = q.size()
        # hidden dimension of single head
        # Note, that number of heads does not change the overall parameters of the networks
        # to scale up the network we either have to increase the embedding_dim or the number of layers
        n_head_dim = embedding_dim // n_head_q

        q = q.view(batch_size, sequence_length, n_head_q, n_head_dim).transpose(1, 2).contiguous()  # (B, nh_q, T, hd)
        k = k.view(batch_size, sequence_length, -1, n_head_dim).transpose(1, 2).contiguous()  # (B, nh_kv, T, hd)
        v = v.view(batch_size, sequence_length, -1, n_head_dim).transpose(1, 2).contiguous()  # (B, nh_kv, T, hd)

        for transform in qkv_transforms:
            q, k, v = transform(q, k, v)

        return q, k, v

    @staticmethod
    def _repeat_kv(x: torch.Tensor, n_rep: int) -> torch.Tensor:
        """
        Source code adopted from
        https://github.com/facebookresearch/llama/blob/9a001c7a0987afd7b8de94e538916eff8950a73a/llama/model.py#L164
        Adapted ordered dimensions and namings: bs=B, n_kv_heads=nh_kv, slen=T, head_dim=hs
        """
        B, nh_kv, T, hs = x.shape
        if n_rep == 1:
            return x
        return x[:, :, None, :, :].expand(B, nh_kv, n_rep, T, hs).reshape(B, nh_kv * n_rep, T, hs)

    @classmethod
    def repeat_kv_heads(cls, q: torch.Tensor, k: torch.Tensor, v: torch.Tensor):
        # repeat k/v heads if self.n_rep > 1
        n_head_q = q.shape[1]
        n_head_kv = k.shape[1]
        if n_head_q != n_head_kv:
            n_rep = n_head_q // n_head_kv
            k = cls._repeat_kv(k, n_rep)  # (B, nh_q, T, hs)
            v = cls._repeat_kv(v, n_rep)  # (B, nh_q, T, hs)
        return k, v

    @classmethod
    def execute_attention(
        cls,
        q: torch.Tensor,
        k: torch.Tensor,
        v: torch.Tensor,
        dropout: float,
        attention_impl: AttentionImplementation,
    ) -> torch.Tensor:
        if attention_impl == AttentionImplementation.MANUAL:
            k, v = cls.repeat_kv_heads(q, k, v)  # for GQA (group query attention)
            y = manual_scaled_dot_product_attention(
                query=q,
                key=k,
                value=v,
                attn_mask=None,
                dropout_p=dropout,
                is_causal=True,
            )  # (B, nh_q, T, hd)
            y = y.transpose(1, 2).contiguous()  # (B, T, nh_q, hd)
        elif attention_impl == AttentionImplementation.PYTORCH_FLASH:
            k, v = cls.repeat_kv_heads(q, k, v)  # for GQA (group query attention)
            y = torch.nn.functional.scaled_dot_product_attention(
                query=q,
                key=k,
                value=v,
                attn_mask=None,
                dropout_p=dropout,
                is_causal=True,
            )  # (B, nh_q, T, hd)
            y = y.transpose(1, 2).contiguous()  # (B, T, nh_q, hd)
        elif attention_impl == AttentionImplementation.DAO_FLASH:
            # Due to the lack of GPUs in github actions and the requirement of those in the flash-attn library,
            # we have to check if the library is installed and raise an error if not.
            # Note, that the library is not required for the CPU-only tests.
            if flash_attn_func is None:
                raise NotImplementedError("ERROR! Dao Flash Attention is not installed.")
            # the next three lines are only needed for flash-attn from Daio Lab
            q = q.transpose(1, 2).contiguous()  # (B, T, nh_q, hd)
            k = k.transpose(1, 2).contiguous()  # (B, T, nh_kv, hd)
            v = v.transpose(1, 2).contiguous()  # (B, T, nh_kv, hd)
            y = flash_attn_func(
                q, k, v, dropout_p=dropout, causal=True, softmax_scale=None, window_size=(-1, -1)
            )  # (B, T, nh_q, hd)
        else:
            raise NotImplementedError(f"Attention implementation {attention_impl} not supported")
        return y  # (B, T, nh_q, hd)

    def forward(self, x: torch.Tensor) -> torch.Tensor:
        B, T, _ = x.size()  # batch size (B), sequence length (T), embedding dimensionality (self.n_embd)
        q, k, v = self.projection(x)  # q: (B, T, n_embd), k: (B, T, n_embd // n_rep), v: (B, T, n_embd // n_rep)

        # q: (B, nh_q, T, hd), k: (B, nh_kv, T, hd), v: (B, nh_kv, T, hd)
        q, k, v = CausalSelfAttention.execute_qkv_transforms(q, k, v, self.qkv_transforms, self.n_head_q)
        y = CausalSelfAttention.execute_attention(q, k, v, self.dropout, self.attention_impl)  # (B, T, nh_q, hd)
        y = y.reshape(B, T, self.n_embd)  # (B, T, n_embd), re-assemble all head outputs side by side
        return self.resid_dropout(self.c_proj(y))  # (B, T, n_embd), output projection


class TransformerMLP(nn.Module):
    def __init__(self, n_embd: int, ffn_hidden: int, bias: bool, dropout: float):
        super().__init__()
        self.c_fc = nn.Linear(
            in_features=n_embd,
            out_features=ffn_hidden,  # best practice: 4 * n_embd,
            bias=bias,
        )
        self.gelu = nn.GELU()
        self.c_proj = nn.Linear(
            in_features=ffn_hidden,
            out_features=n_embd,
            bias=bias,
        )
        self.dropout = nn.Dropout(dropout)

    def forward(self, x: torch.Tensor) -> torch.Tensor:
        x = self.c_fc(x)
        x = self.gelu(x)
        x = self.c_proj(x)
        x = self.dropout(x)
        return x

class GPT2Block(nn.Module):
    def __init__(
        self,
        n_embd: int,
        bias: bool,
        n_head_q: int,
        n_head_kv: int,
        activation_type: ActivationType,
        attention_impl: AttentionImplementation,
        attention_config: AttentionConfig,
        dropout: float,
        ffn_hidden: int,
        attention_norm: nn.Module,
        ffn_norm: nn.Module,
    ):
        super().__init__()
        self.attention_norm = attention_norm
        self.ffn_norm = ffn_norm
        self.attn = CausalSelfAttention(
            n_head_q=n_head_q,
            n_head_kv=n_head_kv,
            n_embd=n_embd,
            attention_config=attention_config,
            attention_impl=attention_impl,
            bias=bias,
            dropout=dropout,
        )
        if activation_type == ActivationType.GELU:
            self.mlp = TransformerMLP(n_embd=n_embd, ffn_hidden=ffn_hidden, bias=bias, dropout=dropout)
        elif activation_type == ActivationType.SWIGLU:
            self.mlp = SwiGLU(n_embd=n_embd, bias=bias)
        else:
            raise NotImplementedError("unimplemented activation")

    def forward(self, x: torch.Tensor) -> torch.Tensor:
        x = x + self.attn(self.attention_norm(x))
        x = x + self.mlp(self.ffn_norm(x))
        return x


class GPT2LLM(NNModel):
    def __init__(
        self,
        sample_key: str,
        prediction_key: str,
        poe_type: PositionTypes,
        sequence_length: int,
        vocab_size: int,
        n_layer: int,
        n_head_q: int,
        n_head_kv: int,
        n_embd: int,
        ffn_hidden: int,
        dropout: float,
        bias: bool,
        activation_type: ActivationType,
        attention_implementation: AttentionImplementation,
        attention_config: AttentionConfig,
        attention_norm: nn.Module,
        ffn_norm: nn.Module,
        lm_head_norm: nn.Module,
        seed: int = None,
    ):
<<<<<<< HEAD
        weight_decay_groups = {
            "linear": [".attn", ".mlp"],
            "embedding": [".wte", ".wpe"],
            "layernorm": [".attention_norm", ".ffn_norm", ".lm_head_norm"],
        }
        super().__init__(weight_decay_groups=weight_decay_groups)
=======
        super().__init__(seed=seed)
>>>>>>> f810fcce
        self.sample_key = sample_key
        self.prediction_key = prediction_key
        self.sequence_length = sequence_length
        self.poe_type = poe_type

        assert vocab_size is not None
        assert sequence_length is not None

        # TODO: dependency injection
        if poe_type is PositionTypes.ABSOLUTE:
            wpe = nn.Embedding(num_embeddings=sequence_length, embedding_dim=n_embd)
        elif poe_type is PositionTypes.NOPE:
            # Using a pre-trained layer, requires to define a separate FSDP unit for the frozen layer c.f.
            # https://github.com/huggingface/accelerate/issues/807
            # wpe = nn.Embedding.from_pretrained(torch.zeros(sequence_length, n_embd))
            wpe = nn.Identity()
        else:
            raise TypeError(f"{poe_type} not supported")

        if poe_type is not PositionTypes.NOPE and RotaryTransform in [
            config.type_hint.value for config in attention_config.qkv_transforms
        ]:
            raise ValueError('It is expected to use "RotaryTransform" together with "NOPE".')

        self.transformer = nn.ModuleDict(
            dict(
                wte=nn.Embedding(num_embeddings=vocab_size, embedding_dim=n_embd),
                wpe=wpe,
                drop=nn.Dropout(dropout),
                h=nn.ModuleList(
                    [
                        GPT2Block(
                            n_embd=n_embd,
                            bias=bias,
                            n_head_q=n_head_q,
                            n_head_kv=n_head_kv,
                            activation_type=activation_type,
                            attention_impl=attention_implementation,
                            attention_config=attention_config,
                            dropout=dropout,
                            ffn_hidden=ffn_hidden,
                            attention_norm=deepcopy(attention_norm),
                            ffn_norm=deepcopy(ffn_norm),
                        )
                        for _ in range(n_layer)
                    ]
                ),
                lm_head_norm=lm_head_norm,
            )
        )
        self.lm_head = nn.Linear(in_features=n_embd, out_features=vocab_size, bias=False)
        # with weight tying when using torch.compile() some warnings get generated:
        # "UserWarning: functional_call was passed multiple values for tied weights.
        # This behavior is deprecated and will be an error in future versions"
        # not 100% sure what this is, so far seems to be harmless. TODO investigate
        self.transformer.wte.weight = self.lm_head.weight  # https://paperswithcode.com/method/weight-tying

    def forward_impl(self, inputs: Dict[str, torch.Tensor]) -> Dict[str, torch.Tensor]:
        input_ids = inputs[self.sample_key]
        device = input_ids.device
        _, t = input_ids.size()  # batch size, sequence length
        assert (
            t <= self.sequence_length
        ), f"Cannot forward sequence of length {t}, the model's maximum input sequence length is only {self.sequence_length}"

        # forward the GPT model itself
        tok_emb = self.transformer.wte(input_ids)  # token embeddings of shape (b, t, n_embd)

        if self.poe_type is PositionTypes.ABSOLUTE:
            pos = torch.arange(0, t, dtype=torch.long, device=device)  # shape (t)
            pos_emb = self.transformer.wpe(pos)  # position embeddings of shape (t, n_embd)
            tok_emb = tok_emb + pos_emb

        # TODO: use drop out also without absolute position embedding?
        x = self.transformer.drop(tok_emb)

        for block in self.transformer.h:
            x = block(x)
        x = self.transformer.lm_head_norm(x)
        logits = self.lm_head(x)
        return {self.prediction_key: logits}

    def forward(self, inputs: Dict[str, torch.Tensor]) -> Dict[str, torch.Tensor]:
        return self.forward_impl(inputs)


def manual_scaled_dot_product_attention(
    query, key, value, attn_mask=None, dropout_p=0.0, is_causal=False, scale=None
) -> torch.Tensor:
    """
    taken from https://pytorch.org/docs/stable/generated/torch.nn.functional.scaled_dot_product_attention.html
    """
    L, S = query.size(-2), key.size(-2)
    scale_factor = 1 / math.sqrt(query.size(-1)) if scale is None else scale
    attn_bias = torch.zeros(
        L, S, dtype=query.dtype, device=query.device
    )  # device added (not part of the original code)
    if is_causal:
        assert attn_mask is None
        temp_mask = torch.ones(L, S, dtype=torch.bool, device=query.device).tril(diagonal=0)  # device added
        attn_bias.masked_fill_(temp_mask.logical_not(), float("-inf"))
        attn_bias.to(query.dtype)

    if attn_mask is not None:
        if attn_mask.dtype == torch.bool:
            attn_bias.masked_fill_(attn_mask.logical_not(), float("-inf"))
        else:
            attn_bias += attn_mask
    attn_weight = query @ key.transpose(-2, -1) * scale_factor
    attn_weight += attn_bias
    attn_weight = torch.softmax(attn_weight, dim=-1)
    attn_weight = torch.dropout(attn_weight, dropout_p, train=True)
    return attn_weight @ value<|MERGE_RESOLUTION|>--- conflicted
+++ resolved
@@ -1,32 +1,21 @@
 import math
-
 from copy import deepcopy
 from enum import Enum
 from typing import Annotated, Dict, List, Tuple
 
 import torch
 import torch.nn as nn
-<<<<<<< HEAD
-import xformers.ops as xops
 
 try:
     from flash_attn import flash_attn_func
 except ModuleNotFoundError:
     flash_attn_func = None
-=======
-from flash_attn import flash_attn_func
->>>>>>> f810fcce
+
 from pydantic import BaseModel, Field, model_validator, validator
-
-from torch.nn import functional as F
 
 from modalities.config.pydanctic_if_types import PydanticPytorchModuleType
 from modalities.config.utils import convert_base_model_config_to_dict
-<<<<<<< HEAD
-from modalities.models.model import ActivationType, NNModel
-=======
-from modalities.models.model import NNModel, SwiGLU
->>>>>>> f810fcce
+from modalities.models.model import ActivationType, NNModel, SwiGLU
 from modalities.util import parse_enum_by_name
 
 # GPT2 implementation taken from nanogpt https://github.com/karpathy/nanoGPT
@@ -118,16 +107,10 @@
     RotaryTransform = RotaryTransform
 
 
-<<<<<<< HEAD
 class AttentionImplementation(str, Enum):
     MANUAL = "manual"
     PYTORCH_FLASH = "pytorch_flash"
     DAO_FLASH = "dao_flash"
-=======
-class ActivationType(str, Enum):
-    GELU = "gelu"
-    SWIGLU = "swiglu"
->>>>>>> f810fcce
 
 
 class AttentionConfig(BaseModel):
@@ -376,6 +359,7 @@
         x = self.dropout(x)
         return x
 
+
 class GPT2Block(nn.Module):
     def __init__(
         self,
@@ -439,16 +423,12 @@
         lm_head_norm: nn.Module,
         seed: int = None,
     ):
-<<<<<<< HEAD
         weight_decay_groups = {
             "linear": [".attn", ".mlp"],
             "embedding": [".wte", ".wpe"],
             "layernorm": [".attention_norm", ".ffn_norm", ".lm_head_norm"],
         }
-        super().__init__(weight_decay_groups=weight_decay_groups)
-=======
-        super().__init__(seed=seed)
->>>>>>> f810fcce
+        super().__init__(weight_decay_groups=weight_decay_groups, seed=seed)
         self.sample_key = sample_key
         self.prediction_key = prediction_key
         self.sequence_length = sequence_length
@@ -510,9 +490,8 @@
         input_ids = inputs[self.sample_key]
         device = input_ids.device
         _, t = input_ids.size()  # batch size, sequence length
-        assert (
-            t <= self.sequence_length
-        ), f"Cannot forward sequence of length {t}, the model's maximum input sequence length is only {self.sequence_length}"
+        assert t <= self.sequence_length, f"Cannot forward sequence of length {t}, the model's maximum "
+        f"input sequence length is only {self.sequence_length}"
 
         # forward the GPT model itself
         tok_emb = self.transformer.wte(input_ids)  # token embeddings of shape (b, t, n_embd)
