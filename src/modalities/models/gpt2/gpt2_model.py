import logging
from enum import Enum

import math
from functools import partial
<<<<<<< HEAD
from typing import Dict, Tuple, List
=======
from typing import Annotated, Dict
>>>>>>> 419fc9e4

import torch
import torch.nn as nn
import xformers.ops as xops
<<<<<<< HEAD
from pydantic import BaseModel, confloat, conint, model_validator, validator
=======
from pydantic import BaseModel, Field, model_validator
>>>>>>> 419fc9e4
from torch.nn import functional as F
from xformers.components.positional_embedding import RotaryEmbedding

from modalities.config.utils import convert_base_model_config_to_dict
from modalities.models.model import NNModel
from modalities.util import parse_enum_by_name


# GPT2 implementation taken from nanogpt https://github.com/karpathy/nanoGPT

class PositionTypes(str, Enum):
    ABSOLUTE = "ABSOLUTE"
    NOPE = "NOPE"


class QueryKeyValueTransform(nn.Module):

    def forward(
        self,
        q: torch.Tensor,
        k: torch.Tensor,
        v: torch.Tensor,
    ) -> Tuple[torch.Tensor, torch.Tensor, torch.Tensor]:
        pass


class IdentityTransform(QueryKeyValueTransform):

    def forward(
        self,
        q: torch.Tensor,
        k: torch.Tensor,
        v: torch.Tensor,
    ) -> Tuple[torch.Tensor, torch.Tensor, torch.Tensor]:
        return q, k, v


class RotaryTransform(QueryKeyValueTransform):
    """Implementation of Rotary Positioanl Embeddings
    Source: https://github.com/facebookresearch/xformers/blob/main/xformers/components/positional_embedding/rotary.py
    We added the corresponding code here, becauase there is a conflict with "@torch.jit.script" used in the XFormers implementation 
    and removed in this implementatiom.
    """

    def __init__(self, n_embd: int, n_head: int):
        super().__init__()
        dim_model=n_embd/n_head
        inv_freq = 1.0 / (10000 ** (torch.arange(0, dim_model, 2).float() / dim_model))
        self.register_buffer("inv_freq", inv_freq)

        self._seq_len_cached = None
        self._cos_cached = None
        self._sin_cached = None
    
    
    def rotate_half(self, x):
        x1, x2 = x.chunk(2, dim=-1)
        return torch.cat((-x2, x1), dim=-1)

    def _update_cos_sin_tables(self, x, seq_dimension=1):
        seq_len = x.shape[seq_dimension]

        # Reset the tables if the sequence length has changed,
        # or if we're on a new device (possibly due to tracing for instance)
        if (
            seq_len != self._seq_len_cached
            or self._cos_cached.device != x.device
            or self._cos_cached.dtype != x.dtype
        ):
            self._seq_len_cached = seq_len
            t = torch.arange(
                x.shape[seq_dimension], device=x.device, dtype=torch.float32
            )
            freqs = torch.einsum("i,j->ij", t, self.inv_freq.to(x.dtype))
            emb = torch.cat((freqs, freqs), dim=-1).to(x.device)

            self._cos_cached = emb.cos()[None, None, :, :].to(x.dtype)
            self._sin_cached = emb.sin()[None, None, :, :].to(x.dtype)

        return self._cos_cached, self._sin_cached


    def apply_rotary_pos_emb(self, x, cos, sin):
        # NOTE: This could probably be moved to Triton

        # Handle a possible sequence length mismatch in between q and k
        cos = cos[:, :, : x.shape[-2], :]
        sin = sin[:, :, : x.shape[-2], :]

        return (x * cos) + (self.rotate_half(x) * sin)
    
    def forward(self, q: torch.Tensor, k: torch.Tensor, v: torch.Tensor) -> Tuple[torch.Tensor, torch.Tensor, torch.Tensor]:
        self._cos_cached, self._sin_cached = self._update_cos_sin_tables(k, seq_dimension=-2)
        q = self.apply_rotary_pos_emb(q, self._cos_cached, self._sin_cached)
        k = self.apply_rotary_pos_emb(k, self._cos_cached, self._sin_cached)

        return q, k,v 

class QueryKeyValueTransformType(Enum):
    IdentityTransform = IdentityTransform
    RotaryTransform = RotaryTransform


class AttentionType(str, Enum):
    DEFAULT_ATTENTION = "default_attention"
    PYTORCH_FLASH_ATTENTION = "pytorch_flash_attention"


class ActivationType(str, Enum):
    GELU = "gelu"
    FUSED_SWIGLU = "fused_swiglu"


class AttentionConfig(BaseModel):
    class QueryKeyValueTransformConfig(BaseModel):
        class IdentityTransformConfig(BaseModel):
            pass

        class RotaryTransformConfig(BaseModel):
            n_embd: int = conint(ge=0)
            n_head: int = conint(ge=0)

        @validator("type_hint", pre=True, always=True)
        def parse_sharding_strategy_by_name(cls, name):
            return parse_enum_by_name(name=name, enum_type=QueryKeyValueTransformType)

        type_hint: QueryKeyValueTransformType
        config: RotaryTransformConfig | IdentityTransformConfig

    attention_type: AttentionType
<<<<<<< HEAD
    qkv_transforms: List[QueryKeyValueTransformConfig]


class WeightInitializationConfig(BaseModel):
    mean: confloat(ge=0.0)
    std: confloat(ge=0.0)
=======
    scaling_factor: Annotated[int, Field(strict=True, ge=1)]


class WeightInitailizationConfig(BaseModel):
    mean: Annotated[float, Field(strict=True, ge=0.0)]
    std: Annotated[float, Field(strict=True, ge=0.0)]
>>>>>>> 419fc9e4


class GPT2LLMConfig(BaseModel):
    sample_key: str
    prediction_key: str
<<<<<<< HEAD
    poe_type: PositionTypes
    block_size: conint(ge=1)
    vocab_size: conint(ge=1)  # GPT-2 vocab_size of 50257, padded up to nearest multiple of 64 for efficiency
    n_layer: conint(ge=1)
    n_head: conint(ge=1)
    n_embd: conint(ge=1)
    ffn_hidden: conint(ge=1)
    dropout: confloat(ge=0.0)
    bias: bool  # True: bias in Linears and LayerNorms, like GPT-2. False: a bit better and faster
    attention: AttentionConfig
    activation: ActivationType
    epsilon: confloat(ge=0.0)
    weight_init: WeightInitializationConfig
=======
    block_size: Annotated[int, Field(strict=True, ge=1)]
    vocab_size: Annotated[
        int, Field(strict=True, ge=1)
    ]  # GPT-2 vocab_size of 50257, padded up to nearest multiple of 64 for efficiency
    n_layer: Annotated[int, Field(strict=True, ge=1)]
    n_head: Annotated[int, Field(strict=True, ge=1)]
    n_embd: Annotated[int, Field(strict=True, ge=1)]
    ffn_hidden: Annotated[int, Field(strict=True, ge=1)]

    dropout: Annotated[float, Field(strict=True, ge=0.0)]
    bias: bool  # True: bias in Linears and LayerNorms, like GPT-2. False: a bit better and faster
    attention: AttentionConfig
    activation: ActivationType
    epsilon: Annotated[float, Field(strict=True, ge=0.0)]
    weight_init: WeightInitailizationConfig
>>>>>>> 419fc9e4

    @model_validator(mode="after")
    def validate_sizes(self) -> "GPT2LLMConfig":
        for param, param_name in zip(
            [self.ffn_hidden, self.vocab_size, self.n_embd], ["ffn_hidden", "vocab_size", "n_embd"]
        ):
            if param % 128 != 0:
                # See https://docs.nvidia.com/deeplearning/performance/dl-performance-matrix-multiplication/index.html#requirements-tc
                raise ValueError(f"{param_name} with value {param} should be divisible by 128 for efficient training.")
        return self


class LayerNorm(nn.Module):
    """LayerNorm but with an optional bias. PyTorch doesn't support simply bias=False"""

    def __init__(self, ndim: int, bias: bool, epsilon: float):
        super().__init__()
        self.weight = nn.Parameter(torch.ones(ndim))
        self.bias = nn.Parameter(torch.zeros(ndim)) if bias else None
        self.epsilon = epsilon

    def forward(self, input: torch.Tensor) -> torch.Tensor:
        return F.layer_norm(
            input=input,
            normalized_shape=self.weight.shape,
            weight=self.weight,
            bias=self.bias,
            eps=self.epsilon,
        )


class CausalSelfAttention(nn.Module):
    def __init__(
        self,
        n_head: int,
        n_embd: int,
        attention: AttentionConfig,
        bias: bool,
        dropout: float,
        block_size: int,

    ):
        super().__init__()
        assert n_embd % n_head == 0
        # key, query, value projections for all heads, but in a batch
        self.c_attn = nn.Linear(
            in_features=n_embd,
            # 3, because we have queries, keys, and values
            out_features=3 * n_embd,
            bias=bias,
        )

        # output projection
        self.c_proj = nn.Linear(
            in_features=n_embd,
            out_features=n_embd,
            bias=bias,
        )

        # regularization
        self.attn_dropout = nn.Dropout(dropout)
        self.resid_dropout = nn.Dropout(dropout)
        self.n_head = n_head
        self.n_embd = n_embd
        self.dropout = dropout
        self.flash = attention.attention_type == AttentionType.PYTORCH_FLASH_ATTENTION

        # TODO: inject QKVTransforms from outside
        self.qkv_transforms = nn.ModuleList(
            transform_config.type_hint.value(
                **convert_base_model_config_to_dict(transform_config.config)
            ) for transform_config in attention.qkv_transforms
        )

        if not self.flash:
            # causal mask to ensure that attention is only applied to the left in the input sequence
            self.register_buffer(
                "bias",
                torch.tril(torch.ones(block_size, block_size)).view(1, 1, block_size, block_size),
            )

    def forward(self, x: torch.Tensor) -> torch.Tensor:
        B, T, C = x.size()  # batch size, sequence length, embedding dimensionality (n_embd)

        # calculate query, key, values for all heads in batch and move head forward to be the batch dim
        q, k, v = self.c_attn(x).split(self.n_embd, dim=2)
        k = k.view(B, T, self.n_head, C // self.n_head).transpose(1, 2)  # (B, nh, T, hs)
        q = q.view(B, T, self.n_head, C // self.n_head).transpose(1, 2)  # (B, nh, T, hs)
        v = v.view(B, T, self.n_head, C // self.n_head).transpose(1, 2)  # (B, nh, T, hs)

        #TODO: move logic into a function
        for qkv_transform in self.qkv_transforms:
            q, k, v = qkv_transform(q, k, v)

        # causal self-attention; Self-attend: (B, nh, T, hs) x (B, nh, hs, T) -> (B, nh, T, T)
        if self.flash:
            # efficient attention using Flash Attention CUDA kernels
            y = torch.nn.functional.scaled_dot_product_attention(
                query=q,
                key=k,
                value=v,
                attn_mask=None,
                dropout_p=self.dropout if self.training else 0,
                is_causal=True,
            )
        else:
            # manual implementation of attention
            att = (q @ k.transpose(-2, -1)) * (1.0 / math.sqrt(k.size(-1)))
            att = att.masked_fill(self.bias[:, :, :T, :T] == 0, float("-inf"))
            att = F.softmax(att, dim=-1)
            att = self.attn_dropout(att)
            y = att @ v  # (B, nh, T, T) x (B, nh, T, hs) -> (B, nh, T, hs)
        y = y.transpose(1, 2).contiguous().view(B, T, C)  # re-assemble all head outputs side by side

        # output projection
        y = self.resid_dropout(self.c_proj(y))
        return y


class TransformerMLP(nn.Module):
    def __init__(self, n_embd: int, ffn_hidden: int, bias: bool, dropout: float):
        super().__init__()
        self.c_fc = nn.Linear(
            in_features=n_embd,
            out_features=ffn_hidden,  # 4 * n_embd,
            bias=bias,
        )
        self.gelu = nn.GELU()
        self.c_proj = nn.Linear(
            in_features=ffn_hidden,
            out_features=n_embd,
            bias=bias,
        )
        self.dropout = nn.Dropout(dropout)

    def forward(self, x: torch.Tensor) -> torch.Tensor:
        x = self.c_fc(x)
        x = self.gelu(x)
        x = self.c_proj(x)
        x = self.dropout(x)
        return x


class GPT2Block(nn.Module):
    def __init__(
        self,
        n_embd: int,
        bias: bool,
        epsilon: float,
        activation: ActivationType,
        n_head: int,
        attention: AttentionConfig,
        dropout: float,
        block_size: int,
        ffn_hidden: int,
    ):
        super().__init__()
        self.ln_1 = LayerNorm(ndim=n_embd, bias=bias, epsilon=epsilon)
        self.attn = CausalSelfAttention(
            n_head=n_head, n_embd=n_embd, attention=attention, bias=bias, dropout=dropout, block_size=block_size
        )
        self.ln_2 = LayerNorm(ndim=n_embd, bias=bias, epsilon=epsilon)

        if activation == ActivationType.GELU:
            self.mlp = TransformerMLP(n_embd=n_embd, ffn_hidden=ffn_hidden, bias=bias, dropout=dropout)
        elif activation == ActivationType.FUSED_SWIGLU:
            hidden_dim = 256 * ((int(2 * 4 * n_embd / 3) + 256 - 1) // 256)
            self.mlp = xops.SwiGLU(n_embd, hidden_dim, n_embd, bias=False)
        else:
            raise Exception("unimplemented activation")

    def forward(self, x: torch.Tensor) -> torch.Tensor:
        x = x + self.attn(self.ln_1(x))
        x = x + self.mlp(self.ln_2(x))
        return x


class GPT2LLM(NNModel):
    def __init__(
        self,
        sample_key: str,
        prediction_key: str,
        poe_type: PositionTypes,
        block_size: int,
        vocab_size: int,
        n_layer: int,
        n_head: int,
        n_embd: int,
        ffn_hidden: int,
        dropout: float,
        bias: bool,
        attention: AttentionConfig,
        activation: ActivationType,
        epsilon: float,
        weight_init: WeightInitializationConfig,
    ):
        super().__init__()
        self.sample_key = sample_key
        self.prediction_key = prediction_key
        self.block_size = block_size
        self.poe_type = poe_type

        assert vocab_size is not None
        assert block_size is not None

        # TODO: dependency injection
        if poe_type is PositionTypes.ABSOLUTE:
            wpe = nn.Embedding(num_embeddings=block_size, embedding_dim=n_embd)
        elif poe_type is PositionTypes.NOPE:
            # Using a pre-trained layer, requires to define a separate FSDP unit for the frozen layer c.f.
            # https://github.com/huggingface/accelerate/issues/807
            # wpe = nn.Embedding.from_pretrained(torch.zeros(block_size, n_embd))
            wpe = nn.Identity()
        else:
            raise TypeError(f"{poe_type} not supported")

        if poe_type is PositionTypes.ABSOLUTE and RotaryTransform in [
            config.type_hint.value for config in attention.qkv_transforms
        ]:
            logging.warning("You are using RotaryTransform together with absolute position embeddings."
                            " It is expected to use \"RotaryTransform\" together with \"NOPE.\"")

        self.transformer = nn.ModuleDict(
            dict(
                wte=nn.Embedding(num_embeddings=vocab_size, embedding_dim=n_embd),
                wpe=wpe,
                drop=nn.Dropout(dropout),
                h=nn.ModuleList(
                    [
                        GPT2Block(
                            n_embd=n_embd,
                            bias=bias,
                            epsilon=epsilon,
                            activation=activation,
                            n_head=n_head,
                            attention=attention,
                            dropout=dropout,
                            block_size=block_size,
                            ffn_hidden=ffn_hidden,
                        )
                        for _ in range(n_layer)
                    ]
                ),
                ln_f=LayerNorm(ndim=n_embd, bias=bias, epsilon=epsilon),
            )
        )
        self.lm_head = nn.Linear(in_features=n_embd, out_features=vocab_size, bias=False)
        # with weight tying when using torch.compile() some warnings get generated:
        # "UserWarning: functional_call was passed multiple values for tied weights.
        # This behavior is deprecated and will be an error in future versions"
        # not 100% sure what this is, so far seems to be harmless. TODO investigate
        self.transformer.wte.weight = self.lm_head.weight  # https://paperswithcode.com/method/weight-tying

        # init all weights
        self.apply(partial(self._init_weights, weight_init=weight_init))
        # apply special scaled init to the residual projections, per GPT-2 paper
        for pn, p in self.named_parameters():
            if pn.endswith("c_proj.weight"):
                torch.nn.init.normal_(p, mean=weight_init.mean, std=weight_init.std / math.sqrt(2 * n_layer))

    def _init_weights(self, module: nn.Module, weight_init: WeightInitializationConfig):
        if isinstance(module, nn.Linear):
            torch.nn.init.normal_(module.weight, mean=weight_init.mean, std=weight_init.std)
            if module.bias is not None:
                torch.nn.init.zeros_(module.bias)
        elif isinstance(module, nn.Embedding):
            torch.nn.init.normal_(module.weight, mean=weight_init.mean, std=weight_init.std)

    def forward_impl(self, inputs: Dict[str, torch.Tensor]) -> Dict[str, torch.Tensor]:
        input_ids = inputs[self.sample_key]
        device = input_ids.device
        b, t = input_ids.size()
        assert t <= self.block_size, f"Cannot forward sequence of length {t}, block size is only {self.block_size}"
        pos = torch.arange(0, t, dtype=torch.long, device=device)  # shape (t)

        # forward the GPT model itself
        tok_emb = self.transformer.wte(input_ids)  # token embeddings of shape (b, t, n_embd)

        if self.poe_type is PositionTypes.ABSOLUTE:
            pos_emb = self.transformer.wpe(pos)  # position embeddings of shape (t, n_embd)
            tok_emb = tok_emb + pos_emb

        # TODO: use drop out also without absolute position embedding?
        x = self.transformer.drop(tok_emb)

        for block in self.transformer.h:
            x = block(x)
        x = self.transformer.ln_f(x)
        logits = self.lm_head(x)
        return {self.prediction_key: logits}

    def forward(self, inputs: Dict[str, torch.Tensor]) -> Dict[str, torch.Tensor]:
        return self.forward_impl(inputs)<|MERGE_RESOLUTION|>--- conflicted
+++ resolved
@@ -3,20 +3,12 @@
 
 import math
 from functools import partial
-<<<<<<< HEAD
-from typing import Dict, Tuple, List
-=======
-from typing import Annotated, Dict
->>>>>>> 419fc9e4
+from typing import Annotated, Dict, List, Tuple
 
 import torch
 import torch.nn as nn
 import xformers.ops as xops
-<<<<<<< HEAD
-from pydantic import BaseModel, confloat, conint, model_validator, validator
-=======
-from pydantic import BaseModel, Field, model_validator
->>>>>>> 419fc9e4
+from pydantic import BaseModel, Field, model_validator, validator
 from torch.nn import functional as F
 from xformers.components.positional_embedding import RotaryEmbedding
 
@@ -136,8 +128,8 @@
             pass
 
         class RotaryTransformConfig(BaseModel):
-            n_embd: int = conint(ge=0)
-            n_head: int = conint(ge=0)
+            n_embd: Annotated[int, Field(strict=True, ge=0)]
+            n_head: Annotated[int, Field(strict=True, ge=0)]
 
         @validator("type_hint", pre=True, always=True)
         def parse_sharding_strategy_by_name(cls, name):
@@ -147,41 +139,19 @@
         config: RotaryTransformConfig | IdentityTransformConfig
 
     attention_type: AttentionType
-<<<<<<< HEAD
     qkv_transforms: List[QueryKeyValueTransformConfig]
+    scaling_factor: Annotated[int, Field(strict=True, ge=1)]
 
 
 class WeightInitializationConfig(BaseModel):
-    mean: confloat(ge=0.0)
-    std: confloat(ge=0.0)
-=======
-    scaling_factor: Annotated[int, Field(strict=True, ge=1)]
-
-
-class WeightInitailizationConfig(BaseModel):
     mean: Annotated[float, Field(strict=True, ge=0.0)]
     std: Annotated[float, Field(strict=True, ge=0.0)]
->>>>>>> 419fc9e4
 
 
 class GPT2LLMConfig(BaseModel):
     sample_key: str
     prediction_key: str
-<<<<<<< HEAD
     poe_type: PositionTypes
-    block_size: conint(ge=1)
-    vocab_size: conint(ge=1)  # GPT-2 vocab_size of 50257, padded up to nearest multiple of 64 for efficiency
-    n_layer: conint(ge=1)
-    n_head: conint(ge=1)
-    n_embd: conint(ge=1)
-    ffn_hidden: conint(ge=1)
-    dropout: confloat(ge=0.0)
-    bias: bool  # True: bias in Linears and LayerNorms, like GPT-2. False: a bit better and faster
-    attention: AttentionConfig
-    activation: ActivationType
-    epsilon: confloat(ge=0.0)
-    weight_init: WeightInitializationConfig
-=======
     block_size: Annotated[int, Field(strict=True, ge=1)]
     vocab_size: Annotated[
         int, Field(strict=True, ge=1)
@@ -196,8 +166,7 @@
     attention: AttentionConfig
     activation: ActivationType
     epsilon: Annotated[float, Field(strict=True, ge=0.0)]
-    weight_init: WeightInitailizationConfig
->>>>>>> 419fc9e4
+    weight_init: WeightInitializationConfig
 
     @model_validator(mode="after")
     def validate_sizes(self) -> "GPT2LLMConfig":
