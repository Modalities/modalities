--- conflicted
+++ resolved
@@ -3,30 +3,7 @@
 import torch
 
 from modalities.batch import DatasetBatch
-<<<<<<< HEAD
 from modalities.dataloader.collate_fns.collate_if import CollateFnIF
-=======
-
-
-class CollateFnIF(ABC):
-    """CollateFnIF class to define a collate function interface."""
-
-    @abstractmethod
-    def __call__(self, batch: List[Dict[str, torch.Tensor]]) -> DatasetBatch:
-        """
-        Process a batch of data.
-
-        Args:
-            batch (List[Dict[str, torch.Tensor]]): A list of dictionaries containing tensors.
-
-        Returns:
-            DatasetBatch: The processed batch of data.
-
-        Raises:
-            NotImplementedError: This abstract method should be implemented in a subclass.
-        """
-        raise NotImplementedError
->>>>>>> 5157e3be
 
 
 class GPT2LLMCollateFn(CollateFnIF):
