from math import floor
from typing import Annotated, Optional

import torch
from einops.layers.torch import Rearrange
from pydantic import BaseModel, Field
from torch import nn

from modalities.nn.attention import AttentionConfig, AttentionType, MultiHeadAttention
from modalities.nn.mlp import MLP


class VisionTransformerConfig(BaseModel):
    """
    Configuration class for the VisionTransformer.


    Args:
        sample_key (str): The key for the input sample.
        prediction_key (str): The key for the model prediction.
<<<<<<< HEAD
        img_size (tuple[int, int] | int optional): The size of the input image. Defaults to 224.
=======
        img_size (tuple[int, int] | int, optional): The size of the input image. Defaults to 224.
>>>>>>> e22ebb2a
        n_classes (int, optional): The number of output classes. Defaults to 1000.
        n_layer (int): The number of layers in the model. Defaults to 12.
        attention_config (AttentionConfig, optional): The configuration for the attention mechanism. Defaults to None.
        n_head (int): The number of attention heads. Defaults to 8.
        n_embd (int): The dimensionality of the embedding. Defaults to 768.
        ffn_hidden (int): The number of hidden units in the feed-forward network. Defaults to 3072.
        dropout (float): The dropout rate. Defaults to 0.0.
        patch_size (int): The size of the image patches. Defaults to 16.
        patch_stride (int): The stride of the image patches. Defaults to 16.
        n_img_channels (int): The number of image channels. Defaults to 3.
        add_cls_token (bool): Flag indicating whether to add a classification token. Defaults to True.
        bias (bool): Flag indicating whether to include bias terms. Defaults to True.
        num_video_frames (int): the number of video frames in case of video input
        n_latents: the number of latent queries used for the Perceiver block in case of video input. Defaults to 64.
    """

    sample_key: str
    prediction_key: str
    img_size: Annotated[tuple[int, int] | int, Field(ge=1)] = 224
    n_classes: Optional[Annotated[int, Field(ge=1)]] = 1000
    n_layer: Annotated[int, Field(ge=1)] = 12
    attention_config: AttentionConfig = None
    n_head: Annotated[int, Field(ge=1)] = 8
    n_embd: Annotated[int, Field(ge=1)] = 768
    ffn_hidden: Annotated[int, Field(ge=1)] = 3072
    dropout: Annotated[float, Field(ge=0.0)] = 0.0
    patch_size: Annotated[int, Field(ge=1)] = 16
    patch_stride: Annotated[int, Field(ge=1)] = 16
    n_img_channels: Annotated[int, Field(ge=1)] = 3
    add_cls_token: bool = True
    bias: bool = True
    num_video_frames: Annotated[int, Field(ge=0)] = 1
    n_latents: Annotated[int, Field(ge=1)] = 64


class ImagePatchEmbedding(nn.Module):
    """ImagePatchEmbedding class."""

    def __init__(
        self,
        n_img_channels: int = 3,
        n_embd: int = 768,
        patch_size: int = 16,
        patch_stride: int = 16,
        add_cls_token: bool = True,
    ) -> None:
        """
        Initializes an ImagePatchEmbedding object.


        Args:
            n_img_channels (int): Number of image channels. Defaults to 3.
            n_embd (int): Number of embedding dimensions. Defaults to 768.
            patch_size (int): Patch size for convolutional layer. Defaults to 16.
            patch_stride (int): Patch stride for convolutional layer. Defaults to 16.
            add_cls_token (bool): Flag indicating whether to add a classification token. Defaults to True.

        Returns:
            None
        """
        super().__init__()
        self.conv = nn.Conv2d(
            in_channels=n_img_channels, out_channels=n_embd, kernel_size=patch_size, stride=patch_stride
        )

        # Define a rearrangement operation to reshape the tensor from
        # batched 4D format (batch_size, channels, height, width) to
        # batched 3D format (batch_size, height*width, channels).
        # This is required to support torch.compile.
        # See https://github.com/arogozhnikov/einops/wiki/Using-torch.compile-with-einops
        self.rearrange = Rearrange("b c h w -> b (h w) c")

        self.cls_token = None
        if add_cls_token:
            self.cls_token = nn.Parameter(torch.zeros(1, 1, n_embd))

    def forward(self, x: torch.Tensor) -> torch.Tensor:
        """
        Forward pass of the ImagePatchEmbedding.


        Args:
            x (torch.Tensor): Input tensor.

        Returns:
            torch.Tensor: Output tensor.
        """
        B = x.shape[0]
        x = self.conv(x)
        x = self.rearrange(x)
        if self.cls_token is not None:
            x = torch.cat([self.cls_token.repeat(B, 1, 1), x], dim=1)
        return x


class VideoPatchEmbedding(nn.Module):
    def __init__(
        self,
        n_img_channels: int = 3,
        n_embd: int = 768,
        patch_size: int = 16,
        patch_stride: int = 16,
    ) -> None:
        """
        Initializes a VideoPatchEmbedding object.


        Args:
            n_img_channels (int): Number of image channels. Defaults to 3.
            n_embd (int): Number of embedding dimensions. Defaults to 768.
            patch_size (int): Patch size for convolutional layer. Defaults to 16.
            patch_stride (int): Patch stride for convolutional layer. Defaults to 16.

        Returns:
            None
        """
        super().__init__()
        self.input_rearrange = Rearrange("b T c h w -> b c T h w")
        self.conv = nn.Conv3d(
            in_channels=n_img_channels,
            out_channels=n_embd,
            kernel_size=(1, patch_size, patch_size),
            stride=(1, patch_size, patch_stride),
        )  # TODO: check the 3D conv again

        # See https://github.com/arogozhnikov/einops/wiki/Using-torch.compile-with-einops
        self.rearrange = Rearrange("b c T h w -> b T (h w) c")  # TODO: this might change when implementing dataloader

    def forward(self, x: torch.Tensor) -> torch.Tensor:
        """
        Forward pass of the VideoPatchEmbedding.


        Args:
            x (torch.Tensor): Input tensor.

        Returns:
            torch.Tensor: Output tensor.
        """
        x = self.input_rearrange(x)
        x = self.conv(x)
        x = self.rearrange(x)
        return x  # [b T S D]


class VisionTransformerBlock(nn.Module):
    """VisionTransformerBlock class."""

    def __init__(
        self,
        n_embd: int = 768,
        n_head: int = 8,
        ffn_hidden: int = 3072,
        bias: bool = True,
        dropout: float = 0.0,
        attention_config: AttentionConfig = None,
    ) -> None:
        """
        Initializes a VisionTransformerBlock object.

        Args:
            n_embd (int, optional): The dimensionality of the embedding layer. Defaults to 768.
            n_head (int, optional): The number of attention heads. Defaults to 8.
            ffn_hidden (int, optional): The number of hidden units in the feed-forward network. Defaults to 3072.
            bias (bool, optional): Flag indicating whether to include bias terms. Defaults to True.
            dropout (float, optional): The dropout rate. Defaults to 0.0.
            attention_config (AttentionConfig, optional): The configuration for the attention mechanism.
            Defaults to None.

        Returns:
            None
        """
        super().__init__()
        self.norm1 = nn.LayerNorm(n_embd)
        self.attention = MultiHeadAttention(
            n_embd=n_embd,
            n_head=n_head,
            attention_config=attention_config,
            attention_type=AttentionType.NON_CAUSAL_SELF_ATTENTION,
        )
        self.norm2 = nn.LayerNorm(n_embd)
        self.mlp = MLP(in_features=n_embd, hidden_features=ffn_hidden, bias=bias, dropout=dropout)

    def forward(self, x: torch.Tensor) -> torch.Tensor:
        """
        Forward pass of the VisionTransformerBlock module.

        Args:
            x (torch.Tensor): Input tensor.

        Returns:
            torch.Tensor: Output tensor.
        """
        x = x + self.attention(self.norm1(x))
        x = x + self.mlp(self.norm2(x))
        return x


class PerceiverTransformerBlock(nn.Module):
    """Perceiver Resampler

    This is a transformer based architecture that performs cross and self attention to compress and embed video
    or other high-dimensional inputs.
    paper: 'Flamingo: a Visual Language Model for Few-Shot Learning'
    Link: https://github.com/mlfoundations/open_flamingo
    """

    def __init__(
        self,
        n_embd: int = 768,
        n_head: int = 8,
        ffn_hidden: int = 3072,
        bias: bool = True,
        dropout: float = 0.0,
        attention_config: AttentionConfig = None,
    ) -> None:
        """
        Initializes a PerceiverTransformerBlock object.

        Args:
            n_embd (int, optional): The dimensionality of the embedding layer. Defaults to 768.
            n_head (int, optional): The number of attention heads. Defaults to 8.
            ffn_hidden (int, optional): The number of hidden units in the feed-forward network. Defaults to 3072.
            bias (bool, optional): Flag indicating whether to include bias terms. Defaults to True.
            dropout (float, optional): The dropout rate. Defaults to 0.0.
            attention_config (AttentionConfig, optional): The configuration for the attention mechanism.
            Defaults to None.

        Returns:
            None
        """
        super().__init__()
        self.norm_latents = nn.LayerNorm(n_embd)
        self.norm = nn.LayerNorm(n_embd)
        self.attention = MultiHeadAttention(
            n_embd=n_embd,
            n_head=n_head,
            attention_config=attention_config,
            attention_type=AttentionType.CROSS_ATTENTION,
        )
        self.mlp = MLP(in_features=n_embd, hidden_features=ffn_hidden, bias=bias, dropout=dropout)

    def forward(self, x: torch.Tensor, latents: torch.Tensor) -> torch.Tensor:
        """
        Forward pass of the PerceiverTransformerBlock module.

        Args:
            x (torch.Tensor): Input tensor.
            latents (torch.Tensor): input latent array tensor

        Returns:
            torch.Tensor: Output tensor.
        """
        latents = self.norm_latents(latents)
        x = self.norm(x)
        context = torch.cat((x, latents), dim=-2)  # video features and the latent together
        latents = latents + self.attention(latents, context=context)
        latents = latents + self.mlp(latents)
        return latents


class VisionTransformer(nn.Module):
    """
    VisionTransformer class.

    The Vision Transformer (ViT) is a pure transformer architecture
    that applies attention mechanisms directly to sequences of image patches for image classification tasks.

    Paper: `An Image is Worth 16x16 Words: Transformers for Image Recognition at Scale`
    Link: https://arxiv.org/abs/2010.11929

    This architecture is extended to encode videos using a Perceiver transformer model
    """

    def __init__(
        self,
        sample_key: str,
        prediction_key: str,
        img_size: tuple[int, int] | int = 224,
        n_classes: int = 1000,
        n_layer: int = 12,
        attention_config: AttentionConfig = None,
        n_head: int = 8,
        n_embd: int = 768,
        ffn_hidden: int = 3072,
        dropout: float = 0.0,
        patch_size: int = 16,
        patch_stride: int = 16,
        n_img_channels: int = 3,
        add_cls_token: bool = True,
        bias: bool = True,
        num_video_frames: int = 1,  # 1: Image, >1: Video
        n_latents: int = 64,
    ) -> None:
        """
        Initializes the VisionTransformer object.

        Args:
            sample_key (str): The key for the samples.
            prediction_key (str): The key for the predictions.
            img_size (tuple[int, int] | int, optional): The size of the input image. Defaults to 224.
            n_classes (int, optional): The number of classes. Defaults to 1000.
            n_layer (int, optional): The number of layers. Defaults to 12.
            attention_config (AttentionConfig, optional): The attention configuration. Defaults to None.
            n_head (int, optional): The number of attention heads. Defaults to 8.
            n_embd (int, optional): The embedding dimension. Defaults to 768.
            ffn_hidden (int, optional): The hidden dimension of the feed-forward network. Defaults to 3072.
            dropout (float, optional): The dropout rate. Defaults to 0.0.
            patch_size (int, optional): The size of the image patch. Defaults to 16.
            patch_stride (int, optional): The stride of the image patch. Defaults to 16.
            n_img_channels (int, optional): The number of image channels. Defaults to 3.
            add_cls_token (bool, optional): Flag indicating whether to add a classification token. Defaults to True.
            bias (bool, optional): Flag indicating whether to include bias terms. Defaults to True.
            num_video_frames (int): Number of frames. Defaults to 1.
            n_latents (int, optional): Size of latent array. Defaults to 64.

            Returns:
                None
        """
        super().__init__()
        self.sample_key = sample_key
        self.has_cls_token = add_cls_token
        self.prediction_key = prediction_key
        self.img_size = img_size if isinstance(img_size, tuple) else (img_size, img_size)
        self.block_size = self._calculate_block_size(self.img_size, patch_size, patch_stride, add_cls_token)
        self.dropout = nn.Dropout(dropout)

        self.head = None
        if n_classes is not None:
            self.norm = nn.LayerNorm(n_embd)
            self.head = nn.Linear(in_features=n_embd, out_features=n_classes, bias=bias)

        self.vision_input = "Image"
        if num_video_frames > 1:  # video data
            self.vision_input = "Video"
            self.embedding_fn = VideoPatchEmbedding(n_img_channels, n_embd, patch_size, patch_stride)  # [b T S D]
            self.time_embd = nn.Parameter(torch.randn(num_video_frames, 1, n_embd))  # [T,1,d]
            if add_cls_token:
                n_latents += 1  # to count for a video level cls token
                self.block_size -= 1
            self.latents = nn.Parameter(torch.randn(n_latents, n_embd))  # [R,d]
            self.rearrange = Rearrange("b T S D -> b (T S) D")
        else:
            self.embedding_fn = ImagePatchEmbedding(n_img_channels, n_embd, patch_size, patch_stride, add_cls_token)

        self.positional_embedding_fn = nn.Embedding(num_embeddings=self.block_size, embedding_dim=n_embd)  # [S D]
        block_classes = {"Video": PerceiverTransformerBlock, "Image": VisionTransformerBlock}

        self.blocks = nn.ModuleList(
            [
                block_classes[self.vision_input](
                    n_embd=n_embd,
                    n_head=n_head,
                    ffn_hidden=ffn_hidden,
                    bias=bias,
                    dropout=dropout,
                    attention_config=attention_config,
                )
                for _ in range(n_layer)
            ]
        )

    def forward_images(self, x: torch.Tensor) -> torch.Tensor:
        """
        Forward pass for processing images using the VisionTransformer module.

        Args:
            x (torch.Tensor): Input tensor of shape (batch_size, channels, height, width).

        Returns:
            torch.Tensor: Output tensor after processing the input images.
        """
        x = self.embedding_fn(x)
        x = self.dropout(x + self.positional_embedding_fn.weight)
        for block in self.blocks:
            x = block(x)
        return x

<<<<<<< HEAD
    def forward_videos(self, x: torch.Tensor) -> torch.Tensor:
        """Encode video data into a shorter sequence of tokens

        Args:
            x (torch.Tensor): images from multiple video frames
                shape (b c T h w)
                b: batch size
                T: temporal dim
                h,w: spatial dims (S=h*w)
                c: embedding dim (D)

        Returns:
            torch.Tensor: latents
                shape (b R D) R << T*S
        """
        x = self.embedding_fn(x)  # [b T S D]
        b, T = x.shape[:2]
        x = self.dropout(x + self.positional_embedding_fn.weight)
        x = self.dropout(x + self.time_embd.repeat(b, 1, 1, 1))
        x = self.rearrange(x)  # [b T*S D]
        latents = self.latents.repeat(b, 1, 1)  # [b,R,d] with R<<T*S
        for block in self.blocks:
            latents = block(x, latents)
        return latents

=======
>>>>>>> e22ebb2a
    def forward(self, inputs: dict[str, torch.Tensor]) -> dict[str, torch.Tensor]:
        """
        Forward pass of the VisionTransformer module.

        Args:
            inputs (dict[str, torch.Tensor]): Dictionary containing input tensors.

        Returns:
            dict[str, torch.Tensor]: Dictionary containing output tensor.

        """
        x = inputs[self.sample_key]
        if self.vision_input == "Video":
            x = self.forward_videos(x)
        else:
            x = self.forward_images(x)
        if self.head:
            if self.has_cls_token:
                x = x[:, 0]
            else:
                x = x.mean(dim=1)
            x = self.head(self.norm(x))
        return {self.prediction_key: x}

    @staticmethod
    def _calculate_block_size(img_size: tuple[int, int], patch_size: int, patch_stride: int, add_cls_token: bool):
        """
        Calculates the block size.

        Args:
            img_size (tuple[int, int]): The size of the input image.
            patch_size (int): The size of each patch.
            patch_stride (int): The stride of each patch.
            add_cls_token (bool): Flag indicating whether to add a classification token.

        Returns:
            int: The calculated block size.
        """
        # See https://pytorch.org/docs/stable/generated/torch.nn.Conv2d.html for details
        block_size = (floor((img_size[0] - patch_size) / patch_stride) + 1) * (
            floor((img_size[1] - patch_size) / patch_stride) + 1
        ) + int(add_cls_token)
        return block_size
<|MERGE_RESOLUTION|>--- conflicted
+++ resolved
@@ -1,474 +1,467 @@
-from math import floor
-from typing import Annotated, Optional
-
-import torch
-from einops.layers.torch import Rearrange
-from pydantic import BaseModel, Field
-from torch import nn
-
-from modalities.nn.attention import AttentionConfig, AttentionType, MultiHeadAttention
-from modalities.nn.mlp import MLP
-
-
-class VisionTransformerConfig(BaseModel):
-    """
-    Configuration class for the VisionTransformer.
-
-
-    Args:
-        sample_key (str): The key for the input sample.
-        prediction_key (str): The key for the model prediction.
-<<<<<<< HEAD
-        img_size (tuple[int, int] | int optional): The size of the input image. Defaults to 224.
-=======
-        img_size (tuple[int, int] | int, optional): The size of the input image. Defaults to 224.
->>>>>>> e22ebb2a
-        n_classes (int, optional): The number of output classes. Defaults to 1000.
-        n_layer (int): The number of layers in the model. Defaults to 12.
-        attention_config (AttentionConfig, optional): The configuration for the attention mechanism. Defaults to None.
-        n_head (int): The number of attention heads. Defaults to 8.
-        n_embd (int): The dimensionality of the embedding. Defaults to 768.
-        ffn_hidden (int): The number of hidden units in the feed-forward network. Defaults to 3072.
-        dropout (float): The dropout rate. Defaults to 0.0.
-        patch_size (int): The size of the image patches. Defaults to 16.
-        patch_stride (int): The stride of the image patches. Defaults to 16.
-        n_img_channels (int): The number of image channels. Defaults to 3.
-        add_cls_token (bool): Flag indicating whether to add a classification token. Defaults to True.
-        bias (bool): Flag indicating whether to include bias terms. Defaults to True.
-        num_video_frames (int): the number of video frames in case of video input
-        n_latents: the number of latent queries used for the Perceiver block in case of video input. Defaults to 64.
-    """
-
-    sample_key: str
-    prediction_key: str
-    img_size: Annotated[tuple[int, int] | int, Field(ge=1)] = 224
-    n_classes: Optional[Annotated[int, Field(ge=1)]] = 1000
-    n_layer: Annotated[int, Field(ge=1)] = 12
-    attention_config: AttentionConfig = None
-    n_head: Annotated[int, Field(ge=1)] = 8
-    n_embd: Annotated[int, Field(ge=1)] = 768
-    ffn_hidden: Annotated[int, Field(ge=1)] = 3072
-    dropout: Annotated[float, Field(ge=0.0)] = 0.0
-    patch_size: Annotated[int, Field(ge=1)] = 16
-    patch_stride: Annotated[int, Field(ge=1)] = 16
-    n_img_channels: Annotated[int, Field(ge=1)] = 3
-    add_cls_token: bool = True
-    bias: bool = True
-    num_video_frames: Annotated[int, Field(ge=0)] = 1
-    n_latents: Annotated[int, Field(ge=1)] = 64
-
-
-class ImagePatchEmbedding(nn.Module):
-    """ImagePatchEmbedding class."""
-
-    def __init__(
-        self,
-        n_img_channels: int = 3,
-        n_embd: int = 768,
-        patch_size: int = 16,
-        patch_stride: int = 16,
-        add_cls_token: bool = True,
-    ) -> None:
-        """
-        Initializes an ImagePatchEmbedding object.
-
-
-        Args:
-            n_img_channels (int): Number of image channels. Defaults to 3.
-            n_embd (int): Number of embedding dimensions. Defaults to 768.
-            patch_size (int): Patch size for convolutional layer. Defaults to 16.
-            patch_stride (int): Patch stride for convolutional layer. Defaults to 16.
-            add_cls_token (bool): Flag indicating whether to add a classification token. Defaults to True.
-
-        Returns:
-            None
-        """
-        super().__init__()
-        self.conv = nn.Conv2d(
-            in_channels=n_img_channels, out_channels=n_embd, kernel_size=patch_size, stride=patch_stride
-        )
-
-        # Define a rearrangement operation to reshape the tensor from
-        # batched 4D format (batch_size, channels, height, width) to
-        # batched 3D format (batch_size, height*width, channels).
-        # This is required to support torch.compile.
-        # See https://github.com/arogozhnikov/einops/wiki/Using-torch.compile-with-einops
-        self.rearrange = Rearrange("b c h w -> b (h w) c")
-
-        self.cls_token = None
-        if add_cls_token:
-            self.cls_token = nn.Parameter(torch.zeros(1, 1, n_embd))
-
-    def forward(self, x: torch.Tensor) -> torch.Tensor:
-        """
-        Forward pass of the ImagePatchEmbedding.
-
-
-        Args:
-            x (torch.Tensor): Input tensor.
-
-        Returns:
-            torch.Tensor: Output tensor.
-        """
-        B = x.shape[0]
-        x = self.conv(x)
-        x = self.rearrange(x)
-        if self.cls_token is not None:
-            x = torch.cat([self.cls_token.repeat(B, 1, 1), x], dim=1)
-        return x
-
-
-class VideoPatchEmbedding(nn.Module):
-    def __init__(
-        self,
-        n_img_channels: int = 3,
-        n_embd: int = 768,
-        patch_size: int = 16,
-        patch_stride: int = 16,
-    ) -> None:
-        """
-        Initializes a VideoPatchEmbedding object.
-
-
-        Args:
-            n_img_channels (int): Number of image channels. Defaults to 3.
-            n_embd (int): Number of embedding dimensions. Defaults to 768.
-            patch_size (int): Patch size for convolutional layer. Defaults to 16.
-            patch_stride (int): Patch stride for convolutional layer. Defaults to 16.
-
-        Returns:
-            None
-        """
-        super().__init__()
-        self.input_rearrange = Rearrange("b T c h w -> b c T h w")
-        self.conv = nn.Conv3d(
-            in_channels=n_img_channels,
-            out_channels=n_embd,
-            kernel_size=(1, patch_size, patch_size),
-            stride=(1, patch_size, patch_stride),
-        )  # TODO: check the 3D conv again
-
-        # See https://github.com/arogozhnikov/einops/wiki/Using-torch.compile-with-einops
-        self.rearrange = Rearrange("b c T h w -> b T (h w) c")  # TODO: this might change when implementing dataloader
-
-    def forward(self, x: torch.Tensor) -> torch.Tensor:
-        """
-        Forward pass of the VideoPatchEmbedding.
-
-
-        Args:
-            x (torch.Tensor): Input tensor.
-
-        Returns:
-            torch.Tensor: Output tensor.
-        """
-        x = self.input_rearrange(x)
-        x = self.conv(x)
-        x = self.rearrange(x)
-        return x  # [b T S D]
-
-
-class VisionTransformerBlock(nn.Module):
-    """VisionTransformerBlock class."""
-
-    def __init__(
-        self,
-        n_embd: int = 768,
-        n_head: int = 8,
-        ffn_hidden: int = 3072,
-        bias: bool = True,
-        dropout: float = 0.0,
-        attention_config: AttentionConfig = None,
-    ) -> None:
-        """
-        Initializes a VisionTransformerBlock object.
-
-        Args:
-            n_embd (int, optional): The dimensionality of the embedding layer. Defaults to 768.
-            n_head (int, optional): The number of attention heads. Defaults to 8.
-            ffn_hidden (int, optional): The number of hidden units in the feed-forward network. Defaults to 3072.
-            bias (bool, optional): Flag indicating whether to include bias terms. Defaults to True.
-            dropout (float, optional): The dropout rate. Defaults to 0.0.
-            attention_config (AttentionConfig, optional): The configuration for the attention mechanism.
-            Defaults to None.
-
-        Returns:
-            None
-        """
-        super().__init__()
-        self.norm1 = nn.LayerNorm(n_embd)
-        self.attention = MultiHeadAttention(
-            n_embd=n_embd,
-            n_head=n_head,
-            attention_config=attention_config,
-            attention_type=AttentionType.NON_CAUSAL_SELF_ATTENTION,
-        )
-        self.norm2 = nn.LayerNorm(n_embd)
-        self.mlp = MLP(in_features=n_embd, hidden_features=ffn_hidden, bias=bias, dropout=dropout)
-
-    def forward(self, x: torch.Tensor) -> torch.Tensor:
-        """
-        Forward pass of the VisionTransformerBlock module.
-
-        Args:
-            x (torch.Tensor): Input tensor.
-
-        Returns:
-            torch.Tensor: Output tensor.
-        """
-        x = x + self.attention(self.norm1(x))
-        x = x + self.mlp(self.norm2(x))
-        return x
-
-
-class PerceiverTransformerBlock(nn.Module):
-    """Perceiver Resampler
-
-    This is a transformer based architecture that performs cross and self attention to compress and embed video
-    or other high-dimensional inputs.
-    paper: 'Flamingo: a Visual Language Model for Few-Shot Learning'
-    Link: https://github.com/mlfoundations/open_flamingo
-    """
-
-    def __init__(
-        self,
-        n_embd: int = 768,
-        n_head: int = 8,
-        ffn_hidden: int = 3072,
-        bias: bool = True,
-        dropout: float = 0.0,
-        attention_config: AttentionConfig = None,
-    ) -> None:
-        """
-        Initializes a PerceiverTransformerBlock object.
-
-        Args:
-            n_embd (int, optional): The dimensionality of the embedding layer. Defaults to 768.
-            n_head (int, optional): The number of attention heads. Defaults to 8.
-            ffn_hidden (int, optional): The number of hidden units in the feed-forward network. Defaults to 3072.
-            bias (bool, optional): Flag indicating whether to include bias terms. Defaults to True.
-            dropout (float, optional): The dropout rate. Defaults to 0.0.
-            attention_config (AttentionConfig, optional): The configuration for the attention mechanism.
-            Defaults to None.
-
-        Returns:
-            None
-        """
-        super().__init__()
-        self.norm_latents = nn.LayerNorm(n_embd)
-        self.norm = nn.LayerNorm(n_embd)
-        self.attention = MultiHeadAttention(
-            n_embd=n_embd,
-            n_head=n_head,
-            attention_config=attention_config,
-            attention_type=AttentionType.CROSS_ATTENTION,
-        )
-        self.mlp = MLP(in_features=n_embd, hidden_features=ffn_hidden, bias=bias, dropout=dropout)
-
-    def forward(self, x: torch.Tensor, latents: torch.Tensor) -> torch.Tensor:
-        """
-        Forward pass of the PerceiverTransformerBlock module.
-
-        Args:
-            x (torch.Tensor): Input tensor.
-            latents (torch.Tensor): input latent array tensor
-
-        Returns:
-            torch.Tensor: Output tensor.
-        """
-        latents = self.norm_latents(latents)
-        x = self.norm(x)
-        context = torch.cat((x, latents), dim=-2)  # video features and the latent together
-        latents = latents + self.attention(latents, context=context)
-        latents = latents + self.mlp(latents)
-        return latents
-
-
-class VisionTransformer(nn.Module):
-    """
-    VisionTransformer class.
-
-    The Vision Transformer (ViT) is a pure transformer architecture
-    that applies attention mechanisms directly to sequences of image patches for image classification tasks.
-
-    Paper: `An Image is Worth 16x16 Words: Transformers for Image Recognition at Scale`
-    Link: https://arxiv.org/abs/2010.11929
-
-    This architecture is extended to encode videos using a Perceiver transformer model
-    """
-
-    def __init__(
-        self,
-        sample_key: str,
-        prediction_key: str,
-        img_size: tuple[int, int] | int = 224,
-        n_classes: int = 1000,
-        n_layer: int = 12,
-        attention_config: AttentionConfig = None,
-        n_head: int = 8,
-        n_embd: int = 768,
-        ffn_hidden: int = 3072,
-        dropout: float = 0.0,
-        patch_size: int = 16,
-        patch_stride: int = 16,
-        n_img_channels: int = 3,
-        add_cls_token: bool = True,
-        bias: bool = True,
-        num_video_frames: int = 1,  # 1: Image, >1: Video
-        n_latents: int = 64,
-    ) -> None:
-        """
-        Initializes the VisionTransformer object.
-
-        Args:
-            sample_key (str): The key for the samples.
-            prediction_key (str): The key for the predictions.
-            img_size (tuple[int, int] | int, optional): The size of the input image. Defaults to 224.
-            n_classes (int, optional): The number of classes. Defaults to 1000.
-            n_layer (int, optional): The number of layers. Defaults to 12.
-            attention_config (AttentionConfig, optional): The attention configuration. Defaults to None.
-            n_head (int, optional): The number of attention heads. Defaults to 8.
-            n_embd (int, optional): The embedding dimension. Defaults to 768.
-            ffn_hidden (int, optional): The hidden dimension of the feed-forward network. Defaults to 3072.
-            dropout (float, optional): The dropout rate. Defaults to 0.0.
-            patch_size (int, optional): The size of the image patch. Defaults to 16.
-            patch_stride (int, optional): The stride of the image patch. Defaults to 16.
-            n_img_channels (int, optional): The number of image channels. Defaults to 3.
-            add_cls_token (bool, optional): Flag indicating whether to add a classification token. Defaults to True.
-            bias (bool, optional): Flag indicating whether to include bias terms. Defaults to True.
-            num_video_frames (int): Number of frames. Defaults to 1.
-            n_latents (int, optional): Size of latent array. Defaults to 64.
-
-            Returns:
-                None
-        """
-        super().__init__()
-        self.sample_key = sample_key
-        self.has_cls_token = add_cls_token
-        self.prediction_key = prediction_key
-        self.img_size = img_size if isinstance(img_size, tuple) else (img_size, img_size)
-        self.block_size = self._calculate_block_size(self.img_size, patch_size, patch_stride, add_cls_token)
-        self.dropout = nn.Dropout(dropout)
-
-        self.head = None
-        if n_classes is not None:
-            self.norm = nn.LayerNorm(n_embd)
-            self.head = nn.Linear(in_features=n_embd, out_features=n_classes, bias=bias)
-
-        self.vision_input = "Image"
-        if num_video_frames > 1:  # video data
-            self.vision_input = "Video"
-            self.embedding_fn = VideoPatchEmbedding(n_img_channels, n_embd, patch_size, patch_stride)  # [b T S D]
-            self.time_embd = nn.Parameter(torch.randn(num_video_frames, 1, n_embd))  # [T,1,d]
-            if add_cls_token:
-                n_latents += 1  # to count for a video level cls token
-                self.block_size -= 1
-            self.latents = nn.Parameter(torch.randn(n_latents, n_embd))  # [R,d]
-            self.rearrange = Rearrange("b T S D -> b (T S) D")
-        else:
-            self.embedding_fn = ImagePatchEmbedding(n_img_channels, n_embd, patch_size, patch_stride, add_cls_token)
-
-        self.positional_embedding_fn = nn.Embedding(num_embeddings=self.block_size, embedding_dim=n_embd)  # [S D]
-        block_classes = {"Video": PerceiverTransformerBlock, "Image": VisionTransformerBlock}
-
-        self.blocks = nn.ModuleList(
-            [
-                block_classes[self.vision_input](
-                    n_embd=n_embd,
-                    n_head=n_head,
-                    ffn_hidden=ffn_hidden,
-                    bias=bias,
-                    dropout=dropout,
-                    attention_config=attention_config,
-                )
-                for _ in range(n_layer)
-            ]
-        )
-
-    def forward_images(self, x: torch.Tensor) -> torch.Tensor:
-        """
-        Forward pass for processing images using the VisionTransformer module.
-
-        Args:
-            x (torch.Tensor): Input tensor of shape (batch_size, channels, height, width).
-
-        Returns:
-            torch.Tensor: Output tensor after processing the input images.
-        """
-        x = self.embedding_fn(x)
-        x = self.dropout(x + self.positional_embedding_fn.weight)
-        for block in self.blocks:
-            x = block(x)
-        return x
-
-<<<<<<< HEAD
-    def forward_videos(self, x: torch.Tensor) -> torch.Tensor:
-        """Encode video data into a shorter sequence of tokens
-
-        Args:
-            x (torch.Tensor): images from multiple video frames
-                shape (b c T h w)
-                b: batch size
-                T: temporal dim
-                h,w: spatial dims (S=h*w)
-                c: embedding dim (D)
-
-        Returns:
-            torch.Tensor: latents
-                shape (b R D) R << T*S
-        """
-        x = self.embedding_fn(x)  # [b T S D]
-        b, T = x.shape[:2]
-        x = self.dropout(x + self.positional_embedding_fn.weight)
-        x = self.dropout(x + self.time_embd.repeat(b, 1, 1, 1))
-        x = self.rearrange(x)  # [b T*S D]
-        latents = self.latents.repeat(b, 1, 1)  # [b,R,d] with R<<T*S
-        for block in self.blocks:
-            latents = block(x, latents)
-        return latents
-
-=======
->>>>>>> e22ebb2a
-    def forward(self, inputs: dict[str, torch.Tensor]) -> dict[str, torch.Tensor]:
-        """
-        Forward pass of the VisionTransformer module.
-
-        Args:
-            inputs (dict[str, torch.Tensor]): Dictionary containing input tensors.
-
-        Returns:
-            dict[str, torch.Tensor]: Dictionary containing output tensor.
-
-        """
-        x = inputs[self.sample_key]
-        if self.vision_input == "Video":
-            x = self.forward_videos(x)
-        else:
-            x = self.forward_images(x)
-        if self.head:
-            if self.has_cls_token:
-                x = x[:, 0]
-            else:
-                x = x.mean(dim=1)
-            x = self.head(self.norm(x))
-        return {self.prediction_key: x}
-
-    @staticmethod
-    def _calculate_block_size(img_size: tuple[int, int], patch_size: int, patch_stride: int, add_cls_token: bool):
-        """
-        Calculates the block size.
-
-        Args:
-            img_size (tuple[int, int]): The size of the input image.
-            patch_size (int): The size of each patch.
-            patch_stride (int): The stride of each patch.
-            add_cls_token (bool): Flag indicating whether to add a classification token.
-
-        Returns:
-            int: The calculated block size.
-        """
-        # See https://pytorch.org/docs/stable/generated/torch.nn.Conv2d.html for details
-        block_size = (floor((img_size[0] - patch_size) / patch_stride) + 1) * (
-            floor((img_size[1] - patch_size) / patch_stride) + 1
-        ) + int(add_cls_token)
-        return block_size
+from math import floor
+from typing import Annotated, Optional
+
+import torch
+from einops.layers.torch import Rearrange
+from pydantic import BaseModel, Field
+from torch import nn
+
+from modalities.nn.attention import AttentionConfig, AttentionType, MultiHeadAttention
+from modalities.nn.mlp import MLP
+
+
+class VisionTransformerConfig(BaseModel):
+    """
+    Configuration class for the VisionTransformer.
+
+
+    Args:
+        sample_key (str): The key for the input sample.
+        prediction_key (str): The key for the model prediction.
+        img_size (tuple[int, int] | int, optional): The size of the input image. Defaults to 224.
+        n_classes (int, optional): The number of output classes. Defaults to 1000.
+        n_layer (int): The number of layers in the model. Defaults to 12.
+        attention_config (AttentionConfig, optional): The configuration for the attention mechanism. Defaults to None.
+        n_head (int): The number of attention heads. Defaults to 8.
+        n_embd (int): The dimensionality of the embedding. Defaults to 768.
+        ffn_hidden (int): The number of hidden units in the feed-forward network. Defaults to 3072.
+        dropout (float): The dropout rate. Defaults to 0.0.
+        patch_size (int): The size of the image patches. Defaults to 16.
+        patch_stride (int): The stride of the image patches. Defaults to 16.
+        n_img_channels (int): The number of image channels. Defaults to 3.
+        add_cls_token (bool): Flag indicating whether to add a classification token. Defaults to True.
+        bias (bool): Flag indicating whether to include bias terms. Defaults to True.
+        num_video_frames (int): the number of video frames in case of video input
+        n_latents: the number of latent queries used for the Perceiver block in case of video input. Defaults to 64.
+    """
+
+    sample_key: str
+    prediction_key: str
+    img_size: Annotated[tuple[int, int] | int, Field(ge=1)] = 224
+    n_classes: Optional[Annotated[int, Field(ge=1)]] = 1000
+    n_layer: Annotated[int, Field(ge=1)] = 12
+    attention_config: AttentionConfig = None
+    n_head: Annotated[int, Field(ge=1)] = 8
+    n_embd: Annotated[int, Field(ge=1)] = 768
+    ffn_hidden: Annotated[int, Field(ge=1)] = 3072
+    dropout: Annotated[float, Field(ge=0.0)] = 0.0
+    patch_size: Annotated[int, Field(ge=1)] = 16
+    patch_stride: Annotated[int, Field(ge=1)] = 16
+    n_img_channels: Annotated[int, Field(ge=1)] = 3
+    add_cls_token: bool = True
+    bias: bool = True
+    num_video_frames: Annotated[int, Field(ge=0)] = 1
+    n_latents: Annotated[int, Field(ge=1)] = 64
+
+
+class ImagePatchEmbedding(nn.Module):
+    """ImagePatchEmbedding class."""
+
+    def __init__(
+        self,
+        n_img_channels: int = 3,
+        n_embd: int = 768,
+        patch_size: int = 16,
+        patch_stride: int = 16,
+        add_cls_token: bool = True,
+    ) -> None:
+        """
+        Initializes an ImagePatchEmbedding object.
+
+
+        Args:
+            n_img_channels (int): Number of image channels. Defaults to 3.
+            n_embd (int): Number of embedding dimensions. Defaults to 768.
+            patch_size (int): Patch size for convolutional layer. Defaults to 16.
+            patch_stride (int): Patch stride for convolutional layer. Defaults to 16.
+            add_cls_token (bool): Flag indicating whether to add a classification token. Defaults to True.
+
+        Returns:
+            None
+        """
+        super().__init__()
+        self.conv = nn.Conv2d(
+            in_channels=n_img_channels, out_channels=n_embd, kernel_size=patch_size, stride=patch_stride
+        )
+
+        # Define a rearrangement operation to reshape the tensor from
+        # batched 4D format (batch_size, channels, height, width) to
+        # batched 3D format (batch_size, height*width, channels).
+        # This is required to support torch.compile.
+        # See https://github.com/arogozhnikov/einops/wiki/Using-torch.compile-with-einops
+        self.rearrange = Rearrange("b c h w -> b (h w) c")
+
+        self.cls_token = None
+        if add_cls_token:
+            self.cls_token = nn.Parameter(torch.zeros(1, 1, n_embd))
+
+    def forward(self, x: torch.Tensor) -> torch.Tensor:
+        """
+        Forward pass of the ImagePatchEmbedding.
+
+
+        Args:
+            x (torch.Tensor): Input tensor.
+
+        Returns:
+            torch.Tensor: Output tensor.
+        """
+        B = x.shape[0]
+        x = self.conv(x)
+        x = self.rearrange(x)
+        if self.cls_token is not None:
+            x = torch.cat([self.cls_token.repeat(B, 1, 1), x], dim=1)
+        return x
+
+
+class VideoPatchEmbedding(nn.Module):
+    def __init__(
+        self,
+        n_img_channels: int = 3,
+        n_embd: int = 768,
+        patch_size: int = 16,
+        patch_stride: int = 16,
+    ) -> None:
+        """
+        Initializes a VideoPatchEmbedding object.
+
+
+        Args:
+            n_img_channels (int): Number of image channels. Defaults to 3.
+            n_embd (int): Number of embedding dimensions. Defaults to 768.
+            patch_size (int): Patch size for convolutional layer. Defaults to 16.
+            patch_stride (int): Patch stride for convolutional layer. Defaults to 16.
+
+        Returns:
+            None
+        """
+        super().__init__()
+        self.input_rearrange = Rearrange("b T c h w -> b c T h w")
+        self.conv = nn.Conv3d(
+            in_channels=n_img_channels,
+            out_channels=n_embd,
+            kernel_size=(1, patch_size, patch_size),
+            stride=(1, patch_size, patch_stride),
+        )  # TODO: check the 3D conv again
+
+        # See https://github.com/arogozhnikov/einops/wiki/Using-torch.compile-with-einops
+        self.rearrange = Rearrange("b c T h w -> b T (h w) c")  # TODO: this might change when implementing dataloader
+
+    def forward(self, x: torch.Tensor) -> torch.Tensor:
+        """
+        Forward pass of the VideoPatchEmbedding.
+
+
+        Args:
+            x (torch.Tensor): Input tensor.
+
+        Returns:
+            torch.Tensor: Output tensor.
+        """
+        x = self.input_rearrange(x)
+        x = self.conv(x)
+        x = self.rearrange(x)
+        return x  # [b T S D]
+
+
+class VisionTransformerBlock(nn.Module):
+    """VisionTransformerBlock class."""
+
+    def __init__(
+        self,
+        n_embd: int = 768,
+        n_head: int = 8,
+        ffn_hidden: int = 3072,
+        bias: bool = True,
+        dropout: float = 0.0,
+        attention_config: AttentionConfig = None,
+    ) -> None:
+        """
+        Initializes a VisionTransformerBlock object.
+
+        Args:
+            n_embd (int, optional): The dimensionality of the embedding layer. Defaults to 768.
+            n_head (int, optional): The number of attention heads. Defaults to 8.
+            ffn_hidden (int, optional): The number of hidden units in the feed-forward network. Defaults to 3072.
+            bias (bool, optional): Flag indicating whether to include bias terms. Defaults to True.
+            dropout (float, optional): The dropout rate. Defaults to 0.0.
+            attention_config (AttentionConfig, optional): The configuration for the attention mechanism.
+            Defaults to None.
+
+        Returns:
+            None
+        """
+        super().__init__()
+        self.norm1 = nn.LayerNorm(n_embd)
+        self.attention = MultiHeadAttention(
+            n_embd=n_embd,
+            n_head=n_head,
+            attention_config=attention_config,
+            attention_type=AttentionType.NON_CAUSAL_SELF_ATTENTION,
+        )
+        self.norm2 = nn.LayerNorm(n_embd)
+        self.mlp = MLP(in_features=n_embd, hidden_features=ffn_hidden, bias=bias, dropout=dropout)
+
+    def forward(self, x: torch.Tensor) -> torch.Tensor:
+        """
+        Forward pass of the VisionTransformerBlock module.
+
+        Args:
+            x (torch.Tensor): Input tensor.
+
+        Returns:
+            torch.Tensor: Output tensor.
+        """
+        x = x + self.attention(self.norm1(x))
+        x = x + self.mlp(self.norm2(x))
+        return x
+
+
+class PerceiverTransformerBlock(nn.Module):
+    """Perceiver Resampler
+
+    This is a transformer based architecture that performs cross and self attention to compress and embed video
+    or other high-dimensional inputs.
+    paper: 'Flamingo: a Visual Language Model for Few-Shot Learning'
+    Link: https://github.com/mlfoundations/open_flamingo
+    """
+
+    def __init__(
+        self,
+        n_embd: int = 768,
+        n_head: int = 8,
+        ffn_hidden: int = 3072,
+        bias: bool = True,
+        dropout: float = 0.0,
+        attention_config: AttentionConfig = None,
+    ) -> None:
+        """
+        Initializes a PerceiverTransformerBlock object.
+
+        Args:
+            n_embd (int, optional): The dimensionality of the embedding layer. Defaults to 768.
+            n_head (int, optional): The number of attention heads. Defaults to 8.
+            ffn_hidden (int, optional): The number of hidden units in the feed-forward network. Defaults to 3072.
+            bias (bool, optional): Flag indicating whether to include bias terms. Defaults to True.
+            dropout (float, optional): The dropout rate. Defaults to 0.0.
+            attention_config (AttentionConfig, optional): The configuration for the attention mechanism.
+            Defaults to None.
+
+        Returns:
+            None
+        """
+        super().__init__()
+        self.norm_latents = nn.LayerNorm(n_embd)
+        self.norm = nn.LayerNorm(n_embd)
+        self.attention = MultiHeadAttention(
+            n_embd=n_embd,
+            n_head=n_head,
+            attention_config=attention_config,
+            attention_type=AttentionType.CROSS_ATTENTION,
+        )
+        self.mlp = MLP(in_features=n_embd, hidden_features=ffn_hidden, bias=bias, dropout=dropout)
+
+    def forward(self, x: torch.Tensor, latents: torch.Tensor) -> torch.Tensor:
+        """
+        Forward pass of the PerceiverTransformerBlock module.
+
+        Args:
+            x (torch.Tensor): Input tensor.
+            latents (torch.Tensor): input latent array tensor
+
+        Returns:
+            torch.Tensor: Output tensor.
+        """
+        latents = self.norm_latents(latents)
+        x = self.norm(x)
+        context = torch.cat((x, latents), dim=-2)  # video features and the latent together
+        latents = latents + self.attention(latents, context=context)
+        latents = latents + self.mlp(latents)
+        return latents
+
+
+class VisionTransformer(nn.Module):
+    """
+    VisionTransformer class.
+
+    The Vision Transformer (ViT) is a pure transformer architecture
+    that applies attention mechanisms directly to sequences of image patches for image classification tasks.
+
+    Paper: `An Image is Worth 16x16 Words: Transformers for Image Recognition at Scale`
+    Link: https://arxiv.org/abs/2010.11929
+
+    This architecture is extended to encode videos using a Perceiver transformer model
+    """
+
+    def __init__(
+        self,
+        sample_key: str,
+        prediction_key: str,
+        img_size: tuple[int, int] | int = 224,
+        n_classes: int = 1000,
+        n_layer: int = 12,
+        attention_config: AttentionConfig = None,
+        n_head: int = 8,
+        n_embd: int = 768,
+        ffn_hidden: int = 3072,
+        dropout: float = 0.0,
+        patch_size: int = 16,
+        patch_stride: int = 16,
+        n_img_channels: int = 3,
+        add_cls_token: bool = True,
+        bias: bool = True,
+        num_video_frames: int = 1,  # 1: Image, >1: Video
+        n_latents: int = 64,
+    ) -> None:
+        """
+        Initializes the VisionTransformer object.
+
+        Args:
+            sample_key (str): The key for the samples.
+            prediction_key (str): The key for the predictions.
+            img_size (tuple[int, int] | int, optional): The size of the input image. Defaults to 224.
+            n_classes (int, optional): The number of classes. Defaults to 1000.
+            n_layer (int, optional): The number of layers. Defaults to 12.
+            attention_config (AttentionConfig, optional): The attention configuration. Defaults to None.
+            n_head (int, optional): The number of attention heads. Defaults to 8.
+            n_embd (int, optional): The embedding dimension. Defaults to 768.
+            ffn_hidden (int, optional): The hidden dimension of the feed-forward network. Defaults to 3072.
+            dropout (float, optional): The dropout rate. Defaults to 0.0.
+            patch_size (int, optional): The size of the image patch. Defaults to 16.
+            patch_stride (int, optional): The stride of the image patch. Defaults to 16.
+            n_img_channels (int, optional): The number of image channels. Defaults to 3.
+            add_cls_token (bool, optional): Flag indicating whether to add a classification token. Defaults to True.
+            bias (bool, optional): Flag indicating whether to include bias terms. Defaults to True.
+            num_video_frames (int): Number of frames. Defaults to 1.
+            n_latents (int, optional): Size of latent array. Defaults to 64.
+
+            Returns:
+                None
+        """
+        super().__init__()
+        self.sample_key = sample_key
+        self.has_cls_token = add_cls_token
+        self.prediction_key = prediction_key
+        self.img_size = img_size if isinstance(img_size, tuple) else (img_size, img_size)
+        self.block_size = self._calculate_block_size(self.img_size, patch_size, patch_stride, add_cls_token)
+        self.dropout = nn.Dropout(dropout)
+
+        self.head = None
+        if n_classes is not None:
+            self.norm = nn.LayerNorm(n_embd)
+            self.head = nn.Linear(in_features=n_embd, out_features=n_classes, bias=bias)
+
+        self.vision_input = "Image"
+        if num_video_frames > 1:  # video data
+            self.vision_input = "Video"
+            self.embedding_fn = VideoPatchEmbedding(n_img_channels, n_embd, patch_size, patch_stride)  # [b T S D]
+            self.time_embd = nn.Parameter(torch.randn(num_video_frames, 1, n_embd))  # [T,1,d]
+            if add_cls_token:
+                n_latents += 1  # to count for a video level cls token
+                self.block_size -= 1
+            self.latents = nn.Parameter(torch.randn(n_latents, n_embd))  # [R,d]
+            self.rearrange = Rearrange("b T S D -> b (T S) D")
+        else:
+            self.embedding_fn = ImagePatchEmbedding(n_img_channels, n_embd, patch_size, patch_stride, add_cls_token)
+
+        self.positional_embedding_fn = nn.Embedding(num_embeddings=self.block_size, embedding_dim=n_embd)  # [S D]
+        block_classes = {"Video": PerceiverTransformerBlock, "Image": VisionTransformerBlock}
+
+        self.blocks = nn.ModuleList(
+            [
+                block_classes[self.vision_input](
+                    n_embd=n_embd,
+                    n_head=n_head,
+                    ffn_hidden=ffn_hidden,
+                    bias=bias,
+                    dropout=dropout,
+                    attention_config=attention_config,
+                )
+                for _ in range(n_layer)
+            ]
+        )
+
+    def forward_images(self, x: torch.Tensor) -> torch.Tensor:
+        """
+        Forward pass for processing images using the VisionTransformer module.
+
+        Args:
+            x (torch.Tensor): Input tensor of shape (batch_size, channels, height, width).
+
+        Returns:
+            torch.Tensor: Output tensor after processing the input images.
+        """
+        x = self.embedding_fn(x)
+        x = self.dropout(x + self.positional_embedding_fn.weight)
+        for block in self.blocks:
+            x = block(x)
+        return x
+
+    def forward_videos(self, x: torch.Tensor) -> torch.Tensor:
+        """Encode video data into a shorter sequence of tokens
+
+        Args:
+            x (torch.Tensor): images from multiple video frames
+                shape (b c T h w)
+                b: batch size
+                T: temporal dim
+                h,w: spatial dims (S=h*w)
+                c: embedding dim (D)
+
+        Returns:
+            torch.Tensor: latents
+                shape (b R D) R << T*S
+        """
+        x = self.embedding_fn(x)  # [b T S D]
+        b, T = x.shape[:2]
+        x = self.dropout(x + self.positional_embedding_fn.weight)
+        x = self.dropout(x + self.time_embd.repeat(b, 1, 1, 1))
+        x = self.rearrange(x)  # [b T*S D]
+        latents = self.latents.repeat(b, 1, 1)  # [b,R,d] with R<<T*S
+        for block in self.blocks:
+            latents = block(x, latents)
+        return latents
+
+    def forward(self, inputs: dict[str, torch.Tensor]) -> dict[str, torch.Tensor]:
+        """
+        Forward pass of the VisionTransformer module.
+
+        Args:
+            inputs (dict[str, torch.Tensor]): Dictionary containing input tensors.
+
+        Returns:
+            dict[str, torch.Tensor]: Dictionary containing output tensor.
+
+        """
+        x = inputs[self.sample_key]
+        if self.vision_input == "Video":
+            x = self.forward_videos(x)
+        else:
+            x = self.forward_images(x)
+        if self.head:
+            if self.has_cls_token:
+                x = x[:, 0]
+            else:
+                x = x.mean(dim=1)
+            x = self.head(self.norm(x))
+        return {self.prediction_key: x}
+
+    @staticmethod
+    def _calculate_block_size(img_size: tuple[int, int], patch_size: int, patch_stride: int, add_cls_token: bool):
+        """
+        Calculates the block size.
+
+        Args:
+            img_size (tuple[int, int]): The size of the input image.
+            patch_size (int): The size of each patch.
+            patch_stride (int): The stride of each patch.
+            add_cls_token (bool): Flag indicating whether to add a classification token.
+
+        Returns:
+            int: The calculated block size.
+        """
+        # See https://pytorch.org/docs/stable/generated/torch.nn.Conv2d.html for details
+        block_size = (floor((img_size[0] - patch_size) / patch_stride) + 1) * (
+            floor((img_size[1] - patch_size) / patch_stride) + 1
+        ) + int(add_cls_token)
+        return block_size