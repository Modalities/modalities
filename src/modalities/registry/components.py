from dataclasses import dataclass
from typing import Callable, Type

import torch
import torch.nn as nn
import transformers
from pydantic import BaseModel
from torch.utils.data import BatchSampler, DistributedSampler

from modalities.checkpointing.checkpoint_saving import CheckpointSaving
from modalities.checkpointing.checkpoint_saving_strategies import (
    SaveEveryKStepsCheckpointingStrategy,
    SaveKMostRecentCheckpointsStrategy,
)
from modalities.checkpointing.fsdp.fsdp_checkpoint_loading import FSDPCheckpointLoading
from modalities.checkpointing.fsdp.fsdp_checkpoint_saving import FSDPCheckpointSaving
from modalities.checkpointing.torch.torch_checkpoint_loading import TorchCheckpointLoading
from modalities.config.config import (
    ActivationCheckpointedModelConfig,
    AdamOptimizerConfig,
    AdamWOptimizerConfig,
    BatchSamplerConfig,
    CheckpointedModelConfig,
    CheckpointedOptimizerConfig,
    CheckpointSavingConfig,
    ConstantLRSchedulerConfig,
    CosineAnnealingLRSchedulerConfig,
    CosineAnnealingWithWarmupLRSchedulerConfig,
    DistributedSamplerConfig,
    DummyLRSchedulerConfig,
    DummyProgressSubscriberConfig,
    DummyResultSubscriberConfig,
    FSDPCheckpointLoadingConfig,
    FSDPCheckpointSavingConfig,
    FSDPWrappedModelConfig,
    GPT2LLMCollateFnConfig,
    LLMDataLoaderConfig,
    MemMapDatasetConfig,
    OneCycleLRSchedulerConfig,
    PackedMemMapDatasetContinuousConfig,
    PackedMemMapDatasetMegatronConfig,
    PreTrainedHFTokenizerConfig,
    PreTrainedSPTokenizerConfig,
    RepeatingDataLoaderConfig,
    RichProgressSubscriberConfig,
    RichResultSubscriberConfig,
    SaveEveryKStepsCheckpointingStrategyConfig,
    SaveKMostRecentCheckpointsStrategyConfig,
    SimpleProgressSubscriberConfig,
    StepLRSchedulerConfig,
    TorchCheckpointLoadingConfig,
    WandBEvaluationResultSubscriberConfig,
<<<<<<< HEAD
    WebLoaderConfig,
=======
    WeightInitializedModelConfig,
>>>>>>> c9b4aabd
)
from modalities.dataloader.dataloader_factory import DataloaderFactory
from modalities.dataloader.dataset import (
    AudioTransform,
    AudioTransformConfig,
    DummyDatasetConfig,
    ImageTransform,
    ImageTransformConfig,
    MultimodalWebDataset,
    MultimodalWebDatasetBuilder,
    MultimodalWebDatasetBuilderConfig,
    MultimodalWebDatasetConfig,
    TextTransform,
    TextTransformConfig,
    VideoTransform,
    VideoTransformConfig,
)
from modalities.dataloader.dataset_factory import DatasetFactory
from modalities.logging_broker.subscriber_impl.subscriber_factory import (
    ProgressSubscriberFactory,
    ResultsSubscriberFactory,
)
from modalities.loss_functions import (
    ClipLoss,
    ClipLossConfig,
    CrossEntropyLoss,
    CrossEntropyLossConfig,
    NCELoss,
    NCELossConfig,
)
from modalities.models.coca.coca_model import CoCa, CoCaConfig
from modalities.models.coca.collator import CoCaCollateFnConfig, CoCaCollatorFn
from modalities.models.components.layer_norms import LayerNormConfig, RMSLayerNorm, RMSLayerNormConfig
from modalities.models.gpt2.collator import GPT2LLMCollateFn
from modalities.models.gpt2.gpt2_model import GPT2LLM, GPT2LLMConfig
<<<<<<< HEAD
from modalities.models.huggingface.huggingface_models import (
    HuggingFacePretrainedModel,
    HuggingFacePretrainedModelConfig,
)

# from modalities.models.mamba.mamba_config import MambaLLMConfig
# from modalities.models.mamba.mamba_model import MambaLLM
=======
from modalities.models.huggingface.huggingface_model import HuggingFacePretrainedModel, HuggingFacePretrainedModelConfig
>>>>>>> c9b4aabd
from modalities.models.model_factory import ModelFactory
from modalities.nn.model_initialization.composed_initialization import (
    ComposedInitializationRoutines,
    ComposedModelInitializationConfig,
)
from modalities.optimizers.lr_schedulers import DummyLRScheduler
from modalities.optimizers.optimizer_factory import OptimizerFactory
from modalities.tokenization.tokenizer_wrapper import PreTrainedHFTokenizer, PreTrainedSPTokenizer
from modalities.training.gradient_clipping.fsdp_gradient_clipper import (
    DummyGradientClipper,
    FSDPGradientClipper,
    FSDPLoggingOnlyGradientClipper,
)
from modalities.training.gradient_clipping.fsdp_gradient_clipper_config import (
    DummyGradientClipperConfig,
    FSDPDummyGradientClipperConfig,
    FSDPGradientClipperConfig,
)
<<<<<<< HEAD
=======
from modalities.utils.number_conversion import (
    LocalNumBatchesFromNumSamplesConfig,
    LocalNumBatchesFromNumTokensConfig,
    NumberConversion,
    NumberConversionFromCheckpointPathConfig,
    NumStepsFromNumSamplesConfig,
    NumStepsFromNumTokensConfig,
    NumStepsFromRawDatasetIndexConfig,
    NumTokensFromNumStepsConfig,
    NumTokensFromPackedMemMapDatasetContinuousConfig,
)
>>>>>>> c9b4aabd


@dataclass
class ComponentEntity:
    """Dataclass to store the component entity.
    The component entity stores the component key, the variant key, the component type and the component config type.
    The component key is used to identify the component type, whereas the variant key is used to identify the component.
    An example of a component entity is the GPT2 model with the component key "model" and the variant key "gpt2".

    Args:
        component_key (str): Key to identify the component type.
        variant_key (str): Variant key to identify the component.
        component_type (Type | Callable): Type of the component.
        component_config_type (Type[BaseModel]): Type of the component config.
    """

    component_key: str
    variant_key: str
    component_type: Type | Callable
    component_config_type: Type[BaseModel]


COMPONENTS = [
    # models
    ComponentEntity("model", "gpt2", GPT2LLM, GPT2LLMConfig),
<<<<<<< HEAD
    # ComponentEntity("model", "mamba", MambaLLM, MambaLLMConfig),
=======
>>>>>>> c9b4aabd
    ComponentEntity(
        "model", "huggingface_pretrained_model", HuggingFacePretrainedModel, HuggingFacePretrainedModelConfig
    ),
    ComponentEntity("model", "checkpointed", ModelFactory.get_checkpointed_model, CheckpointedModelConfig),
    ComponentEntity("model", "fsdp_wrapped", ModelFactory.get_fsdp_wrapped_model, FSDPWrappedModelConfig),
    ComponentEntity(
        "model", "model_initialized", ModelFactory.get_weight_initalized_model, WeightInitializedModelConfig
    ),
    ComponentEntity(
        "model",
        "activation_checkpointed",
        ModelFactory.get_activation_checkpointed_model,
        ActivationCheckpointedModelConfig,
    ),
    ComponentEntity("model", "coca", CoCa, CoCaConfig),
    # weight initializers
    ComponentEntity(
        "model_initialization",
        "composed",
        ComposedInitializationRoutines.get_composed_model_initializer,
        ComposedModelInitializationConfig,
    ),
    # losses
    ComponentEntity("loss", "cross_entropy_loss", CrossEntropyLoss, CrossEntropyLossConfig),
    ComponentEntity("loss", "nce_loss", NCELoss, NCELossConfig),
    ComponentEntity("loss", "clip_loss", ClipLoss, ClipLossConfig),
    # optmizers
    ComponentEntity("optimizer", "adam", OptimizerFactory.get_adam, AdamOptimizerConfig),
    ComponentEntity("optimizer", "adam_w", OptimizerFactory.get_adam_w, AdamWOptimizerConfig),
    ComponentEntity(
        "optimizer", "checkpointed", OptimizerFactory.get_checkpointed_optimizer, CheckpointedOptimizerConfig
    ),
    # schedulers
    ComponentEntity("scheduler", "dummy_lr", DummyLRScheduler, DummyLRSchedulerConfig),
    ComponentEntity("scheduler", "step_lr", torch.optim.lr_scheduler.StepLR, StepLRSchedulerConfig),
    ComponentEntity("scheduler", "constant_lr", torch.optim.lr_scheduler.ConstantLR, ConstantLRSchedulerConfig),
    ComponentEntity("scheduler", "onecycle_lr", torch.optim.lr_scheduler.OneCycleLR, OneCycleLRSchedulerConfig),
    ComponentEntity(
        "scheduler", "cosine_annealing_lr", torch.optim.lr_scheduler.CosineAnnealingLR, CosineAnnealingLRSchedulerConfig
    ),
    ComponentEntity(
        "scheduler",
        "cosine_annealing_with_warmup_lr",
        transformers.get_linear_schedule_with_warmup,
        CosineAnnealingWithWarmupLRSchedulerConfig,
    ),
    # tokenizers
    ComponentEntity("tokenizer", "pretrained_hf_tokenizer", PreTrainedHFTokenizer, PreTrainedHFTokenizerConfig),
    ComponentEntity("tokenizer", "pretrained_sp_tokenizer", PreTrainedSPTokenizer, PreTrainedSPTokenizerConfig),
    # ComponentEntity("tokenizer", "llama_tokenizer_fast", GPT2TokenizerFast, None),  # TODO
    # datasets
    ComponentEntity("dataset", "mem_map_dataset", DatasetFactory.get_mem_map_dataset, MemMapDatasetConfig),
    ComponentEntity(
        "dataset",
        "packed_mem_map_dataset_continuous",
        DatasetFactory.get_packed_mem_map_dataset_continuous,
        PackedMemMapDatasetContinuousConfig,
    ),
    ComponentEntity(
        "dataset",
        "packed_mem_map_dataset_megatron",
        DatasetFactory.get_packed_mem_map_dataset_megatron,
        PackedMemMapDatasetMegatronConfig,
    ),
    ComponentEntity("dataset", "dummy_dataset", DatasetFactory.get_dummy_dataset, DummyDatasetConfig),
    ComponentEntity("dataset", "web_dataset", MultimodalWebDataset, MultimodalWebDatasetConfig),
    ComponentEntity("dataset", "web_dataset_builder", MultimodalWebDatasetBuilder, MultimodalWebDatasetBuilderConfig),
    # Data transforms & augmentations
    ComponentEntity("transform", "text_transform", TextTransform, TextTransformConfig),
    ComponentEntity("transform", "image_transform", ImageTransform, ImageTransformConfig),
    ComponentEntity("transform", "audio_transform", AudioTransform, AudioTransformConfig),
    ComponentEntity("transform", "video_transform", VideoTransform, VideoTransformConfig),
    # samplers
    ComponentEntity("sampler", "distributed_sampler", DistributedSampler, DistributedSamplerConfig),
    # batch samplers
    ComponentEntity("batch_sampler", "default", BatchSampler, BatchSamplerConfig),
    # collators
    ComponentEntity("collate_fn", "gpt_2_llm_collator", GPT2LLMCollateFn, GPT2LLMCollateFnConfig),
    ComponentEntity("collate_fn", "coca_collator", CoCaCollatorFn, CoCaCollateFnConfig),
    # data loaders
    ComponentEntity("data_loader", "default", DataloaderFactory.get_dataloader, LLMDataLoaderConfig),
    ComponentEntity("data_loader", "web_loader", DataloaderFactory.get_web_loader, WebLoaderConfig),
    ComponentEntity(
        "data_loader", "repeating_data_loader", DataloaderFactory.get_repeating_dataloader, RepeatingDataLoaderConfig
    ),
    # checkpointing
    ComponentEntity("checkpoint_saving", "default", CheckpointSaving, CheckpointSavingConfig),
    # checkpointing strategies
    ComponentEntity(
        "checkpoint_saving_strategy",
        "save_every_k_steps_checkpointing_strategy",
        SaveEveryKStepsCheckpointingStrategy,
        SaveEveryKStepsCheckpointingStrategyConfig,
    ),
    ComponentEntity(
        "checkpoint_saving_strategy",
        "save_k_most_recent_checkpoints_strategy",
        SaveKMostRecentCheckpointsStrategy,
        SaveKMostRecentCheckpointsStrategyConfig,
    ),
    # checkpoint saving execution
    ComponentEntity("checkpoint_saving_execution", "fsdp", FSDPCheckpointSaving, FSDPCheckpointSavingConfig),
    # checkpoint loading
    ComponentEntity("checkpoint_loading", "fsdp", FSDPCheckpointLoading, FSDPCheckpointLoadingConfig),
    ComponentEntity("checkpoint_loading", "torch", TorchCheckpointLoading, TorchCheckpointLoadingConfig),
    # Progress subscriber
    ComponentEntity(
        "progress_subscriber",
        "dummy",
        ProgressSubscriberFactory.get_dummy_progress_subscriber,
        DummyProgressSubscriberConfig,
    ),
    ComponentEntity(
        "progress_subscriber",
        "simple",
        ProgressSubscriberFactory.get_simple_progress_subscriber,
        SimpleProgressSubscriberConfig,
    ),
    ComponentEntity(
        "progress_subscriber",
        "rich",
        ProgressSubscriberFactory.get_rich_progress_subscriber,
        RichProgressSubscriberConfig,
    ),
    # Results subscriber
    ComponentEntity(
        "results_subscriber", "dummy", ResultsSubscriberFactory.get_dummy_result_subscriber, DummyResultSubscriberConfig
    ),
    ComponentEntity(
        "results_subscriber", "rich", ResultsSubscriberFactory.get_rich_result_subscriber, RichResultSubscriberConfig
    ),
    ComponentEntity(
        "results_subscriber",
        "wandb",
        ResultsSubscriberFactory.get_wandb_result_subscriber,
        WandBEvaluationResultSubscriberConfig,
    ),
    # layer norms
    ComponentEntity("layer_norm", "rms_norm", RMSLayerNorm, RMSLayerNormConfig),
    ComponentEntity("layer_norm", "layer_norm", nn.LayerNorm, LayerNormConfig),
    # gradient clippers
    ComponentEntity("gradient_clipper", "fsdp", FSDPGradientClipper, FSDPGradientClipperConfig),
    ComponentEntity(
        "gradient_clipper", "fsdp_logging_only", FSDPLoggingOnlyGradientClipper, FSDPDummyGradientClipperConfig
    ),
    ComponentEntity("gradient_clipper", "dummy", DummyGradientClipper, DummyGradientClipperConfig),
    # Number conversion
    ComponentEntity(
        "number_conversion",
        "local_num_batches_from_num_samples",
        NumberConversion.get_local_num_batches_from_num_samples,
        LocalNumBatchesFromNumSamplesConfig,
    ),
    ComponentEntity(
        "number_conversion",
        "local_num_batches_from_num_tokens",
        NumberConversion.get_local_num_batches_from_num_tokens,
        LocalNumBatchesFromNumTokensConfig,
    ),
    ComponentEntity(
        "number_conversion",
        "num_steps_from_num_samples",
        NumberConversion.get_num_steps_from_num_samples,
        NumStepsFromNumSamplesConfig,
    ),
    ComponentEntity(
        "number_conversion",
        "num_steps_from_num_tokens",
        NumberConversion.get_num_steps_from_num_tokens,
        NumStepsFromNumTokensConfig,
    ),
    ComponentEntity(
        "number_conversion",
        "num_tokens_from_num_steps",
        NumberConversion.get_num_tokens_from_num_steps,
        NumTokensFromNumStepsConfig,
    ),
    ComponentEntity(
        "number_conversion",
        "last_step_from_checkpoint_path",
        NumberConversion.get_last_step_from_checkpoint_path,
        NumberConversionFromCheckpointPathConfig,
    ),
    ComponentEntity(
        "number_conversion",
        "num_seen_steps_from_checkpoint_path",
        NumberConversion.get_num_seen_steps_from_checkpoint_path,
        NumberConversionFromCheckpointPathConfig,
    ),
    ComponentEntity(
        "number_conversion",
        "global_num_seen_tokens_from_checkpoint_path",
        NumberConversion.get_global_num_seen_tokens_from_checkpoint_path,
        NumberConversionFromCheckpointPathConfig,
    ),
    ComponentEntity(
        "number_conversion",
        "num_target_steps_from_checkpoint_path",
        NumberConversion.get_num_target_steps_from_checkpoint_path,
        NumberConversionFromCheckpointPathConfig,
    ),
    ComponentEntity(
        "number_conversion",
        "global_num_target_tokens_from_checkpoint_path",
        NumberConversion.get_global_num_target_tokens_from_checkpoint_path,
        NumberConversionFromCheckpointPathConfig,
    ),
    ComponentEntity(
        "number_conversion",
        "num_tokens_from_packed_mem_map_dataset_continuous",
        NumberConversion.get_num_tokens_from_packed_mem_map_dataset_continuous,
        NumTokensFromPackedMemMapDatasetContinuousConfig,
    ),
    ComponentEntity(
        "number_conversion",
        "num_steps_from_raw_dataset_index",
        NumberConversion.get_num_steps_from_raw_dataset_index,
        NumStepsFromRawDatasetIndexConfig,
    ),
]<|MERGE_RESOLUTION|>--- conflicted
+++ resolved
@@ -50,11 +50,8 @@
     StepLRSchedulerConfig,
     TorchCheckpointLoadingConfig,
     WandBEvaluationResultSubscriberConfig,
-<<<<<<< HEAD
     WebLoaderConfig,
-=======
     WeightInitializedModelConfig,
->>>>>>> c9b4aabd
 )
 from modalities.dataloader.dataloader_factory import DataloaderFactory
 from modalities.dataloader.dataset import (
@@ -90,17 +87,7 @@
 from modalities.models.components.layer_norms import LayerNormConfig, RMSLayerNorm, RMSLayerNormConfig
 from modalities.models.gpt2.collator import GPT2LLMCollateFn
 from modalities.models.gpt2.gpt2_model import GPT2LLM, GPT2LLMConfig
-<<<<<<< HEAD
-from modalities.models.huggingface.huggingface_models import (
-    HuggingFacePretrainedModel,
-    HuggingFacePretrainedModelConfig,
-)
-
-# from modalities.models.mamba.mamba_config import MambaLLMConfig
-# from modalities.models.mamba.mamba_model import MambaLLM
-=======
 from modalities.models.huggingface.huggingface_model import HuggingFacePretrainedModel, HuggingFacePretrainedModelConfig
->>>>>>> c9b4aabd
 from modalities.models.model_factory import ModelFactory
 from modalities.nn.model_initialization.composed_initialization import (
     ComposedInitializationRoutines,
@@ -119,8 +106,6 @@
     FSDPDummyGradientClipperConfig,
     FSDPGradientClipperConfig,
 )
-<<<<<<< HEAD
-=======
 from modalities.utils.number_conversion import (
     LocalNumBatchesFromNumSamplesConfig,
     LocalNumBatchesFromNumTokensConfig,
@@ -132,7 +117,6 @@
     NumTokensFromNumStepsConfig,
     NumTokensFromPackedMemMapDatasetContinuousConfig,
 )
->>>>>>> c9b4aabd
 
 
 @dataclass
@@ -158,10 +142,6 @@
 COMPONENTS = [
     # models
     ComponentEntity("model", "gpt2", GPT2LLM, GPT2LLMConfig),
-<<<<<<< HEAD
-    # ComponentEntity("model", "mamba", MambaLLM, MambaLLMConfig),
-=======
->>>>>>> c9b4aabd
     ComponentEntity(
         "model", "huggingface_pretrained_model", HuggingFacePretrainedModel, HuggingFacePretrainedModelConfig
     ),
