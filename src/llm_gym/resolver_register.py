--- conflicted
+++ resolved
@@ -1,20 +1,11 @@
-<<<<<<< HEAD
-from typing import Any, Dict
 from llm_gym.dataset_loader import LLMDataLoader
-=======
 from typing import Any, Dict, List
->>>>>>> 4b995e33
-
 import torch.optim as optim
 from class_resolver import ClassResolver
 from pydantic import BaseModel
 from torch.utils.data import DataLoader, Sampler
-
 from llm_gym.config.config import AppConfig, OptimizerTypes, SchedulerTypes
-<<<<<<< HEAD
-from llm_gym.config.lookup_types import DataLoaderTypes, LossTypes, ModelTypes, SamplerTypes
 from llm_gym.fsdp.fsdp_running_env import FSDPRunningEnv, RunningEnv, RunningEnvTypes
-=======
 from llm_gym.config.lookup_types import (
     CollatorTypes,
     DataloaderTypes,
@@ -24,8 +15,6 @@
     SamplerTypes,
 )
 from llm_gym.dataloader.dataset import Dataset
-from llm_gym.fsdp.fsdp_runner import FSDPRunner, Runner, RunnerTypes
->>>>>>> 4b995e33
 from llm_gym.loss_functions import CLMCrossEntropyLoss, Loss
 from llm_gym.models.gpt2.collator import GPT2LLMCollator
 from llm_gym.models.gpt2.gpt2_model import GPT2LLM, NNModel
@@ -43,24 +32,12 @@
             "type_hint" in config.model_fields.keys()
         ), f"Field 'type_hint' missing but needed for initalisation in {config}"
 
-<<<<<<< HEAD
-        full_extra_kwargs = {key: getattr(config.config, key) for key in config.config.model_dump().keys()}
-        # merge dicts and override entries in case of duplicates
-        # note that duplicates usually occur when a dependent component was instantiated before and is now passed in
-        full_extra_kwargs |= extra_kwargs
-
-        return self._build_component(
-            register_key=config.type_hint,
-            register_query=config.type_hint.name,
-            extra_kwargs=full_extra_kwargs,
-=======
         kwargs = {key: getattr(config.config, key) for key in config.config.model_dump().keys()}
         kwargs.update(extra_kwargs)  # allow override via extra_kwargs, to add nested objects
         return self._build_component(
             register_key=config.type_hint,
             register_query=config.type_hint.name,
             extra_kwargs=kwargs,
->>>>>>> 4b995e33
         )
 
     def build_component_by_key_query(self, register_key: str, type_hint: str, extra_kwargs: Dict = {}) -> Any:
@@ -111,44 +88,31 @@
                 base=Loss,
                 default=CLMCrossEntropyLoss,
             ),
-<<<<<<< HEAD
-            # TODO eval dataloaders can have a different type hint.
-            # It would be better to load all the type_hints the way we do for SamplerTypes.
-            config.data.train_dataloader.type_hint: ClassResolver(
-                [t.value for t in DataLoaderTypes],
-                base=DataLoader,
-                default=LLMDataLoader,
-            ),
             **{
                 sampler_type: ClassResolver(
-                    [t.value for t in SamplerTypes],
+                    classes=[t.value for t in SamplerTypes],
                     base=Sampler,
                     default=DistributedSampler,
                 )
                 for sampler_type in SamplerTypes
             },
-=======
-            config.training.train_dataloader.config.dataset.type_hint: ClassResolver(
-                [t.value for t in DatasetTypes],
-                base=Dataset,
-            ),
-            config.training.train_dataloader.config.sampler.type_hint: ClassResolver(
-                [t.value for t in SamplerTypes],
-                base=Sampler,
-            ),
-            config.training.train_dataloader.type_hint: ClassResolver(
-                [t.value for t in DataloaderTypes],
-                base=DataLoader,
-            ),
-            config.training.train_dataloader.config.collate_fn.type_hint: ClassResolver(
-                [t.value for t in CollatorTypes],
-                base=GPT2LLMCollator,
-            ),
->>>>>>> 4b995e33
+            **{
+                dataloader_type: ClassResolver(
+                    [t.value for t in DataloaderTypes],
+                    base=DataLoader,
+                    default=LLMDataLoader,
+                )
+                for dataloader_type in DataloaderTypes
+            },
+            **{
+                dataset_type: ClassResolver([t.value for t in DatasetTypes], base=Dataset)
+                for dataset_type in DatasetTypes
+            },
+            **{
+                collator_type: ClassResolver([t.value for t in CollatorTypes], base=GPT2LLMCollator)
+                for collator_type in CollatorTypes
+            },
         }
-        # assert set(expected_resolvers) == set(
-        #     resolvers
-        # ), f"Some resolvers are not registered: {set(expected_resolvers).symmetric_difference(resolvers)}"
         return resolvers
 
     def add_resolver(self, resolver_key: str, resolver: ClassResolver):
