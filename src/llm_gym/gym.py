from functools import partial
from typing import List

from torch.optim import Optimizer

from llm_gym.checkpointing.checkpointing import Checkpointing
<<<<<<< HEAD
from llm_gym.dataloader.dataloader import LLMDataLoader, RepeatingDataLoader
=======
from llm_gym.dataset_loader import LLMDataLoader
>>>>>>> 7c222672
from llm_gym.evaluator import Evaluator
from llm_gym.loss_functions import Loss
from llm_gym.models.model import NNModel
from llm_gym.trainer import Trainer


class Gym:
    def __init__(
        self,
        trainer: Trainer,
        evaluator: Evaluator,
        loss_fun: Loss,
    ) -> None:
        self.trainer = trainer
        self.evaluator = evaluator
        self.loss_fun = loss_fun

    def run(
        self,
<<<<<<< HEAD
        model: NNModel,
        optimizer: Optimizer,
        num_training_batches_per_rank: int,
        eval_interval_per_rank: int,
=======
        num_batches_per_rank: int,
        callback_interval_in_batches: int,
>>>>>>> 7c222672
        train_data_loader: LLMDataLoader,
        evaluation_data_loaders: List[LLMDataLoader],
        checkpointing: Checkpointing,
    ):
        self._run_evaluation_and_checkpointing(
            model=model,
            optimizer=optimizer,
            train_batch_id=-1,
            evaluation_data_loaders=evaluation_data_loaders,
            checkpointing=checkpointing,
            num_batches_per_rank=num_training_batches_per_rank,
        )

        self.trainer.train(
            model=model,
            train_loader=train_data_loader,
            loss_fun=self.loss_fun,
<<<<<<< HEAD
            optimizer=optimizer,
            eval_interval_in_batches=eval_interval_per_rank,
            num_batches_per_rank=num_training_batches_per_rank,
            epoch_done_callback=partial( # TODO rename to something more meaningful
=======
            optimizer=self.optimizer,
            callback_interval_in_batches=callback_interval_in_batches,
            num_batches_per_rank=num_batches_per_rank,
            epoch_done_callback=partial(
>>>>>>> 7c222672
                self._run_evaluation_and_checkpointing,
                model=model,
                optimizer=optimizer,
                evaluation_data_loaders=evaluation_data_loaders,
                num_batches_per_rank=num_training_batches_per_rank,
                checkpointing=checkpointing,
            ),
        )

    def _run_evaluation_and_checkpointing(
        self,
        model: NNModel,
        optimizer: Optimizer,
        num_batches_per_rank: int,
        train_batch_id: int,
        evaluation_data_loaders: List[LLMDataLoader],
        checkpointing: Checkpointing,
    ):
        eval_result = self.evaluator.evaluate(
            model=model,
            data_loaders=evaluation_data_loaders,
            loss_fun=self.loss_fun,
            train_batch_id=train_batch_id,
        )

        # TODO: implement early stopping
        checkpointing.save_checkpoint(
            train_batch_id=train_batch_id,
            num_batches=num_batches_per_rank,
            evaluation_result=eval_result,
            model=model,
            optimizer=optimizer,
            early_stoppping_criterion_fulfilled=False,
        )<|MERGE_RESOLUTION|>--- conflicted
+++ resolved
@@ -1,14 +1,13 @@
 from functools import partial
 from typing import List
-
+from llm_gym.checkpointing.checkpointing import Checkpointing
+from llm_gym.dataloader.dataloader import LLMDataLoader, RepeatingDataLoader
+from llm_gym.evaluator import Evaluator
+from llm_gym.models.model import NNModel
+from llm_gym.loss_functions import Loss
+from llm_gym.trainer import Trainer
 from torch.optim import Optimizer
-
 from llm_gym.checkpointing.checkpointing import Checkpointing
-<<<<<<< HEAD
-from llm_gym.dataloader.dataloader import LLMDataLoader, RepeatingDataLoader
-=======
-from llm_gym.dataset_loader import LLMDataLoader
->>>>>>> 7c222672
 from llm_gym.evaluator import Evaluator
 from llm_gym.loss_functions import Loss
 from llm_gym.models.model import NNModel
@@ -28,15 +27,11 @@
 
     def run(
         self,
-<<<<<<< HEAD
         model: NNModel,
         optimizer: Optimizer,
         num_training_batches_per_rank: int,
         eval_interval_per_rank: int,
-=======
-        num_batches_per_rank: int,
         callback_interval_in_batches: int,
->>>>>>> 7c222672
         train_data_loader: LLMDataLoader,
         evaluation_data_loaders: List[LLMDataLoader],
         checkpointing: Checkpointing,
@@ -54,17 +49,10 @@
             model=model,
             train_loader=train_data_loader,
             loss_fun=self.loss_fun,
-<<<<<<< HEAD
             optimizer=optimizer,
-            eval_interval_in_batches=eval_interval_per_rank,
+            callback_interval_in_batches=eval_interval_per_rank,
             num_batches_per_rank=num_training_batches_per_rank,
             epoch_done_callback=partial( # TODO rename to something more meaningful
-=======
-            optimizer=self.optimizer,
-            callback_interval_in_batches=callback_interval_in_batches,
-            num_batches_per_rank=num_batches_per_rank,
-            epoch_done_callback=partial(
->>>>>>> 7c222672
                 self._run_evaluation_and_checkpointing,
                 model=model,
                 optimizer=optimizer,
