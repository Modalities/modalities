from functools import partial
from typing import List

from torch.optim import Optimizer

from llm_gym.checkpointing.checkpointing import Checkpointing
<<<<<<< HEAD
from llm_gym.dataloader.dataloader import LLMDataLoader, RepeatingDataLoader
=======
from llm_gym.dataset_loader import LLMDataLoader
>>>>>>> 14301f86
from llm_gym.evaluator import Evaluator
from llm_gym.loss_functions import Loss
from llm_gym.models.model import NNModel
from llm_gym.trainer import Trainer
<<<<<<< HEAD
from torch.optim import Optimizer
from llm_gym.checkpointing.checkpointing import Checkpointing
from llm_gym.evaluator import Evaluator
from llm_gym.loss_functions import Loss
from llm_gym.models.model import NNModel
from llm_gym.trainer import Trainer
=======
>>>>>>> 14301f86


class Gym:
    def __init__(
        self,
        trainer: Trainer,
        evaluator: Evaluator,
        loss_fun: Loss,
    ) -> None:
        self.trainer = trainer
        self.evaluator = evaluator
        self.loss_fun = loss_fun

    def run(
        self,
        model: NNModel,
        optimizer: Optimizer,
<<<<<<< HEAD
        num_training_batches_per_rank: int,
=======
        num_batches_per_rank: int,
>>>>>>> 14301f86
        callback_interval_in_batches: int,
        train_data_loader: LLMDataLoader,
        evaluation_data_loaders: List[LLMDataLoader],
        checkpointing: Checkpointing,
    ):
        self._run_evaluation_and_checkpointing(
            model=model,
            optimizer=optimizer,
            train_batch_id=-1,
            evaluation_data_loaders=evaluation_data_loaders,
            checkpointing=checkpointing,
<<<<<<< HEAD
            num_batches_per_rank=num_training_batches_per_rank,
=======
            num_batches_per_rank=num_batches_per_rank,
>>>>>>> 14301f86
        )

        self.trainer.train(
            model=model,
            train_loader=train_data_loader,
            loss_fun=self.loss_fun,
            optimizer=optimizer,
            callback_interval_in_batches=callback_interval_in_batches,
<<<<<<< HEAD
            num_batches_per_rank=num_training_batches_per_rank,
            epoch_done_callback=partial( # TODO rename to something more meaningful
=======
            num_batches_per_rank=num_batches_per_rank,
            epoch_done_callback=partial(
>>>>>>> 14301f86
                self._run_evaluation_and_checkpointing,
                model=model,
                optimizer=optimizer,
                evaluation_data_loaders=evaluation_data_loaders,
<<<<<<< HEAD
                num_batches_per_rank=num_training_batches_per_rank,
=======
                num_batches_per_rank=num_batches_per_rank,
>>>>>>> 14301f86
                checkpointing=checkpointing,
            ),
        )

    def _run_evaluation_and_checkpointing(
        self,
        model: NNModel,
        optimizer: Optimizer,
        num_batches_per_rank: int,
        train_batch_id: int,
        evaluation_data_loaders: List[LLMDataLoader],
        checkpointing: Checkpointing,
    ):
        eval_result = self.evaluator.evaluate(
            model=model,
            data_loaders=evaluation_data_loaders,
            loss_fun=self.loss_fun,
            train_batch_id=train_batch_id,
        )

        # TODO: implement early stopping
        checkpointing.save_checkpoint(
            train_batch_id=train_batch_id,
            num_batches=num_batches_per_rank,
            evaluation_result=eval_result,
            model=model,
            optimizer=optimizer,
            early_stoppping_criterion_fulfilled=False,
        )<|MERGE_RESOLUTION|>--- conflicted
+++ resolved
@@ -4,24 +4,11 @@
 from torch.optim import Optimizer
 
 from llm_gym.checkpointing.checkpointing import Checkpointing
-<<<<<<< HEAD
-from llm_gym.dataloader.dataloader import LLMDataLoader, RepeatingDataLoader
-=======
-from llm_gym.dataset_loader import LLMDataLoader
->>>>>>> 14301f86
+from llm_gym.dataloader.dataloader import LLMDataLoader
 from llm_gym.evaluator import Evaluator
 from llm_gym.loss_functions import Loss
 from llm_gym.models.model import NNModel
 from llm_gym.trainer import Trainer
-<<<<<<< HEAD
-from torch.optim import Optimizer
-from llm_gym.checkpointing.checkpointing import Checkpointing
-from llm_gym.evaluator import Evaluator
-from llm_gym.loss_functions import Loss
-from llm_gym.models.model import NNModel
-from llm_gym.trainer import Trainer
-=======
->>>>>>> 14301f86
 
 
 class Gym:
@@ -39,11 +26,7 @@
         self,
         model: NNModel,
         optimizer: Optimizer,
-<<<<<<< HEAD
         num_training_batches_per_rank: int,
-=======
-        num_batches_per_rank: int,
->>>>>>> 14301f86
         callback_interval_in_batches: int,
         train_data_loader: LLMDataLoader,
         evaluation_data_loaders: List[LLMDataLoader],
@@ -55,11 +38,7 @@
             train_batch_id=-1,
             evaluation_data_loaders=evaluation_data_loaders,
             checkpointing=checkpointing,
-<<<<<<< HEAD
             num_batches_per_rank=num_training_batches_per_rank,
-=======
-            num_batches_per_rank=num_batches_per_rank,
->>>>>>> 14301f86
         )
 
         self.trainer.train(
@@ -68,22 +47,13 @@
             loss_fun=self.loss_fun,
             optimizer=optimizer,
             callback_interval_in_batches=callback_interval_in_batches,
-<<<<<<< HEAD
             num_batches_per_rank=num_training_batches_per_rank,
-            epoch_done_callback=partial( # TODO rename to something more meaningful
-=======
-            num_batches_per_rank=num_batches_per_rank,
-            epoch_done_callback=partial(
->>>>>>> 14301f86
+            epoch_done_callback=partial(  # TODO rename to something more meaningful
                 self._run_evaluation_and_checkpointing,
                 model=model,
                 optimizer=optimizer,
                 evaluation_data_loaders=evaluation_data_loaders,
-<<<<<<< HEAD
                 num_batches_per_rank=num_training_batches_per_rank,
-=======
-                num_batches_per_rank=num_batches_per_rank,
->>>>>>> 14301f86
                 checkpointing=checkpointing,
             ),
         )
