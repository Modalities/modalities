--- conflicted
+++ resolved
@@ -1,4 +1,3 @@
-<<<<<<< HEAD
 from enum import Enum
 from typing import Callable, Tuple
 from llm_gym.checkpointing.checkpointing import (
@@ -14,8 +13,6 @@
     FullOptimStateDictConfig,
 )
 import torch
-=======
->>>>>>> 69fcbce5
 import os
 from torch.optim import Optimizer
 import torch.distributed as dist
@@ -26,6 +23,7 @@
 class CheckpointingEntityType(Enum):
     MODEL = "model"
     OPTIMIZER = "optimizer"
+
 
 import torch
 from torch.distributed.fsdp import FullStateDictConfig
@@ -44,14 +42,13 @@
         global_rank: int,
         checkpointing_rank: int,
         model_wrapping_fn: Callable[[nn.Module, bool], FSDP],
-        warmstart_experiment_id=None,
     ):
         self.checkpoint_path = checkpoint_path
         self.global_rank = global_rank
         self.checkpointing_rank = checkpointing_rank
         self.model_wrapping_fn = model_wrapping_fn
         self.experiment_id = experiment_id
-        self.warmstart_experiment_id = warmstart_experiment_id
+        self.checkpoint_structure = f"<experiment_id>-<enitity>-<step>.bin"
 
     def run_checkpoint_instructions(
         self,
@@ -67,23 +64,15 @@
             self._delete_checkpoint(batch_id=batch_id)
 
     def _get_checkpointing_path(
-        self, global_train_batch_id: int, entity_type: CheckpointingEntityType, for_saving: bool = True
+        self,
+        experiment_id: str,
+        global_train_batch_id: int,
+        entity_type: CheckpointingEntityType,
     ):
-        if for_saving:
-            checkpoint_structure = f"{self.experiment_id}-<enitity>-<step>.bin"
-
-        else:
-            if self.warmstart_experiment_id is not None:
-                # this case is used when we want to continue training from a previously stored checkpoint.
-                # (e.g., fine-tuning or server / unhandled LLMgym crash)
-                checkpoint_structure = f"{self.warmstart_experiment_id}-<enitity>-<step>.bin"
-            else:
-                # this case is when the training crashed and we want to resume by recovering during run-time
-                # without having to restart LLMgym
-                checkpoint_structure = f"{self.experiment_id}-<enitity>-<step>.bin"
-
-        entity_file_name = checkpoint_structure.replace("<enitity>", entity_type.value).replace(
-            "<step>", str(global_train_batch_id + 1)
+        entity_file_name = (
+            self.checkpoint_structure.replace("<experiment_id>", experiment_id)
+            .replace("<enitity>", entity_type.value)
+            .replace("<step>", str(global_train_batch_id + 1))
         )
         full_path = os.path.join(self.checkpoint_path, entity_file_name)
         return full_path
@@ -104,34 +93,33 @@
             optim_state_dict = FSDP.optim_state_dict(model=model, optim=optimizer, optim_state_dict=optimizer_state)
 
         if self.checkpointing_rank == self.global_rank:
-<<<<<<< HEAD
             # save model
             model_checkpoint_path = self._get_checkpointing_path(
-                global_train_batch_id=global_train_batch_id, entity_type=CheckpointingEntityType.MODEL
+                experiment_id=self.experiment_id,
+                global_train_batch_id=global_train_batch_id,
+                entity_type=CheckpointingEntityType.MODEL,
             )
             torch.save(model_state, model_checkpoint_path)
 
             # save optimizer
             optimize_checkpoint_path = self._get_checkpointing_path(
-                global_train_batch_id=global_train_batch_id, entity_type=CheckpointingEntityType.OPTIMIZER
+                experiment_id=self.experiment_id,
+                global_train_batch_id=global_train_batch_id,
+                entity_type=CheckpointingEntityType.OPTIMIZER,
             )
             torch.save(optim_state_dict, optimize_checkpoint_path)
-=======
-            entity_file_name = self.checkpoint_structure.replace("<enitity>", "model").replace(
-                "<step>", str(global_train_batch_id + 1)
-            )
-            full_path = os.path.join(self.checkpoint_path, entity_file_name)
-            torch.save(cpu_state, full_path)
-            # print(f"----> Model checkpoint saved at {full_path}"
-            #       f"for epoch {current_epoch} by rank {self.global_rank}\n"
-            # )
->>>>>>> 69fcbce5
 
     def _delete_checkpoint(self, batch_id: int):
         if self.global_rank != 0:
             return
         # TODO we need more logic to also delete optimizers and lr schedulers
-<<<<<<< HEAD
+        entity_file_name = self.checkpoint_structure.replace("<enitity>", "model").replace("<step>", str(batch_id + 1))
+        full_path = os.path.join(self.checkpoint_path, entity_file_name)
+        if os.path.exists(full_path):
+            os.remove(full_path)
+        else:
+            raise CheckpointingError(f"Checkpoint {full_path} could not be removed. It does not exist!")
+
         entity_file_name_regex = self.checkpoint_structure.replace("<enitity>", "*").replace(
             "<step>", str(batch_id + 1)
         )
@@ -143,7 +131,7 @@
             else:
                 raise CheckpointingError(f"Checkpoint {full_path} could not be removed. It does not exist!")
 
-    def load_model_checkpoint(self, model: nn.Module, global_train_batch_id: int) -> nn.Module:
+    def load_model_checkpoint(self, model: nn.Module, experiment_id: str, global_train_batch_id: int) -> nn.Module:
         # Loads the checkpoint as full state dicts into the model and optimizer on rank 0.
         # NOTE: The model and optimizer need to be sharded after calling this function!
 
@@ -162,22 +150,26 @@
         if self.global_rank == self.checkpointing_rank:
             # load model on rank 0 into CPU RAM
             model_checkpoint_path = self._get_checkpointing_path(
-                global_train_batch_id=global_train_batch_id, entity_type=CheckpointingEntityType.MODEL, for_saving=False
+                experiment_id=experiment_id,
+                global_train_batch_id=global_train_batch_id,
+                entity_type=CheckpointingEntityType.MODEL,
             )
             model_state = torch.load(model_checkpoint_path)
             model.load_state_dict(model_state)
         fsdp_model = self.model_wrapping_fn(model=model, sync_module_states=True)
         return fsdp_model
 
-    def load_optimizer_checkpoint(self, optimizer: Optimizer, model: FSDP, global_train_batch_id: int) -> Optimizer:
+    def load_optimizer_checkpoint(
+        self, optimizer: Optimizer, model: FSDP, experiment_id: str, global_train_batch_id: int
+    ) -> Optimizer:
         # load optimizer
         full_optimizer_state_dict = None
         if self.global_rank == self.checkpointing_rank:
             # load full optimizer state dict to rank 0 (CPU RAM)
             optimizer_checkpoint_path = self._get_checkpointing_path(
+                experiment_id=experiment_id,
                 global_train_batch_id=global_train_batch_id,
                 entity_type=CheckpointingEntityType.OPTIMIZER,
-                for_saving=False,
             )
             full_optimizer_state_dict = torch.load(optimizer_checkpoint_path)
 
@@ -187,12 +179,4 @@
         )
         optimizer.load_state_dict(sharded_optimizer_state_dict)
 
-        return optimizer
-=======
-        entity_file_name = self.checkpoint_structure.replace("<enitity>", "model").replace("<step>", str(batch_id + 1))
-        full_path = os.path.join(self.checkpoint_path, entity_file_name)
-        if os.path.exists(full_path):
-            os.remove(full_path)
-        else:
-            raise CheckpointingError(f"Checkpoint {full_path} could not be removed. It does not exist!")
->>>>>>> 69fcbce5
+        return optimizer