from enum import Enum
from typing import Annotated

from hydra._internal.utils import _locate
from pydantic import BaseModel, DirectoryPath, FilePath, conint, model_validator
from pydantic.functional_validators import AfterValidator

from llm_gym.models.gpt2.gpt2_model import GPTConfig


def validate_class_path(path: str):
    try:
        _locate(path)
    except Exception as hydra_error:
        raise ValueError(
            f"Could not resolve path to class {path}.",
        ) from hydra_error
    return path


ClassPath = Annotated[str, AfterValidator(validate_class_path)]


class ProcessGroupBackendEnum(str, Enum):
    nccl = "nccl"


class DataConfig(BaseModel):
<<<<<<< HEAD
    dataset_dir_path: DirectoryPath | FilePath
=======
    dataset_dir_path: DirectoryPath
    sample_key: str
    target_key: str
    sequence_len: int
>>>>>>> 2ba64731


class TrainingConfig(BaseModel):
    #num_training_batches: conint(gt=0)
    process_group_backend: ProcessGroupBackendEnum


class ModelConfig(BaseModel):
    target_class: ClassPath
    config: GPTConfig


class LossConfig(BaseModel):
    target_class: ClassPath
    target_key: str
    prediction_key: str


class RunnerConfig(BaseModel):
    target_class: ClassPath
    process_group_backend: ProcessGroupBackendEnum


class GlobalsConfig(BaseModel):
    local_rank: int
    global_rank: int
    world_size: int
    num_training_batches: int
    eval_interval_in_batches: int
    training_batch_size: int
    evaluation_batch_size: int

    @property
    def eval_interval_per_rank(self):
        return self.num_training_batches // self.eval_interval_in_batches // self.world_size

    @property
    def num_batches_per_rank(self):
        return self.num_training_batches // self.world_size

    @model_validator(mode="after")
    def validate_multiples(self) -> "GlobalsConfig":
        computed_num_training_batches = (
            self.eval_interval_per_rank * self.world_size * self.eval_interval_in_batches
        )
        if computed_num_training_batches != self.num_training_batches:
            raise ValueError(
                "num_batches_per_training_sequence_per_rank * world_size * num_batches_per_training_sequence != num_training_batches"  # noqa: E501
            )
        return self


class AppConfig(BaseModel):
    data: DataConfig
    training: TrainingConfig
    loss: LossConfig
    runner: RunnerConfig
    model: ModelConfig
    globals: GlobalsConfig<|MERGE_RESOLUTION|>--- conflicted
+++ resolved
@@ -2,7 +2,7 @@
 from typing import Annotated
 
 from hydra._internal.utils import _locate
-from pydantic import BaseModel, DirectoryPath, FilePath, conint, model_validator
+from pydantic import BaseModel, DirectoryPath, FilePath, model_validator
 from pydantic.functional_validators import AfterValidator
 
 from llm_gym.models.gpt2.gpt2_model import GPTConfig
@@ -26,18 +26,14 @@
 
 
 class DataConfig(BaseModel):
-<<<<<<< HEAD
     dataset_dir_path: DirectoryPath | FilePath
-=======
-    dataset_dir_path: DirectoryPath
     sample_key: str
     target_key: str
     sequence_len: int
->>>>>>> 2ba64731
 
 
 class TrainingConfig(BaseModel):
-    #num_training_batches: conint(gt=0)
+    # num_training_batches: conint(gt=0)
     process_group_backend: ProcessGroupBackendEnum
 
 
@@ -76,9 +72,7 @@
 
     @model_validator(mode="after")
     def validate_multiples(self) -> "GlobalsConfig":
-        computed_num_training_batches = (
-            self.eval_interval_per_rank * self.world_size * self.eval_interval_in_batches
-        )
+        computed_num_training_batches = self.eval_interval_per_rank * self.world_size * self.eval_interval_in_batches
         if computed_num_training_batches != self.num_training_batches:
             raise ValueError(
                 "num_batches_per_training_sequence_per_rank * world_size * num_batches_per_training_sequence != num_training_batches"  # noqa: E501
