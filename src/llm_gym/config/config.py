--- conflicted
+++ resolved
@@ -1,22 +1,13 @@
 import os
 from pathlib import Path
-<<<<<<< HEAD
-from typing import List
+from typing import Dict, List, Text
 
 from pydantic import BaseModel, DirectoryPath, PositiveFloat, PositiveInt, confloat, conint, model_validator, FilePath
-
-from llm_gym.config.lookup_types import (
-    DataLoaderTypes,
-=======
-from typing import Dict, List, Text
-
-from pydantic import BaseModel, DirectoryPath, FilePath, PositiveFloat, PositiveInt, confloat, conint
 
 from llm_gym.config.lookup_types import (
     CollatorTypes,
     DataloaderTypes,
     DatasetTypes,
->>>>>>> 4b995e33
     LossTypes,
     ModelTypes,
     OptimizerTypes,
@@ -32,39 +23,6 @@
     project_name: str
 
 
-class DistributedSamplerConfig(BaseModel):
-    rank: conint(ge=0)
-    num_replicas: conint(ge=0)
-    shuffle: bool
-
-
-class SamplerConfig(BaseModel):
-    type_hint: SamplerTypes
-    config: DistributedSamplerConfig
-
-
-class DatasetConfig(BaseModel):
-    num_samples: conint(ge=1)
-    path: FilePath
-    sample_key: str
-    sequence_len: PositiveInt
-
-
-class LLMDataLoaderConfig(BaseModel):
-    dataset_tag: str
-    batch_size: conint(ge=1)
-    num_workers: conint(ge=1)
-    pin_memory: bool
-    shuffle: bool
-    sampler: SamplerConfig
-    dataset: DatasetConfig
-
-
-<<<<<<< HEAD
-class DataLoaderConfig(BaseModel):
-    type_hint: DataLoaderTypes
-    config: LLMDataLoaderConfig
-=======
 class DatasetConfig(BaseModel):
     # TODO: extend this with packed MemMapDataset / MegatronLMs-based packed version
     class MemMapDatasetConfig(BaseModel):
@@ -72,27 +30,20 @@
         block_size: conint(gt=0)
         tokenizer_path: FilePath
         jq_pattern: str
->>>>>>> 4b995e33
 
     class PackedMemMapDatasetContinuousConfig(BaseModel):
         raw_data_path: DirectoryPath | FilePath
         block_size: conint(gt=0)
 
-<<<<<<< HEAD
-class DataConfig(BaseModel):
-    dataset_dir_path: DirectoryPath
-    sample_key: str
-    target_key: str
-    sequence_len: PositiveInt
-    train_dataloader: DataLoaderConfig
-    eval_dataloaders: List[DataLoaderConfig]
-
-
-class TrainingConfig(BaseModel):
-=======
     class PackedMemMapDatasetMegatronConfig(BaseModel):
         raw_data_path: DirectoryPath | FilePath
         block_size: conint(gt=0)
+
+    class OpenGPTXMMapDatasetConfig(BaseModel):
+        num_samples: conint(ge=1)
+        path: FilePath
+        sample_key: str
+        sequence_len: PositiveInt
 
     type_hint: DatasetTypes
     config: MemMapDatasetConfig | PackedMemMapDatasetContinuousConfig | PackedMemMapDatasetMegatronConfig
@@ -104,9 +55,6 @@
         num_replicas: conint(ge=0)
         shuffle: bool
 
-    type_hint: SamplerTypes
-    config: DistributedSamplerConfig
-
 
 class CollatorConfig(BaseModel):
     class GPT2LLMCollatorConfig(BaseModel):
@@ -119,8 +67,11 @@
 
 class DataLoaderConfig(BaseModel):
     class LLMDataLoaderConfig(CudaKwargsConfig):
+        dataset_tag: str
         batch_size: conint(gt=0)
-        dataset_tag: str
+        num_workers: conint(ge=1)
+        pin_memory: bool
+        shuffle: bool
         dataset: DatasetConfig
         sampler: SamplerConfig
         collate_fn: CollatorConfig
@@ -135,15 +86,12 @@
     # TODO: use this in Progress Logging
     num_training_samples: conint(gt=0)
     callback_interval_in_samples: conint(gt=0)
->>>>>>> 4b995e33
     process_group_backend: ProcessGroupBackendType
     local_rank: conint(ge=0)
     global_rank: conint(ge=0)
     world_size: conint(ge=0)
     main_rank: conint(ge=0)
-<<<<<<< HEAD
     eval_interval_in_batches: conint(ge=1)
-    num_training_samples: int
 
     @property
     def eval_interval_per_rank(self):
@@ -151,18 +99,11 @@
 
     @property
     def num_training_batches_per_rank(self):
-        return self.num_training_batches // self.world_size
-
-    # @model_validator(mode="after")
-    # def validate_multiples(self) -> "TrainingConfig":
-    #     computed_num_training_batches = self.eval_interval_per_rank * self.world_size * self.eval_interval_in_batches
-    #     if computed_num_training_batches != self.num_training_batches:
-    #         raise ValueError(
-    #             f"eval_interval_per_rank * world_size * eval_interval_in_batches ({computed_num_training_batches})"
-    #             f" != num_training_batches ({self.num_training_batches})"
-    #         )
-    #     return self
-=======
+        exact = self.num_training_batches / self.world_size
+        ret = self.num_training_batches // self.world_size
+        if exact != ret:
+            print(f"Calculated num_training_batches_per_rank is not an integer. Clipping {exact} to {ret} ")
+        return ret
 
     @property
     def num_training_batches(self) -> int:
@@ -187,7 +128,6 @@
         if exact != ret:
             print(f"Calculated eval_interval_in_batches is not an integer. Clipping {exact} to {ret} ")
         return ret
->>>>>>> 4b995e33
 
 
 # TODO: remove this?? Seems unnecessary to add another composition layer here
