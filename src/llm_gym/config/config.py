import json
import os
import warnings
from enum import Enum
from pathlib import Path
from typing import List, Optional, Union

from pydantic import BaseModel, FilePath, PositiveFloat, PositiveInt, confloat, conint, model_validator
from transformers import PretrainedConfig

from llm_gym.config.lookup_types import (
    BatchSamplerTypes,
    CheckpointingExectionTypes,
    CheckpointingStrategyTypes,
    CollatorTypes,
    DataloaderTypes,
    DatasetTypes,
    LossTypes,
    ModelTypes,
    OptimizerTypes,
    SamplerTypes,
    SchedulerTypes,
    TokenizerTypes,
)
from llm_gym.config.types import ProcessGroupBackendType
from llm_gym.models.gpt2.gpt2_model import GPT2Config
from llm_gym.running_env.fsdp.fsdp_running_env import RunningEnvConfig


class WandbConfig(BaseModel):
    project_name: str


class CudaKwargsConfig(BaseModel):
    num_workers: conint(ge=1)
    pin_memory: bool
    shuffle: bool


class TokenizerConfig(BaseModel):
    class GPT2TokenizerFastConfig(BaseModel):
        tokenizer_file: str  # FilePath not possible, since transformers.PretrainedTokenizers can only handle strings

    type_hint: TokenizerTypes
    config: GPT2TokenizerFastConfig


class DatasetConfig(BaseModel):
    class MemMapDatasetConfig(BaseModel):
        raw_data_path: FilePath
        index_path: Optional[FilePath] = None
        block_size: conint(gt=0)
        tokenizer: TokenizerConfig
        jq_pattern: str
        sample_key: str

    class PackedMemMapDatasetContinuousConfig(BaseModel):
        raw_data_path: Path
        block_size: conint(gt=0)
        sample_key: str

    class PackedMemMapDatasetMegatronConfig(BaseModel):
        raw_data_path: Path
        block_size: conint(gt=0)
        sample_key: str

    class MMapIndexedDatasetConfig(BaseModel):
        path: Path
        skip_warmup: bool

    class OpenGPTXMMapDatasetConfig(BaseModel):
        num_samples: conint(ge=1)
        path: FilePath
        sample_key: str
        sequence_len: PositiveInt

    type_hint: DatasetTypes
    config: Union[
        OpenGPTXMMapDatasetConfig,
        MemMapDatasetConfig,
        PackedMemMapDatasetContinuousConfig,
        PackedMemMapDatasetMegatronConfig,
        MMapIndexedDatasetConfig,
    ]


class SamplerConfig(BaseModel):
    class DistributedSamplerConfig(BaseModel):
        rank: conint(ge=0)
        num_replicas: conint(ge=0)
        shuffle: bool

    type_hint: SamplerTypes
    config: DistributedSamplerConfig


class BatchSamplerConfig(BaseModel):
    class StandardBatchSamplerConfig(BaseModel):
        sampler: SamplerConfig
        batch_size: conint(gt=0)
        drop_last: bool

    type_hint: BatchSamplerTypes
    config: StandardBatchSamplerConfig


class CollatorConfig(BaseModel):
    class GPT2LLMCollatorConfig(BaseModel):
        sample_key: str
        target_key: str

    type_hint: CollatorTypes
    config: GPT2LLMCollatorConfig


class DataLoaderConfig(BaseModel):
    class LLMDataLoaderConfig(CudaKwargsConfig):
        dataloader_tag: str
        dataset: DatasetConfig
        batch_sampler: BatchSamplerConfig
        collate_fn: CollatorConfig

    type_hint: DataloaderTypes
    config: LLMDataLoaderConfig


class DataConfig(BaseModel):
    sample_key: str
    target_key: str
    sequence_len: int
    train_dataloader: DataLoaderConfig
    eval_dataloaders: List[DataLoaderConfig]


class ModelConfig(BaseModel):
    type_hint: ModelTypes
    config: GPT2Config


class CLMCrossEntropyLossConfig(BaseModel):
    target_key: str
    prediction_key: str


class LossConfig(BaseModel):
    type_hint: LossTypes
    config: CLMCrossEntropyLossConfig


class TrainingConfig(BaseModel):
    # TODO: use this in Progress Logging
    num_training_samples: conint(gt=0)
    callback_interval_in_samples: conint(gt=0)
    process_group_backend: ProcessGroupBackendType
    local_rank: conint(ge=0)
    global_rank: conint(ge=0)
    world_size: conint(ge=0)
    main_rank: conint(ge=0)
    train_batch_size: conint(gt=0)
    global_num_seen_samples: conint(ge=0)

    @property
    def local_num_train_samples(self):
        exact = self.num_training_samples / self.world_size
        ret = self.num_training_samples // self.world_size
        if exact != ret:
            print(f"Calculated local_num_training_samples is not an integer. Clipping {exact} to {ret} ")
        return ret

    @property
    def local_num_seen_train_samples(self):
        exact = self.global_num_seen_samples / self.world_size
        ret = self.global_num_seen_samples // self.world_size
        if exact != ret:
            print(f"Calculated global_num_seen_samples is not an integer. Clipping {exact} to {ret} ")
        return ret

    @property
    def skip_num_local_train_batches(self) -> int:
        exact = self.global_num_seen_samples / self.world_size / self.train_batch_size
        ret = self.global_num_seen_samples // self.world_size // self.train_batch_size
        if exact != ret:
            print(f"Calculated skip_num_local_train_batches is not an integer. Clipping {exact} to {ret} ")
        return ret

    @property
    def num_training_batches(self) -> int:
        exact = self.num_training_samples / self.train_batch_size
        ret = self.num_training_samples // self.train_batch_size
        if exact != ret:
            warnings.warn(f"Calculated num_training_batches is not an integer. Clipping {exact} to {ret} ")
        return ret

    @property
    def callback_interval_in_batches_per_rank(self):
        exact = self.callback_interval_in_samples / self.train_batch_size / self.world_size
        ret = self.callback_interval_in_samples // self.train_batch_size // self.world_size
        if exact != ret:
            warnings.warn(
                f"Calculated callback_interval_in_batches_per_rank is not an integer. Clipping {exact} to {ret} "
            )
        return ret


class AdamWConfig(BaseModel):
    lr: confloat(ge=0.0)


class OptimizerConfig(BaseModel):
    type_hint: OptimizerTypes
    config: AdamWConfig


class OneCycleLRConfig(BaseModel):
    max_lr: PositiveFloat
    total_steps: conint(ge=1)
    pct_start: confloat(ge=0.0)
    anneal_strategy: str
    cycle_momentum: bool
    base_momentum: float | List
    max_momentum: float | List
    div_factor: PositiveFloat
    final_div_factor: PositiveFloat
    three_phase: bool
    last_epochs: int
    verbose: bool


class StepLRConfig(BaseModel):
    step_size: conint(ge=1)
    gamma: confloat(ge=0.0)


class ConstantLRConfig(BaseModel):
    factor: PositiveFloat
    total_iters: PositiveInt


class SchedulerConfig(BaseModel):
    type_hint: SchedulerTypes
    config: StepLRConfig | ConstantLRConfig | OneCycleLRConfig


class CheckpointingConfig(BaseModel):
    class CheckpointingStrategyConfig(BaseModel):
        class SaveEveryKStepsCheckpointingStrategyConfig(BaseModel):
            k: PositiveInt

        class SaveKMostRecentCheckpointsStrategyConfig(BaseModel):
            k: conint(ge=-1)

        type_hint: CheckpointingStrategyTypes
        config: SaveEveryKStepsCheckpointingStrategyConfig | SaveKMostRecentCheckpointsStrategyConfig

    class CheckpointingExecutionConfig(BaseModel):
        class FSDPToDiscCheckpointingConfig(BaseModel):
            checkpoint_path: Path
            global_rank: conint(ge=0)
            checkpointing_rank: conint(ge=0, le=os.environ.get("WORLD_SIZE", 0))

        type_hint: CheckpointingExectionTypes
        config: FSDPToDiscCheckpointingConfig

    checkpointing_strategy: CheckpointingStrategyConfig
    checkpointing_execution: CheckpointingExecutionConfig


class RunMode(Enum):
    FROM_SCRATCH = "FROM_SCRATCH"
    WARM_START = "WARM_START"


class LLMGymSetupConfig(BaseModel):
    class WarmStartSettings(BaseModel):
        checkpoint_model_path: Path
        global_num_seen_samples: conint(gt=0)
        checkpoint_optimizer_path: Optional[Path] = None
        checkpoint_lr_scheduler_path: Optional[Path] = None

    class FromScratchSettings(BaseModel):
        global_num_seen_samples: int = 0

    run_mode: RunMode
<<<<<<< HEAD
    settings: FromScratchSettings
    # settings: WarmStartSettings
=======
    settings: FromScratchSettings  # WarmStartSettings |
>>>>>>> a5dbcfd9

    @model_validator(mode="after")
    def check_passwords_match(self) -> "LLMGymSetupConfig":
        if self.run_mode == RunMode.FROM_SCRATCH:
            if self.settings.global_num_seen_samples != 0:
                raise ValueError("When starting from scratch, global_num_seen_samples must be 0.")
        return self


class AppConfig(BaseModel):
    llm_gym_setup: LLMGymSetupConfig
    data: DataConfig
    training: TrainingConfig
    running_env: RunningEnvConfig
    model: ModelConfig
    optimizer: OptimizerConfig
    scheduler: SchedulerConfig
    checkpointing: CheckpointingConfig
    wandb: WandbConfig
    loss: LossConfig


class PretrainedGPTConfig(PretrainedConfig):
    model_type = "llm_gym_gpt2"

    def __init__(self, config: GPT2Config = None, **kwargs):
        if type(config) == dict:
            config = GPT2Config(**config)
        self.config = config

        super().__init__(**kwargs)

    def to_json_string(self, use_diff: bool = True) -> str:
        if self.config:
            json_dict = {"config": self.config.__dict__.copy(), "model_type": self.model_type}
            json_dict["config"]["attention"] = {
                "attention_type": self.config.attention.attention_type.value,
                "scaling_factor": self.config.attention.scaling_factor,
            }
            json_dict["config"]["weight_init"] = {
                "mean": self.config.weight_init.mean,
                "std": self.config.weight_init.std,
            }
        else:
            json_dict = {}
        return json.dumps(json_dict)<|MERGE_RESOLUTION|>--- conflicted
+++ resolved
@@ -281,12 +281,9 @@
         global_num_seen_samples: int = 0
 
     run_mode: RunMode
-<<<<<<< HEAD
     settings: FromScratchSettings
     # settings: WarmStartSettings
-=======
-    settings: FromScratchSettings  # WarmStartSettings |
->>>>>>> a5dbcfd9
+
 
     @model_validator(mode="after")
     def check_passwords_match(self) -> "LLMGymSetupConfig":
