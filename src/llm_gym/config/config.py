--- conflicted
+++ resolved
@@ -1,13 +1,7 @@
 import os
 from pathlib import Path
 
-<<<<<<< HEAD
-from hydra._internal.utils import _locate
-from pydantic import BaseModel, DirectoryPath, FilePath, model_validator
-from pydantic.functional_validators import AfterValidator
-=======
-from pydantic import BaseModel, DirectoryPath, PositiveFloat, PositiveInt, confloat, conint, model_validator
->>>>>>> df0f329b
+from pydantic import BaseModel, DirectoryPath, FilePath, PositiveFloat, PositiveInt, confloat, conint, model_validator
 
 from llm_gym.config.lookup_types import LossTypes, ModelTypes, OptimizerTypes, SchedulerTypes
 from llm_gym.config.types import ProcessGroupBackendType
@@ -41,34 +35,6 @@
 
 
 class TrainingConfig(BaseModel):
-<<<<<<< HEAD
-    # num_training_batches: conint(gt=0)
-    process_group_backend: ProcessGroupBackendEnum
-
-
-class ModelConfig(BaseModel):
-    target_class: ClassPath
-    config: GPTConfig
-
-
-class LossConfig(BaseModel):
-    target_class: ClassPath
-    target_key: str
-    prediction_key: str
-
-
-class RunnerConfig(BaseModel):
-    target_class: ClassPath
-    process_group_backend: ProcessGroupBackendEnum
-
-
-class GlobalsConfig(BaseModel):
-    local_rank: int
-    global_rank: int
-    world_size: int
-    num_training_batches: int
-    eval_interval_in_batches: int
-=======
     num_training_batches: conint(gt=0)
     process_group_backend: ProcessGroupBackendType
     num_batches_per_training_sequence: int
@@ -77,7 +43,6 @@
     world_size: conint(ge=0)
     main_rank: conint(ge=0)
     eval_interval_in_batches: conint(ge=1)
->>>>>>> df0f329b
     training_batch_size: int
     evaluation_batch_size: int
     test_batch_size: int
@@ -91,20 +56,12 @@
         return self.num_training_batches // self.world_size
 
     @model_validator(mode="after")
-<<<<<<< HEAD
-    def validate_multiples(self) -> "GlobalsConfig":
-        computed_num_training_batches = self.eval_interval_per_rank * self.world_size * self.eval_interval_in_batches
-        if computed_num_training_batches != self.num_training_batches:
-            raise ValueError(
-                "num_batches_per_training_sequence_per_rank * world_size * num_batches_per_training_sequence != num_training_batches"  # noqa: E501
-=======
     def validate_multiples(self) -> "TrainingConfig":
         computed_num_training_batches = self.eval_interval_per_rank * self.world_size * self.eval_interval_in_batches
         if computed_num_training_batches != self.num_training_batches:
             raise ValueError(
                 "num_batches_per_training_sequence_per_rank * world_size * num_batches_per_training_sequence"
                 " != num_training_batches"
->>>>>>> df0f329b
             )
         return self
 
