import json
import os
from pathlib import Path
<<<<<<< HEAD
from typing import List, Union

from pydantic import BaseModel, DirectoryPath, FilePath, PositiveFloat, PositiveInt, confloat, conint
from transformers import PretrainedConfig
=======
from typing import Dict, List, Text

from pydantic import BaseModel, DirectoryPath, FilePath, PositiveFloat, PositiveInt, confloat, conint
>>>>>>> 14301f86

from llm_gym.config.lookup_types import (
    CollatorTypes,
    DataloaderTypes,
    DatasetTypes,
    LossTypes,
    ModelTypes,
    OptimizerTypes,
    SamplerTypes,
    SchedulerTypes,
    TokenizerTypes,
)
from llm_gym.config.types import ProcessGroupBackendType
from llm_gym.fsdp.fsdp_running_env import RunningEnvConfig
from llm_gym.models.gpt2.gpt2_model import GPTConfig


class WandbConfig(BaseModel):
    project_name: str


class CudaKwargsConfig(BaseModel):
    num_workers: conint(ge=1)
    pin_memory: bool
    shuffle: bool


class TokenizerConfig(BaseModel):
    class GPT2TokenizerFastConfig(BaseModel):
        tokenizer_file: str  # FilePath not possible, since transformers.PretrainedTokenizers can only handle strings
<<<<<<< HEAD

    type_hint: TokenizerTypes
    config: GPT2TokenizerFastConfig


class DatasetConfig(BaseModel):
    class MemMapDatasetConfig(BaseModel):
        raw_data_path: DirectoryPath | FilePath
        block_size: conint(gt=0)
        tokenizer: TokenizerConfig
        jq_pattern: str

    class PackedMemMapDatasetContinuousConfig(BaseModel):
        raw_data_path: Path
        block_size: conint(gt=0)

    class PackedMemMapDatasetMegatronConfig(BaseModel):
        raw_data_path: Path
        block_size: conint(gt=0)

    class OpenGPTXMMapDatasetConfig(BaseModel):
        num_samples: conint(ge=1)
        path: FilePath
        sample_key: str
        sequence_len: PositiveInt
        dataset_tag: str

    type_hint: DatasetTypes
    config: Union[
        MemMapDatasetConfig,
        PackedMemMapDatasetContinuousConfig,
        PackedMemMapDatasetMegatronConfig,
        OpenGPTXMMapDatasetConfig,
    ]


class SamplerConfig(BaseModel):
    class DistributedSamplerConfig(BaseModel):
        rank: conint(ge=0)
        num_replicas: conint(ge=0)
        shuffle: bool

    type_hint: SamplerTypes
    config: DistributedSamplerConfig


class CollatorConfig(BaseModel):
    class GPT2LLMCollatorConfig(BaseModel):
        sample_key: str
        target_key: str

    type_hint: CollatorTypes
    config: GPT2LLMCollatorConfig


class DataLoaderConfig(BaseModel):
    class LLMDataLoaderConfig(CudaKwargsConfig):
        batch_size: conint(gt=0)
        dataloader_tag: str
        dataset: DatasetConfig
        sampler: SamplerConfig
        collate_fn: CollatorConfig

    type_hint: DataloaderTypes
    config: LLMDataLoaderConfig
=======
>>>>>>> 14301f86

    type_hint: TokenizerTypes
    config: GPT2TokenizerFastConfig

<<<<<<< HEAD
class DataConfig(BaseModel):
    sample_key: str
    target_key: str
    sequence_len: int
    train_dataloader: DataLoaderConfig
    evaluation_dataloaders: List[DataLoaderConfig]


class TrainingConfig(BaseModel):
=======

class DatasetConfig(BaseModel):
    class MemMapDatasetConfig(BaseModel):
        raw_data_path: DirectoryPath | FilePath
        block_size: conint(gt=0)
        tokenizer: TokenizerConfig
        jq_pattern: str

    class PackedMemMapDatasetContinuousConfig(BaseModel):
        raw_data_path: Path
        block_size: conint(gt=0)

    class PackedMemMapDatasetMegatronConfig(BaseModel):
        raw_data_path: Path
        block_size: conint(gt=0)

    class MMapIndexedDatasetConfig(BaseModel):
        path: Path
        skip_warmup: bool

    type_hint: DatasetTypes
    config: MemMapDatasetConfig | PackedMemMapDatasetContinuousConfig | PackedMemMapDatasetMegatronConfig


class SamplerConfig(BaseModel):
    class DistributedSamplerConfig(BaseModel):
        rank: conint(ge=0)
        num_replicas: conint(ge=0)
        shuffle: bool

    type_hint: SamplerTypes
    config: DistributedSamplerConfig


class CollatorConfig(BaseModel):
    class GPT2LLMCollatorConfig(BaseModel):
        sample_key: str
        target_key: str

    type_hint: CollatorTypes
    config: GPT2LLMCollatorConfig


class DataLoaderConfig(BaseModel):
    class LLMDataLoaderConfig(CudaKwargsConfig):
        batch_size: conint(gt=0)
        dataloader_tag: str
        dataset: DatasetConfig
        sampler: SamplerConfig
        collate_fn: CollatorConfig

    type_hint: DataloaderTypes
    config: LLMDataLoaderConfig


class TrainingConfig(BaseModel):
    train_dataloader: DataLoaderConfig
    evaluation_dataloaders: Dict[Text, DataLoaderConfig]
>>>>>>> 14301f86
    # TODO: use this in Progress Logging
    num_training_samples: conint(gt=0)
    callback_interval_in_samples: conint(gt=0)
    process_group_backend: ProcessGroupBackendType
    local_rank: conint(ge=0)
    global_rank: conint(ge=0)
    world_size: conint(ge=0)
    main_rank: conint(ge=0)
<<<<<<< HEAD
    eval_interval_in_batches: conint(ge=1)

    @property
    def eval_interval_per_rank(self):
        return self.eval_interval_in_batches // self.world_size

    @property
    def num_training_batches_per_rank(self):
        exact = self.num_training_batches / self.world_size
        ret = self.num_training_batches // self.world_size
        if exact != ret:
            print(f"Calculated num_training_batches_per_rank is not an integer. Clipping {exact} to {ret} ")
        return ret

    @property
    def num_training_batches(self) -> int:
        exact = self.num_training_samples / self.train_dataloader.config.batch_size
        ret = self.num_training_samples // self.train_dataloader.config.batch_size
        if exact != ret:
            print(f"Calculated num_training_batches is not an integer. Clipping {exact} to {ret} ")
=======

    @property
    def num_training_batches(self) -> int:
        exact = self.num_training_samples / self.train_dataloader.config.batch_size
        ret = self.num_training_samples // self.train_dataloader.config.batch_size
        if exact != ret:
            print(f"Calculated num_training_batches is not an integer. Clipping {exact} to {ret} ")
            # TODO: use logging.warning instead?
        return ret

    @property
    def callback_interval_in_batches_per_rank(self):
        exact = self.callback_interval_in_samples / self.train_dataloader.config.batch_size / self.world_size
        ret = self.callback_interval_in_samples // self.train_dataloader.config.batch_size // self.world_size
        if exact != ret:
            print(f"Calculated callback_interval_in_batches_per_rank is not an integer. Clipping {exact} to {ret} ")
            # TODO: use logging.warning instead?
        return ret

    @property
    def num_batches_per_rank(self):
        exact = self.num_training_batches / self.world_size
        ret = self.num_training_batches // self.world_size
        if exact != ret:
            print(f"Calculated num_batches_per_rank is not an integer. Clipping {exact} to {ret} ")
>>>>>>> 14301f86
            # TODO: use logging.warning instead?
        return ret

    @property
    def callback_interval_in_batches_per_rank(self):
        exact = self.callback_interval_in_samples / self.train_dataloader.config.batch_size / self.world_size
        ret = self.callback_interval_in_samples // self.train_dataloader.config.batch_size // self.world_size
        if exact != ret:
            print(f"Calculated callback_interval_in_batches_per_rank is not an integer. Clipping {exact} to {ret} ")
            # TODO: use logging.warning instead?
        return ret

<<<<<<< HEAD
    @property
    def num_batches_per_rank(self):
        exact = self.num_training_batches / self.world_size
        ret = self.num_training_batches // self.world_size
        if exact != ret:
            print(f"Calculated num_batches_per_rank is not an integer. Clipping {exact} to {ret} ")
            # TODO: use logging.warning instead?
        return ret


=======
>>>>>>> 14301f86
# TODO: remove this?? Seems unnecessary to add another composition layer here
class GPT2Config(BaseModel):
    config: GPTConfig


class ModelConfig(BaseModel):
    type_hint: ModelTypes
    config: GPT2Config


class CLMCrossEntropyLossConfig(BaseModel):
    target_key: str
    prediction_key: str


class LossConfig(BaseModel):
    type_hint: LossTypes
    config: CLMCrossEntropyLossConfig


class AdamWConfig(BaseModel):
    lr: confloat(ge=0.0)


class OptimizerConfig(BaseModel):
    type_hint: OptimizerTypes
    config: AdamWConfig


class OneCycleLRConfig(BaseModel):
    max_lr: PositiveFloat
    total_steps: conint(ge=1)
    pct_start: confloat(ge=0.0)
    anneal_strategy: str
    cycle_momentum: bool
    base_momentum: float | List
    max_momentum: float | List
    div_factor: PositiveFloat
    final_div_factor: PositiveFloat
    three_phase: bool
    last_epochs: int
    verbose: bool


class StepLRConfig(BaseModel):
    step_size: conint(ge=1)
    gamma: confloat(ge=0.0)


class ConstantLRConfig(BaseModel):
    factor: PositiveFloat
    total_iters: PositiveInt


class SchedulerConfig(BaseModel):
    type_hint: SchedulerTypes
    config: StepLRConfig | ConstantLRConfig | OneCycleLRConfig


class CheckpointConfig(BaseModel):
    checkpointing_rank: conint(ge=0, le=os.environ.get("WORLD_SIZE", 0))
    dir_path: Path


class AppConfig(BaseModel):
    training: TrainingConfig
    loss: LossConfig
    running_env: RunningEnvConfig
    model: ModelConfig
    optimizer: OptimizerConfig
    scheduler: SchedulerConfig
    checkpoint: CheckpointConfig
    wandb: WandbConfig


class PretrainedGPTConfig(PretrainedConfig):
    model_type = "llm_gym_gpt2"

    def __init__(self, config: GPTConfig = None, **kwargs):
        if type(config) == dict:
            config = GPTConfig(**config)
        self.config = config

        super().__init__(**kwargs)

    def to_json_string(self, use_diff: bool = True) -> str:
        if self.config:
            json_dict = {"config": self.config.__dict__.copy(), "model_type": self.model_type}
            json_dict["config"]["attention"] = {
                "attention_type": self.config.attention.attention_type.value,
                "scaling_factor": self.config.attention.scaling_factor,
            }
            json_dict["config"]["weight_init"] = {
                "mean": self.config.weight_init.mean,
                "std": self.config.weight_init.std,
            }
        else:
            json_dict = {}
        return json.dumps(json_dict)<|MERGE_RESOLUTION|>--- conflicted
+++ resolved
@@ -1,16 +1,10 @@
 import json
 import os
 from pathlib import Path
-<<<<<<< HEAD
 from typing import List, Union
 
 from pydantic import BaseModel, DirectoryPath, FilePath, PositiveFloat, PositiveInt, confloat, conint
 from transformers import PretrainedConfig
-=======
-from typing import Dict, List, Text
-
-from pydantic import BaseModel, DirectoryPath, FilePath, PositiveFloat, PositiveInt, confloat, conint
->>>>>>> 14301f86
 
 from llm_gym.config.lookup_types import (
     CollatorTypes,
@@ -41,7 +35,6 @@
 class TokenizerConfig(BaseModel):
     class GPT2TokenizerFastConfig(BaseModel):
         tokenizer_file: str  # FilePath not possible, since transformers.PretrainedTokenizers can only handle strings
-<<<<<<< HEAD
 
     type_hint: TokenizerTypes
     config: GPT2TokenizerFastConfig
@@ -62,6 +55,10 @@
         raw_data_path: Path
         block_size: conint(gt=0)
 
+    class MMapIndexedDatasetConfig(BaseModel):
+        path: Path
+        skip_warmup: bool
+
     class OpenGPTXMMapDatasetConfig(BaseModel):
         num_samples: conint(ge=1)
         path: FilePath
@@ -74,6 +71,7 @@
         MemMapDatasetConfig,
         PackedMemMapDatasetContinuousConfig,
         PackedMemMapDatasetMegatronConfig,
+        MMapIndexedDatasetConfig,
         OpenGPTXMMapDatasetConfig,
     ]
 
@@ -107,13 +105,8 @@
 
     type_hint: DataloaderTypes
     config: LLMDataLoaderConfig
-=======
->>>>>>> 14301f86
-
-    type_hint: TokenizerTypes
-    config: GPT2TokenizerFastConfig
-
-<<<<<<< HEAD
+
+
 class DataConfig(BaseModel):
     sample_key: str
     target_key: str
@@ -123,66 +116,6 @@
 
 
 class TrainingConfig(BaseModel):
-=======
-
-class DatasetConfig(BaseModel):
-    class MemMapDatasetConfig(BaseModel):
-        raw_data_path: DirectoryPath | FilePath
-        block_size: conint(gt=0)
-        tokenizer: TokenizerConfig
-        jq_pattern: str
-
-    class PackedMemMapDatasetContinuousConfig(BaseModel):
-        raw_data_path: Path
-        block_size: conint(gt=0)
-
-    class PackedMemMapDatasetMegatronConfig(BaseModel):
-        raw_data_path: Path
-        block_size: conint(gt=0)
-
-    class MMapIndexedDatasetConfig(BaseModel):
-        path: Path
-        skip_warmup: bool
-
-    type_hint: DatasetTypes
-    config: MemMapDatasetConfig | PackedMemMapDatasetContinuousConfig | PackedMemMapDatasetMegatronConfig
-
-
-class SamplerConfig(BaseModel):
-    class DistributedSamplerConfig(BaseModel):
-        rank: conint(ge=0)
-        num_replicas: conint(ge=0)
-        shuffle: bool
-
-    type_hint: SamplerTypes
-    config: DistributedSamplerConfig
-
-
-class CollatorConfig(BaseModel):
-    class GPT2LLMCollatorConfig(BaseModel):
-        sample_key: str
-        target_key: str
-
-    type_hint: CollatorTypes
-    config: GPT2LLMCollatorConfig
-
-
-class DataLoaderConfig(BaseModel):
-    class LLMDataLoaderConfig(CudaKwargsConfig):
-        batch_size: conint(gt=0)
-        dataloader_tag: str
-        dataset: DatasetConfig
-        sampler: SamplerConfig
-        collate_fn: CollatorConfig
-
-    type_hint: DataloaderTypes
-    config: LLMDataLoaderConfig
-
-
-class TrainingConfig(BaseModel):
-    train_dataloader: DataLoaderConfig
-    evaluation_dataloaders: Dict[Text, DataLoaderConfig]
->>>>>>> 14301f86
     # TODO: use this in Progress Logging
     num_training_samples: conint(gt=0)
     callback_interval_in_samples: conint(gt=0)
@@ -191,7 +124,6 @@
     global_rank: conint(ge=0)
     world_size: conint(ge=0)
     main_rank: conint(ge=0)
-<<<<<<< HEAD
     eval_interval_in_batches: conint(ge=1)
 
     @property
@@ -212,14 +144,6 @@
         ret = self.num_training_samples // self.train_dataloader.config.batch_size
         if exact != ret:
             print(f"Calculated num_training_batches is not an integer. Clipping {exact} to {ret} ")
-=======
-
-    @property
-    def num_training_batches(self) -> int:
-        exact = self.num_training_samples / self.train_dataloader.config.batch_size
-        ret = self.num_training_samples // self.train_dataloader.config.batch_size
-        if exact != ret:
-            print(f"Calculated num_training_batches is not an integer. Clipping {exact} to {ret} ")
             # TODO: use logging.warning instead?
         return ret
 
@@ -238,32 +162,10 @@
         ret = self.num_training_batches // self.world_size
         if exact != ret:
             print(f"Calculated num_batches_per_rank is not an integer. Clipping {exact} to {ret} ")
->>>>>>> 14301f86
             # TODO: use logging.warning instead?
         return ret
 
-    @property
-    def callback_interval_in_batches_per_rank(self):
-        exact = self.callback_interval_in_samples / self.train_dataloader.config.batch_size / self.world_size
-        ret = self.callback_interval_in_samples // self.train_dataloader.config.batch_size // self.world_size
-        if exact != ret:
-            print(f"Calculated callback_interval_in_batches_per_rank is not an integer. Clipping {exact} to {ret} ")
-            # TODO: use logging.warning instead?
-        return ret
-
-<<<<<<< HEAD
-    @property
-    def num_batches_per_rank(self):
-        exact = self.num_training_batches / self.world_size
-        ret = self.num_training_batches // self.world_size
-        if exact != ret:
-            print(f"Calculated num_batches_per_rank is not an integer. Clipping {exact} to {ret} ")
-            # TODO: use logging.warning instead?
-        return ret
-
-
-=======
->>>>>>> 14301f86
+
 # TODO: remove this?? Seems unnecessary to add another composition layer here
 class GPT2Config(BaseModel):
     config: GPTConfig
@@ -329,6 +231,7 @@
 
 
 class AppConfig(BaseModel):
+    data: DataConfig
     training: TrainingConfig
     loss: LossConfig
     running_env: RunningEnvConfig
