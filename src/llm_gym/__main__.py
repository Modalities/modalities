import logging
from pathlib import Path
<<<<<<< HEAD
from typing import Any, Callable, Dict
=======
from typing import Callable, Dict
>>>>>>> df0f329b

import click
import click_pathlib
import numpy as np
<<<<<<< HEAD
import torch.distributed as dist
import torch.optim as optim
from datasets import Dataset
from omegaconf import OmegaConf
from pydantic import BaseModel
from torch.optim.lr_scheduler import StepLR
=======
import torch
import torch.distributed as dist
from datasets import Dataset
from omegaconf import OmegaConf
>>>>>>> df0f329b
from torch.utils.data.distributed import DistributedSampler

from llm_gym.batch import EvaluationResultBatch
from llm_gym.checkpointing.checkpointing import Checkpointing
from llm_gym.checkpointing.checkpointing_execution import FSDPToDiscCheckpointing
from llm_gym.checkpointing.checkpointing_strategies import SaveMostRecentEpochOnlyCheckpointingStrategy
from llm_gym.config.config import AppConfig
from llm_gym.data.instances import TextInstances
from llm_gym.data.mmap_dataset import make_dataset
from llm_gym.dataset_loader import LLMDataLoader
from llm_gym.evaluator import Evaluator
from llm_gym.fsdp.fsdp_runner import Runner
from llm_gym.gym import Gym
from llm_gym.logging_broker.message_broker import MessageBroker
from llm_gym.logging_broker.messages import BatchProgressUpdate, MessageTypes
from llm_gym.logging_broker.publisher import MessagePublisher
from llm_gym.logging_broker.subscriber_impl.batch_progress_subscriber import (
    DummyProgressSubscriber,
    RichProgressSubscriber,
)
from llm_gym.logging_broker.subscriber_impl.results_subscriber import WandBEvaluationResultSubscriber
<<<<<<< HEAD
from llm_gym.loss_functions import CLMCrossEntropyLoss, Loss
from llm_gym.models.gpt2.collator import GPT2LLMCollator
from llm_gym.models.gpt2.gpt2_model import GPT2LLM
=======
from llm_gym.loss_functions import Loss
from llm_gym.models.gpt2.collator import GPT2LLMCollator
from llm_gym.resolver_register import ResolverRegister
>>>>>>> df0f329b
from llm_gym.trainer import Trainer
from llm_gym.util import get_date_of_run


@click.group()
def main() -> None:
    pass


config_option = click.option(
    "--config_file_path",
    type=click_pathlib.Path(exists=False),
    required=True,
    help="Path to a file with the YAML config file.",
)


@main.command(name="run")
@config_option
def entry_point_run_llmgym(config_file_path: Path):
    config_dict = load_app_config_dict(config_file_path)
    config = AppConfig.model_validate(config_dict)
    main = Main(config)
    main.run()


def load_app_config_dict(config_file_path: Path) -> Dict:
    cfg = OmegaConf.load(config_file_path)
    logging.info(f"Config\n {OmegaConf.to_yaml(cfg, resolve=True)}")
    return OmegaConf.to_container(cfg, resolve=True)


class Main:
    def __init__(self, config: AppConfig) -> None:
        # Checks whether this process was launched with ``torch.distributed.elastic``
        dist_launched = dist.is_torchelastic_launched()
        self.config = config

        self.experiment_id = get_date_of_run()

        self.dataset_path = config.data.dataset_dir_path

        resolvers = ResolverRegister(config=config)

        self.model: torch.nn.Module = resolvers.build_component_by_config(config=config.model)

        runner: Runner = resolvers.build_component_by_config(config=config.runner)

        self.wrapped_model = runner.wrap(model=self.model, local_rank=config.training.local_rank)

        self.optimizer: torch.optim.Optimizer = resolvers.build_component_by_config(
            config=config.optimizer, extra_kwargs=dict(params=self.wrapped_model.parameters())
        )

        self.scheduler = resolvers.build_component_by_config(
            config=config.scheduler, extra_kwargs=dict(optimizer=self.optimizer)
        )

        self.loss_fun: Loss = resolvers.build_component_by_config(config=config.loss)

        # Create instances
        instance_splits = self.create_instances(config=config)

        # Create samplers
        sampler_splits = self.create_samplers(
            train_instances=instance_splits["train"],
            val_instances=instance_splits["val"],
            test_instances=instance_splits["test"],
        )

        collator = GPT2LLMCollator(
            sample_key=config.data.sample_key,
            target_key=config.data.target_key,
        )

        dataloader_splits = self.create_dataloaders(
            train_instances=instance_splits["train"],
            val_instances=instance_splits["val"],
            test_instances=instance_splits["test"],
            train_sampler=sampler_splits["train"],
            val_sampler=sampler_splits["val"],
            test_sampler=sampler_splits["test"],
            collate_fn=collator,
        )

        self.train_dataloader = dataloader_splits["train"]
        self.val_dataloader = dataloader_splits["val"]
        self.test_dataloader = dataloader_splits["test"]

        # Message Broker
        message_broker = MessageBroker()
        batch_processed_publisher = MessagePublisher[BatchProgressUpdate](
            message_broker=message_broker,
            global_rank=config.training.global_rank,
            local_rank=config.training.local_rank,
        )
        evaluation_result_publisher = MessagePublisher[EvaluationResultBatch](
            message_broker=message_broker,
            global_rank=config.training.global_rank,
            local_rank=config.training.local_rank,
        )

        eval_split_lengths = {
            self.val_dataloader.dataset_tag: len(self.val_dataloader) * config.training.world_size,
            self.test_dataloader.dataset_tag: len(self.test_dataloader) * config.training.world_size,
        }
        train_split_lengths = {self.train_dataloader.dataset_tag: len(self.train_dataloader)}

        if not dist_launched or (dist_launched and dist.get_rank() == 0):
            progress_subscriber = RichProgressSubscriber(
                num_ranks=config.training.world_size,
                train_split_lengths=train_split_lengths,
                eval_split_lengths=eval_split_lengths,
            )
            evaluation_result_subscriber = WandBEvaluationResultSubscriber(
                num_ranks=config.training.world_size,
                project=config.wandb.project_name,
                experiment_id=self.experiment_id,
            )
            message_broker.add_subscriber(
                subscription=MessageTypes.EVALUATION_RESULT, subscriber=evaluation_result_subscriber
            )

        else:
            progress_subscriber = DummyProgressSubscriber()
        message_broker.add_subscriber(
            subscription=MessageTypes.BATCH_PROGRESS_UPDATE,
            subscriber=progress_subscriber,
        )

        # Checkpointing
        config.checkpoint.dir_path.mkdir(parents=True, exist_ok=True)
        checkpointing_strategy = SaveMostRecentEpochOnlyCheckpointingStrategy()
        checkpointing_execution = FSDPToDiscCheckpointing(
            checkpoint_path=config.checkpoint.dir_path,
            experiment_id=self.experiment_id,
            global_rank=config.training.global_rank,
            checkpointing_rank=config.checkpoint.checkpointing_rank,
        )
        checkpointing = Checkpointing(
            checkpointing_execution=checkpointing_execution,
            checkpointing_strategy=checkpointing_strategy,
            num_ranks=config.training.world_size,
        )

        # Trainer
        self.trainer = Trainer(
            local_rank=config.training.local_rank,
            batch_progress_publisher=batch_processed_publisher,
            evaluation_result_publisher=evaluation_result_publisher,
        )

        # Evaluator
        self.eval_data_loaders = [self.val_dataloader, self.test_dataloader]

        self.evaluator = Evaluator(
            local_rank=config.training.local_rank,
            batch_progress_publisher=batch_processed_publisher,
            evaluation_result_publisher=evaluation_result_publisher,
        )

        # Gym
        self.gym = Gym(
            checkpointing=checkpointing,
            trainer=self.trainer,
            evaluator=self.evaluator,
            model=self.wrapped_model,
            optimizer=self.optimizer,
            loss_fun=self.loss_fun,
        )

    def run(self):
        self.gym.run(
            num_batches_per_rank=self.config.training.num_batches_per_rank,
            eval_interval_in_batches=self.config.training.eval_interval_per_rank,
            train_data_loader=self.train_dataloader,
            evaluation_data_loaders=self.eval_data_loaders,
        )

    def create_instances(self, config: AppConfig) -> Dict[str, TextInstances]:
        # on the fly tokenization
        # from llm_gym.dataloader.dataset import Dataset as Dataset_Wrapper
        # from llm_gym.dataloader.dataset import MemMapDataset
        # dataset_dict = Dataset_Wrapper.from_path(config.data.dataset_dir_path, target_dataset_cls=MemMapDataset, split_size=(0.8, 0.1, 0.1)) # noqa: E501
        # instance_splits = dict()
        # instance_splits["train"] = dataset_dict.train
        # instance_splits["val"] = dataset_dict.validation
        # instance_splits["test"] = dataset_dict.test
        # return instance_splits

        dataset_path = config.data.dataset_dir_path
        sequence_len = config.data.sequence_len
        instance_splits = dict()

        for partition in ["train", "val", "test"]:
            dataset_filename_prefix = list(
                set([dataset_path.joinpath(filename.stem) for filename in dataset_path.glob(f"*{partition}*.bin")])
            )[0]
            text_dataset = make_dataset(path=dataset_filename_prefix)
            num_samples = config.training.num_training_batches * config.training.training_batch_size
            instances = TextInstances(
                sample_key=config.data.sample_key,
                text_dataset=text_dataset,
                doc_idx=np.arange(0, len(text_dataset)),
                dataset_dir=dataset_path,
                num_samples=num_samples,
                dataset_name=partition,
                sequence_len=sequence_len,
            )
            instance_splits[partition] = instances

        return instance_splits

    def create_samplers(
        self,
        train_instances: TextInstances,
        val_instances: TextInstances,
        test_instances: TextInstances,
    ) -> Dict[str, DistributedSampler]:
        sampler_splits = dict()

        sampler_splits["train"] = DistributedSampler(
            dataset=train_instances,
            rank=self.config.training.global_rank,
            num_replicas=self.config.training.world_size,
            shuffle=True,
        )

        sampler_splits["val"] = DistributedSampler(
            dataset=val_instances,
            rank=self.config.training.global_rank,
            num_replicas=self.config.training.world_size,
        )

        sampler_splits["test"] = DistributedSampler(
            dataset=test_instances,
            rank=self.config.training.global_rank,
            num_replicas=self.config.training.world_size,
        )

        return sampler_splits

    def create_dataloaders(
        self,
        train_instances: Dataset,
        val_instances: Dataset,
        test_instances: Dataset,
        train_sampler: DistributedSampler,
        val_sampler: DistributedSampler,
        test_sampler: DistributedSampler,
        collate_fn: Callable,
    ) -> Dict[str, LLMDataLoader]:
        """Create dataset splits."""

        data_loader_splits = {}

        # create dataloaders
        collate_fn = GPT2LLMCollator(
            sample_key=self.config.data.sample_key,
            target_key=self.config.data.target_key,
        )
        data_loader_splits["train"] = LLMDataLoader(
            dataset=train_instances,
            dataset_tag=self.config.data.dataloader.train_dataset_tag,
            batch_size=self.config.training.training_batch_size,
            sampler=train_sampler,
            **self.config.data.dataloader.cuda_kwargs.model_dump(),
            collate_fn=collate_fn,
        )
        data_loader_splits["val"] = LLMDataLoader(
            dataset=val_instances,
            dataset_tag=self.config.data.dataloader.val_dataset_tag,
            batch_size=self.config.training.evaluation_batch_size,
            sampler=val_sampler,
            **self.config.data.dataloader.cuda_kwargs.model_dump(),
            collate_fn=collate_fn,
        )
        data_loader_splits["test"] = LLMDataLoader(
            dataset=test_instances,
            dataset_tag=self.config.data.dataloader.test_dataset_tag,
            batch_size=self.config.training.test_batch_size,
            sampler=test_sampler,
            **self.config.data.dataloader.cuda_kwargs.model_dump(),
            collate_fn=collate_fn,
        )

        return data_loader_splits


if __name__ == "__main__":
    main()<|MERGE_RESOLUTION|>--- conflicted
+++ resolved
@@ -1,27 +1,14 @@
 import logging
 from pathlib import Path
-<<<<<<< HEAD
-from typing import Any, Callable, Dict
-=======
 from typing import Callable, Dict
->>>>>>> df0f329b
 
 import click
 import click_pathlib
 import numpy as np
-<<<<<<< HEAD
-import torch.distributed as dist
-import torch.optim as optim
-from datasets import Dataset
-from omegaconf import OmegaConf
-from pydantic import BaseModel
-from torch.optim.lr_scheduler import StepLR
-=======
 import torch
 import torch.distributed as dist
 from datasets import Dataset
 from omegaconf import OmegaConf
->>>>>>> df0f329b
 from torch.utils.data.distributed import DistributedSampler
 
 from llm_gym.batch import EvaluationResultBatch
@@ -43,15 +30,9 @@
     RichProgressSubscriber,
 )
 from llm_gym.logging_broker.subscriber_impl.results_subscriber import WandBEvaluationResultSubscriber
-<<<<<<< HEAD
-from llm_gym.loss_functions import CLMCrossEntropyLoss, Loss
-from llm_gym.models.gpt2.collator import GPT2LLMCollator
-from llm_gym.models.gpt2.gpt2_model import GPT2LLM
-=======
 from llm_gym.loss_functions import Loss
 from llm_gym.models.gpt2.collator import GPT2LLMCollator
 from llm_gym.resolver_register import ResolverRegister
->>>>>>> df0f329b
 from llm_gym.trainer import Trainer
 from llm_gym.util import get_date_of_run
 
