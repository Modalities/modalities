--- conflicted
+++ resolved
@@ -1,10 +1,9 @@
 import logging
 from pathlib import Path
-<<<<<<< HEAD
 from typing import Callable, Dict, List, Tuple
 import click
 import click_pathlib
-from llm_gym.config.config import AppConfig, DataLoaderConfig, DatasetConfig, LLMDataLoaderConfig, SamplerConfig
+from llm_gym.config.config import AppConfig, DataLoaderConfig, DatasetConfig, LLMDataLoaderConfig, SamplerConfig, DataLoaderConfig
 import numpy as np
 from pydantic import DirectoryPath
 import torch
@@ -17,33 +16,24 @@
 from llm_gym.checkpointing.checkpointing_execution import FSDPToDiscCheckpointing
 from llm_gym.checkpointing.checkpointing_strategies import (
     SaveAllCheckpointingStrategy,
+    SaveMostRecentEpochOnlyCheckpointingStrategy
 )
 from llm_gym.dataset_loader import LLMDataLoader
 from llm_gym.fsdp.fsdp_running_env import RunningEnv
 from llm_gym.models.gpt2.collator import GPT2LLMCollator
 
-from llm_gym.config.config import AppConfig
 from llm_gym.data.instances import TextInstances
 from llm_gym.data.mmap_dataset import make_dataset
 from llm_gym.dataset_loader import LLMDataLoader
-=======
-from typing import Dict
-
-import click
-import click_pathlib
-import torch
+
+
 import torch.distributed as dist
 from omegaconf import OmegaConf
 from torch.utils.data import DataLoader
 
 from llm_gym.batch import EvaluationResultBatch
-from llm_gym.checkpointing.checkpointing import Checkpointing
-from llm_gym.checkpointing.checkpointing_execution import FSDPToDiscCheckpointing
-from llm_gym.checkpointing.checkpointing_strategies import SaveMostRecentEpochOnlyCheckpointingStrategy
-from llm_gym.config.config import AppConfig, DataLoaderConfig
 from llm_gym.dataloader.create_index import create_memmap_index
 from llm_gym.dataloader.create_packed_data import create_packed_data
->>>>>>> 4b995e33
 from llm_gym.evaluator import Evaluator
 from llm_gym.gym import Gym
 from llm_gym.logging_broker.message_broker import MessageBroker
@@ -58,12 +48,9 @@
 from llm_gym.resolver_register import ResolverRegister
 from llm_gym.trainer import Trainer
 from llm_gym.util import get_date_of_run
-<<<<<<< HEAD
 import torch.nn as nn
 from torch.optim import Optimizer
-=======
 from llm_gym.utils.generate_text import main as generate_text_main
->>>>>>> 4b995e33
 
 
 @click.group()
@@ -155,70 +142,40 @@
         self.global_train_batch_id = 139999
         self.warmstart_experiment_id = "2023-11-16-07:42:45_PM"
 
-<<<<<<< HEAD
+        # coldstart
         self.experiment_id = get_date_of_run()
-        self.dataset_path = config.data.dataset_dir_path
 
         self.resolvers = ResolverRegister(config=config)
         self.running_env: RunningEnv = self.resolvers.build_component_by_config(config=self.config.running_env)
 
+
     def construct_components(
-        self, config: AppConfig, running_env: RunningEnv
+        self, resolvers: ResolverRegister, config: AppConfig, running_env: RunningEnv
     ) -> Tuple[Gym, LLMDataLoader, List[LLMDataLoader], Checkpointing, nn.Module, Optimizer]:
-        # TODO move to run function, despite mixing concerns here ...
-        # self.wrapped_model = running_env.wrap(model=self.model, local_rank=config.training.local_rank)
-
-        # self.optimizer: torch.optim.Optimizer = resolvers.build_component_by_config(
-        #     config=config.optimizer, extra_kwargs=dict(params=self.wrapped_model.parameters())
-        # )
-
-        # self.scheduler = resolvers.build_component_by_config(
-        #     config=config.scheduler, extra_kwargs=dict(optimizer=self.optimizer)
-        # )
-
-        # Dataloaders
-        collator = GPT2LLMCollator(
-            sample_key=config.data.sample_key,
-            target_key=config.data.target_key,
-        )
-        train_dataloader, val_dataloader, test_dataloader = self.get_dataloaders(config=config, collator=collator)
-
+  
         # Checkpointing
         checkpointing = self.get_checkpointing(config=config, running_env=running_env)
-=======
-        self.resolvers = ResolverRegister(config=config)
-
-        self.model: torch.nn.Module = self.resolvers.build_component_by_config(config=config.model)
-
-        runner: Runner = self.resolvers.build_component_by_config(config=config.runner)
-
-        self.wrapped_model = runner.wrap(model=self.model, local_rank=config.training.local_rank)
-
-        self.optimizer: torch.optim.Optimizer = self.resolvers.build_component_by_config(
-            config=config.optimizer, extra_kwargs=dict(params=self.wrapped_model.parameters())
-        )
-
-        self.scheduler = self.resolvers.build_component_by_config(
-            config=config.scheduler, extra_kwargs=dict(optimizer=self.optimizer)
-        )
-
-        self.loss_fun: Loss = self.resolvers.build_component_by_config(config=config.loss)
-
-        self.train_dataloader = self._create_dataloader(config=config.training.train_dataloader)
-        validation_dataloader_lookup = {
-            dataset_tag: self._create_dataloader(config=config)
-            for dataset_tag, config in config.training.evaluation_dataloaders.items()
-        }
-        self.val_dataloader = validation_dataloader_lookup["val"]
-        self.test_dataloader = validation_dataloader_lookup["test"]
->>>>>>> 4b995e33
-
+
+        # Model and optimizer
         wrapped_model, optimizer = self.get_model_and_optimizer(
             config=config, running_env=running_env, checkpointing=checkpointing
         )
-
-        # Loss function
-        loss_fun: Loss = self.resolvers.build_component_by_config(config=config.loss)
+        # Loss fun
+        loss_fun: Loss = resolvers.build_component_by_config(config=config.loss)
+
+        # Dataloaders
+        # TODO  Max's version
+        train_dataloader, val_dataloader, test_dataloader = self.get_dataloaders(config=config)
+
+
+        # TODO Lucian's and Viktor's version
+        # train_dataloader = self._create_dataloader(config=config.training.train_dataloader)
+        # validation_dataloader_lookup = {
+        #     dataset_tag: self._create_dataloader(config=config)
+        #     for dataset_tag, config in config.training.evaluation_dataloaders.items()
+        # }
+        # val_dataloader = validation_dataloader_lookup["val"]
+        # test_dataloader = validation_dataloader_lookup["test"]
 
         # Logging
         eval_split_lengths = {
@@ -227,43 +184,8 @@
         }
         train_split_lengths = {train_dataloader.dataset_tag: len(train_dataloader)}
 
-<<<<<<< HEAD
         evaluation_result_publisher, batch_processed_publisher = self.get_logging_publishers(
             config=config, train_split_lengths=train_split_lengths, eval_split_lengths=eval_split_lengths
-=======
-        # TODO: make this instantiation of subscribers configurable via config.yml and use "build_component_by_config"
-        if not dist_launched or (dist_launched and dist.get_rank() == 0):
-            progress_subscriber = RichProgressSubscriber(
-                num_ranks=config.training.world_size,
-                train_split_lengths=train_split_lengths,
-                eval_split_lengths=eval_split_lengths,
-            )
-            evaluation_result_subscriber = RichResultSubscriber(num_ranks=config.training.world_size)
-            message_broker.add_subscriber(
-                subscription=MessageTypes.EVALUATION_RESULT, subscriber=evaluation_result_subscriber
-            )
-
-        else:
-            progress_subscriber = DummyProgressSubscriber()
-        message_broker.add_subscriber(
-            subscription=MessageTypes.BATCH_PROGRESS_UPDATE,
-            subscriber=progress_subscriber,
-        )
-
-        # Checkpointing
-        config.checkpoint.dir_path.mkdir(parents=True, exist_ok=True)
-        checkpointing_strategy = SaveMostRecentEpochOnlyCheckpointingStrategy()
-        checkpointing_execution = FSDPToDiscCheckpointing(
-            checkpoint_path=config.checkpoint.dir_path,
-            experiment_id=self.experiment_id,
-            global_rank=config.training.global_rank,
-            checkpointing_rank=config.checkpoint.checkpointing_rank,
-        )
-        checkpointing = Checkpointing(
-            checkpointing_execution=checkpointing_execution,
-            checkpointing_strategy=checkpointing_strategy,
-            num_ranks=config.training.world_size,
->>>>>>> 4b995e33
         )
 
         # Trainer
@@ -286,10 +208,34 @@
             evaluator=evaluator,
             loss_fun=loss_fun,
         )
+
+
+        # Trainer
+        self.trainer = Trainer(
+            local_rank=config.training.local_rank,
+            batch_progress_publisher=batch_processed_publisher,
+            evaluation_result_publisher=evaluation_result_publisher,
+        )
+
+        # Evaluator
+        self.eval_data_loaders = [self.val_dataloader, self.test_dataloader]
+
+        self.evaluator = Evaluator(
+            local_rank=config.training.local_rank,
+            batch_progress_publisher=batch_processed_publisher,
+            evaluation_result_publisher=evaluation_result_publisher,
+        )
+
+        # Gym
+        gym = Gym(
+            trainer=trainer,
+            evaluator=evaluator,
+            loss_fun=loss_fun,
+        )
+
         return gym, train_dataloader, [val_dataloader, test_dataloader], checkpointing, wrapped_model, optimizer
 
     def run(self):
-<<<<<<< HEAD
         with self.running_env as running_env:
             (
                 gym,
@@ -298,7 +244,7 @@
                 checkpointing,
                 wrapped_model,
                 optimizer,
-            ) = self.construct_components(self.config, running_env=running_env)
+            ) = self.construct_components(resolvers=self.resolvers, config=self.config, running_env=running_env)
 
             gym.run(
                 num_training_batches_per_rank=self.config.training.num_training_batches_per_rank,
@@ -310,10 +256,17 @@
                 optimizer=optimizer,
             )
 
-    def get_dataloaders(self, config: AppConfig, collator: Callable) -> List[LLMDataLoader]:
+
+    def get_dataloaders(self, config: AppConfig) -> List[LLMDataLoader]:
         train_dataloader_config = config.data.train_dataloader
         eval_dataloader_configs = config.data.eval_dataloaders
         data_loaders = []
+
+        # Dataloaders
+        collator = GPT2LLMCollator(
+            sample_key=config.data.sample_key,
+            target_key=config.data.target_key,
+        )
 
         for dataloader_config in [train_dataloader_config, *eval_dataloader_configs]:
             # Create instances
@@ -340,8 +293,22 @@
     def get_model_and_optimizer(
         self, config: AppConfig, running_env: RunningEnv, checkpointing: Checkpointing
     ) -> Tuple[nn.Module, Optimizer]:
+
+        # self.model: torch.nn.Module = self.resolvers.build_component_by_config(config=config.model)
+
+        # runner: Runner = self.resolvers.build_component_by_config(config=config.runner)
+
+        # self.wrapped_model = runner.wrap(model=self.model, local_rank=config.training.local_rank)
+
+        # self.optimizer: torch.optim.Optimizer = self.resolvers.build_component_by_config(
+        #     config=config.optimizer, extra_kwargs=dict(params=self.wrapped_model.parameters())
+        # )
+
+        # self.scheduler = self.resolvers.build_component_by_config(
+        #     config=config.scheduler, extra_kwargs=dict(optimizer=self.optimizer)
+        # )
+
         model: torch.nn.Module = self.resolvers.build_component_by_config(config=config.model)
-
         if self.global_train_batch_id > 0:  # warm start
             wrapped_model = checkpointing.load_model_checkpoint(
                 experiment_id=self.warmstart_experiment_id,
@@ -371,6 +338,7 @@
         return wrapped_model, optimizer
 
     def get_checkpointing(self, config: AppConfig, running_env: RunningEnv) -> Checkpointing:
+        
         checkpointing_strategy = SaveAllCheckpointingStrategy()
         checkpointing_execution = FSDPToDiscCheckpointing(
             checkpoint_path="/raid/s3/opengptx/max_lue/LLMgym/checkpoints",
@@ -378,28 +346,6 @@
             global_rank=config.training.global_rank,
             checkpointing_rank=0,
             model_wrapping_fn=running_env.wrap_model,
-=======
-        self.gym.run(
-            num_batches_per_rank=self.config.training.num_batches_per_rank,
-            eval_interval_in_batches=self.config.training.eval_interval_in_batches_per_rank,
-            train_data_loader=self.train_dataloader,
-            evaluation_data_loaders=self.eval_data_loaders,
-        )
-
-    def _create_dataloader(self, config: DataLoaderConfig) -> DataLoader:
-        dataset = self.resolvers.build_component_by_config(config=config.config.dataset)
-        collator = self.resolvers.build_component_by_config(config=config.config.collate_fn)
-        sampler = self.resolvers.build_component_by_config(
-            config=config.config.sampler, extra_kwargs=dict(dataset=dataset)
-        )
-        return self.resolvers.build_component_by_config(
-            config=config,
-            extra_kwargs=dict(
-                dataset=dataset,
-                sampler=sampler,
-                collate_fn=collator,
-            ),
->>>>>>> 4b995e33
         )
         checkpointing = Checkpointing(
             checkpointing_execution=checkpointing_execution,
@@ -408,7 +354,6 @@
         )
         return checkpointing
 
-<<<<<<< HEAD
     def create_instances(
         self,
         dataset_config: DatasetConfig,
@@ -476,16 +421,13 @@
         )
 
         if config.training.global_rank == 0:
+
             progress_subscriber = RichProgressSubscriber(
                 num_ranks=config.training.world_size,
                 train_split_lengths=train_split_lengths,
                 eval_split_lengths=eval_split_lengths,
             )
-            evaluation_result_subscriber = WandBEvaluationResultSubscriber(
-                num_ranks=config.training.world_size,
-                project=config.wandb.project_name,
-                experiment_id=self.experiment_id,
-            )
+            evaluation_result_subscriber = RichResultSubscriber(num_ranks=config.training.world_size)
             message_broker.add_subscriber(
                 subscription=MessageTypes.EVALUATION_RESULT, subscriber=evaluation_result_subscriber
             )
@@ -497,10 +439,25 @@
             subscriber=progress_subscriber,
         )
 
+
         return evaluation_result_publisher, batch_processed_publisher
 
-=======
->>>>>>> 4b995e33
+    # TODO use this as the default factory for dataloaders 
+    def _create_dataloader(self, config: DataLoaderConfig) -> DataLoader:
+        dataset = self.resolvers.build_component_by_config(config=config.config.dataset)
+        collator = self.resolvers.build_component_by_config(config=config.config.collate_fn)
+        sampler = self.resolvers.build_component_by_config(
+            config=config.config.sampler, extra_kwargs=dict(dataset=dataset)
+        )
+        return self.resolvers.build_component_by_config(
+            config=config,
+            extra_kwargs=dict(
+                dataset=dataset,
+                sampler=sampler,
+                collate_fn=collator,
+            ),
+        )
+
 
 if __name__ == "__main__":
     main()