--- conflicted
+++ resolved
@@ -1,43 +1,34 @@
 import logging
 from pathlib import Path
 from typing import Callable, Dict
-
 import click
 import click_pathlib
-<<<<<<< HEAD
-import hydra
 from llm_gym.config.config import AppConfig
 from llm_gym.optimizers.optimizer_factory import OptimizerFactory, OptimizerTypes
-=======
 import numpy as np
 import torch
->>>>>>> 69fcbce5
 import torch.distributed as dist
 from datasets import Dataset
 from omegaconf import OmegaConf
 from torch.utils.data.distributed import DistributedSampler
-
 from llm_gym.batch import EvaluationResultBatch
 from llm_gym.checkpointing.checkpointing import Checkpointing
 from llm_gym.checkpointing.checkpointing_execution import FSDPToDiscCheckpointing
-<<<<<<< HEAD
 from llm_gym.checkpointing.checkpointing_strategies import (
     SaveAllCheckpointingStrategy,
-    SaveEveryKStepsCheckpointingStrategy,
 )
 from llm_gym.dataset_loader import LLMDataLoader
 from llm_gym.fsdp.fsdp_running_env import FSDPRunningEnv, RunningEnv
 from llm_gym.models.gpt2.gpt2_model import GPT2LLM
-from llm_gym.models.gpt2.collator import GPT2LLMCollator, LMWikiBookCorpusDatasetFactory
-=======
+from llm_gym.models.gpt2.collator import GPT2LLMCollator
+
 from llm_gym.checkpointing.checkpointing_strategies import SaveMostRecentEpochOnlyCheckpointingStrategy
 from llm_gym.config.config import AppConfig
 from llm_gym.data.instances import TextInstances
 from llm_gym.data.mmap_dataset import make_dataset
 from llm_gym.dataset_loader import LLMDataLoader
 from llm_gym.evaluator import Evaluator
-from llm_gym.fsdp.fsdp_runner import Runner
->>>>>>> 69fcbce5
+from llm_gym.fsdp.fsdp_running_env import RunningEnv, FSDPRunningEnv
 from llm_gym.gym import Gym
 from llm_gym.logging_broker.message_broker import MessageBroker
 from llm_gym.logging_broker.messages import BatchProgressUpdate, MessageTypes
@@ -84,11 +75,6 @@
 
 class Main:
     def __init__(self, config: AppConfig) -> None:
-<<<<<<< HEAD
-=======
-        # Checks whether this process was launched with ``torch.distributed.elastic``
-        dist_launched = dist.is_torchelastic_launched()
->>>>>>> 69fcbce5
         self.config = config
         # warmstart
         self.global_train_batch_id = 209
@@ -98,29 +84,24 @@
 
         self.dataset_path = config.data.dataset_dir_path
 
-<<<<<<< HEAD
-        self.model: GPT2LLM = init_by_hydra(config.model)
-
-        # self.wrapped_model = runner.wrap(model=self.model, x=config.globals.local_rank)
-=======
-        resolvers = ResolverRegister(config=config)
-
-        self.model: torch.nn.Module = resolvers.build_component_by_config(config=config.model)
-
-        runner: Runner = resolvers.build_component_by_config(config=config.runner)
->>>>>>> 69fcbce5
-
-        self.wrapped_model = runner.wrap(model=self.model, local_rank=config.training.local_rank)
-
-        self.optimizer: torch.optim.Optimizer = resolvers.build_component_by_config(
-            config=config.optimizer, extra_kwargs=dict(params=self.wrapped_model.parameters())
-        )
-
-        self.scheduler = resolvers.build_component_by_config(
-            config=config.scheduler, extra_kwargs=dict(optimizer=self.optimizer)
-        )
-
-        self.loss_fun: Loss = resolvers.build_component_by_config(config=config.loss)
+        self.resolvers = ResolverRegister(config=config)
+
+        self.model: torch.nn.Module = self.resolvers.build_component_by_config(config=config.model)
+
+        running_env: RunningEnv = self.resolvers.build_component_by_config(config=config.running_env)
+
+        # TODO move to run function, despite mixing concerns here ...
+        # self.wrapped_model = running_env.wrap(model=self.model, local_rank=config.training.local_rank)
+
+        # self.optimizer: torch.optim.Optimizer = resolvers.build_component_by_config(
+        #     config=config.optimizer, extra_kwargs=dict(params=self.wrapped_model.parameters())
+        # )
+
+        # self.scheduler = resolvers.build_component_by_config(
+        #     config=config.scheduler, extra_kwargs=dict(optimizer=self.optimizer)
+        # )
+
+        self.loss_fun: Loss = self.resolvers.build_component_by_config(config=config.loss)
 
         # Create instances
         instance_splits = self.create_instances(config=config)
@@ -170,7 +151,7 @@
         }
         train_split_lengths = {self.train_dataloader.dataset_tag: len(self.train_dataloader)}
 
-        if config.globals.global_rank == 0:
+        if config.training.global_rank == 0:
             progress_subscriber = RichProgressSubscriber(
                 num_ranks=config.training.world_size,
                 train_split_lengths=train_split_lengths,
@@ -192,24 +173,20 @@
             subscriber=progress_subscriber,
         )
 
-<<<<<<< HEAD
-        self.loss_fun = CLMCrossEntropyLoss(target_subscription_key="target_key", prediction_subscription_key="logits")
-=======
-        # Checkpointing
-        config.checkpoint.dir_path.mkdir(parents=True, exist_ok=True)
-        checkpointing_strategy = SaveMostRecentEpochOnlyCheckpointingStrategy()
-        checkpointing_execution = FSDPToDiscCheckpointing(
-            checkpoint_path=config.checkpoint.dir_path,
-            experiment_id=self.experiment_id,
-            global_rank=config.training.global_rank,
-            checkpointing_rank=config.checkpoint.checkpointing_rank,
-        )
-        checkpointing = Checkpointing(
-            checkpointing_execution=checkpointing_execution,
-            checkpointing_strategy=checkpointing_strategy,
-            num_ranks=config.training.world_size,
-        )
->>>>>>> 69fcbce5
+        # # Checkpointing
+        # config.checkpoint.dir_path.mkdir(parents=True, exist_ok=True)
+        # checkpointing_strategy = SaveMostRecentEpochOnlyCheckpointingStrategy()
+        # checkpointing_execution = FSDPToDiscCheckpointing(
+        #     checkpoint_path=config.checkpoint.dir_path,
+        #     experiment_id=self.experiment_id,
+        #     global_rank=config.training.global_rank,
+        #     checkpointing_rank=config.checkpoint.checkpointing_rank,
+        # )
+        # checkpointing = Checkpointing(
+        #     checkpointing_execution=checkpointing_execution,
+        #     checkpointing_strategy=checkpointing_strategy,
+        #     num_ranks=config.training.world_size,
+        # )
 
         # Trainer
         self.trainer = Trainer(
@@ -234,79 +211,67 @@
             loss_fun=self.loss_fun,
         )
 
-<<<<<<< HEAD
         # Running Environment
-
-        self.running_env: RunningEnv = FSDPRunningEnv(
-            process_group_backend=config.runner.process_group_backend,
-            local_rank=config.globals.local_rank,
-            global_train_batch_id=self.global_train_batch_id,
-        )
+        self.running_env: RunningEnv = self.resolvers.build_component_by_config(config=config.running_env)
+
+        # self.running_env: RunningEnv = FSDPRunningEnv(
+        #     process_group_backend=config.running_env,
+        #     local_rank=config.globals.local_rank,
+        #     global_train_batch_id=self.global_train_batch_id,
+        # )
 
         # Checkpointing
         checkpointing_strategy = SaveAllCheckpointingStrategy()
         checkpointing_execution = FSDPToDiscCheckpointing(
             checkpoint_path="/raid/s3/opengptx/max_lue/LLMgym/checkpoints",
             experiment_id=self.experiment_id,
-            global_rank=config.globals.global_rank,
+            global_rank=config.training.global_rank,
             checkpointing_rank=0,
             model_wrapping_fn=self.running_env.wrap_model,
-            warmstart_experiment_id=self.warmstart_experiment_id
         )
         self.checkpointing = Checkpointing(
             checkpointing_execution=checkpointing_execution,
             checkpointing_strategy=checkpointing_strategy,
-            num_ranks=config.globals.world_size,
+            num_ranks=config.training.world_size,
         )
 
     def run(self):
         with self.running_env as running_env:
             if self.global_train_batch_id > 0:  # warm start
                 wrapped_model = self.checkpointing.load_model_checkpoint(
-                    global_train_batch_id=self.global_train_batch_id, model=self.model
+                    experiment_id=self.warmstart_experiment_id,
+                    global_train_batch_id=self.global_train_batch_id,
+                    model=self.model,
                 )
-                optimizer = optim.AdamW(wrapped_model.parameters(), lr=0.0001)
+
+                optimizer: torch.optim.Optimizer = self.resolvers.build_component_by_config(
+                    config=self.config.optimizer, extra_kwargs=dict(params=wrapped_model.parameters())
+                )
+
                 optimizer = self.checkpointing.load_optimizer_checkpoint(
-                    optimizer=optimizer, model=wrapped_model, global_train_batch_id=self.global_train_batch_id
+                    optimizer=optimizer,
+                    model=wrapped_model,
+                    experiment_id=self.warmstart_experiment_id,
+                    global_train_batch_id=self.global_train_batch_id,
                 )
 
             else:
                 wrapped_model = running_env.wrap_model(model=self.model, sync_module_states=False)
-                optimizer = optim.AdamW(wrapped_model.parameters(), lr=0.0001)
-
-            lr_scheduler = StepLR(optimizer, step_size=1, gamma=0.1)  # TODO use lr_scheduler
+                optimizer: torch.optim.Optimizer = self.resolvers.build_component_by_config(
+                    config=self.config.optimizer, extra_kwargs=dict(params=wrapped_model.parameters())
+                )
+
+            # lr_scheduler = StepLR(optimizer, step_size=1, gamma=0.1)  # TODO use lr_scheduler
 
             self.gym.run(
-                num_batches=self.config.globals.num_batches_per_rank,
-                num_batches_per_epoch=self.config.globals.num_batches_per_training_sequence_per_rank,
+                num_batches_per_rank=self.config.training.num_batches_per_rank,
+                eval_interval_in_batches=self.config.training.eval_interval_in_batches,
                 train_data_loader=self.train_dataloader,
                 evaluation_data_loaders=self.eval_data_loaders,
                 checkpointing=self.checkpointing,
                 model=wrapped_model,
                 optimizer=optimizer,
             )
-
-    def create_dataloaders(
-        self, train_batch_size: int, test_batch_size: int
-    ) -> Tuple[List[LLMDataLoader], DistributedSampler]:
-        # create dataset splits
-        dataset_dict = LMWikiBookCorpusDatasetFactory.construct(self.dataset_path)
-        train_dataset = dataset_dict["train"]
-        val_dataset = dataset_dict["validation"]
-
-        # create samplers
-        sampler_train = DistributedSampler(
-            train_dataset,
-            rank=self.config.globals.global_rank,
-            num_replicas=self.config.globals.world_size,
-=======
-    def run(self):
-        self.gym.run(
-            num_batches_per_rank=self.config.training.num_batches_per_rank,
-            eval_interval_in_batches=self.config.training.eval_interval_per_rank,
-            train_data_loader=self.train_dataloader,
-            evaluation_data_loaders=self.eval_data_loaders,
-        )
 
     def create_instances(self, config: AppConfig) -> Dict[str, TextInstances]:
         dataset_path = config.data.dataset_dir_path
@@ -344,7 +309,6 @@
             dataset=train_instances,
             rank=self.config.training.global_rank,
             num_replicas=self.config.training.world_size,
->>>>>>> 69fcbce5
             shuffle=True,
         )
 
