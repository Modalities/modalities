--- conflicted
+++ resolved
@@ -4,19 +4,15 @@
 import click
 import click_pathlib
 from llm_gym.config.config import AppConfig
-<<<<<<< HEAD
-=======
 from llm_gym.logging_broker.subscriber import MessageSubscriberIF
 import numpy as np
 from pydantic import DirectoryPath
->>>>>>> 7703c5a0
 import torch
 from omegaconf import OmegaConf
 from llm_gym.batch import EvaluationResultBatch
 from llm_gym.checkpointing.checkpointing import Checkpointing
 from llm_gym.checkpointing.checkpointing_execution import FSDPToDiscCheckpointing
-<<<<<<< HEAD
-from llm_gym.checkpointing.checkpointing_strategies import SaveAllCheckpointingStrategy
+from llm_gym.checkpointing.checkpointing_strategies import SaveKMostRecentCheckpointsStrategy
 from llm_gym.dataloader.dataloader import DataloaderFactory, LLMDataLoader
 from llm_gym.fsdp.fsdp_running_env import RunningEnv
 from llm_gym.dataloader.dataloader import LLMDataLoader
@@ -24,17 +20,6 @@
 from llm_gym.batch import EvaluationResultBatch
 from llm_gym.dataloader.create_index import create_memmap_index
 from llm_gym.dataloader.create_packed_data import create_packed_data
-=======
-from llm_gym.checkpointing.checkpointing_strategies import SaveKMostRecentCheckpointsStrategy
-from llm_gym.dataset_loader import LLMDataLoader
-from llm_gym.fsdp.fsdp_running_env import FSDPRunningEnv, RunningEnv
-from llm_gym.models.gpt2.gpt2_model import GPT2LLM
-from llm_gym.models.gpt2.collator import GPT2LLMCollator
-from llm_gym.config.config import AppConfig
-from llm_gym.data.instances import TextInstances
-from llm_gym.data.mmap_dataset import make_dataset
-from llm_gym.dataset_loader import LLMDataLoader
->>>>>>> 7703c5a0
 from llm_gym.evaluator import Evaluator
 from llm_gym.gym import Gym
 from llm_gym.logging_broker.message_broker import MessageBroker
@@ -183,7 +168,6 @@
         # Loss fun
         loss_fun: Loss = resolvers.build_component_by_config(config=config.loss)
 
-<<<<<<< HEAD
         # Dataloaders
         train_dataloader = DataloaderFactory.get_dataloader(
             resolvers=resolvers, config=config.training.train_dataloader
@@ -192,10 +176,6 @@
             DataloaderFactory.get_dataloader(resolvers=resolvers, config=dataloader_config)
             for dataloader_config in config.training.evaluation_dataloaders
         ]
-=======
-        # Loss function
-        loss_fun: Loss = self.resolvers.build_component_by_config(config=config.loss)
->>>>>>> 7703c5a0
 
         # Logging
         eval_split_lengths = {
@@ -229,9 +209,19 @@
             loss_fun=loss_fun,
         )
 
-<<<<<<< HEAD
         return gym, train_dataloader, eval_dataloaders, checkpointing, wrapped_model, optimizer
-=======
+
+    def run(self):
+        with self.running_env as running_env:
+            (
+                gym,
+                train_dataloader,
+                eval_data_loaders,
+                checkpointing,
+                wrapped_model,
+                optimizer,
+            ) = self.construct_components(resolvers=self.resolvers, config=self.config, running_env=running_env)
+
             gym.run(
                 num_batches_per_rank=self.config.training.num_batches_per_rank,
                 eval_interval_in_batches=self.config.training.eval_interval_in_batches,
@@ -241,37 +231,6 @@
                 model=wrapped_model,
                 optimizer=optimizer,
             )
-
-    def get_dataloaders(
-        self, config: AppConfig, collator: Callable
-    ) -> Tuple[LLMDataLoader, LLMDataLoader, LLMDataLoader]:
-        # Create instances
-        instance_splits = self.create_instances(
-            dataset_dir_path=config.data.dataset_dir_path,
-            sequence_len=config.data.sequence_len,
-            num_training_batches=config.training.num_training_batches,
-            training_batch_size=config.training.training_batch_size,
-            sample_key=config.data.sample_key,
-        )
-
-        # Create samplers
-        sampler_splits = self.create_samplers(
-            train_instances=instance_splits["train"],
-            val_instances=instance_splits["val"],
-            test_instances=instance_splits["test"],
-        )
-
-        dataloader_splits = self.create_dataloaders(
-            train_instances=instance_splits["train"],
-            val_instances=instance_splits["val"],
-            test_instances=instance_splits["test"],
-            train_sampler=sampler_splits["train"],
-            val_sampler=sampler_splits["val"],
-            test_sampler=sampler_splits["test"],
-            collate_fn=collator,
-        )
-        return dataloader_splits["train"], dataloader_splits["val"], dataloader_splits["test"]
->>>>>>> 7703c5a0
 
     def get_model_and_optimizer(
         self, config: AppConfig, running_env: RunningEnv, checkpointing: Checkpointing
