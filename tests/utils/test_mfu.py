import os
import tempfile
from pathlib import Path
from typing import Optional
from unittest.mock import Mock

import pytest
import torch
import torch.multiprocessing as mp
import yaml
from pydantic import BaseModel
from torch.types import Number

from modalities.__main__ import Main
from modalities.config.config import ProcessGroupBackendType
from modalities.config.pydantic_if_types import (
    PydanticFSDP1ModuleType,
    PydanticFSDP2ModuleType,
    PydanticMFUCalculatorABCType,
)
from modalities.running_env.env_utils import MixedPrecisionSettings, PyTorchDtypes
from modalities.utils.mfu import GPT2MFUCalculator, MFUCalculatorABC
from tests.end2end_tests.custom_components import MultiProcessingCudaEnv


@pytest.fixture
def temporary_folder_path():
    with tempfile.TemporaryDirectory() as tmp_dir_path:
        yield Path(tmp_dir_path)


# MODEL ARCHITECTURE FROM CONFIG
N_LAYER = 12
D_MODEL = 768
VOCAB_SIZE = 50304
SEQUENCE_LENGTH = 2048

#   LINEAR                      + EMBEDDING                                + LAYER NORM
N = 12 * N_LAYER * (D_MODEL**2) + (VOCAB_SIZE + SEQUENCE_LENGTH) * D_MODEL + (2 * N_LAYER + 1) * D_MODEL
ATTENTION = 12 * N_LAYER * D_MODEL * SEQUENCE_LENGTH
EXPECTED_THEORETICAL_FLOPS_PER_TOKEN = 6 * N + ATTENTION  # 977453568


class TestMFU:
    @staticmethod
    def _load_yaml_config(config_file_path: Path) -> dict:
        with open(config_file_path, "r") as f:
            config = yaml.safe_load(f)
        return config

    @staticmethod
    def _update_config_theoretical_gpu_peak_performance(
        config: dict,
        mixed_precision_settings: MixedPrecisionSettings,
    ) -> dict:
        if "device_mesh" in config:  # FSDP2
            config["fsdp_model"]["config"]["mixed_precision_settings"]["param_dtype"] = mixed_precision_settings.name
            config["fsdp_model"]["config"]["mixed_precision_settings"]["reduce_dtype"] = mixed_precision_settings.name
        else:  # FSDP1
            config["test_model"]["config"]["mixed_precision_settings"] = mixed_precision_settings.name
        return config

    @staticmethod
    def _update_config_test_compute_mfu(config: dict, sequence_length: int) -> dict:
        config["model_raw"]["config"]["sequence_length"] = sequence_length
        return config

    @staticmethod
    def _save_yaml_config(config_file_path: Path, config: dict):
        with open(config_file_path, "w") as f:
            yaml.safe_dump(config, f)

    @staticmethod
    @pytest.mark.skipif(torch.cuda.device_count() < 2, reason="This test requires 2 GPUs.")
    @pytest.mark.parametrize(
        "rdvz_port, relative_config_path, mixed_precision_settings, world_size_fake, "
        "simulated_gpu_type, expected_theoretical_gpu_peak_performance, warning_msg",
        [
            # A100
            (
                22380,
                "../test_yaml_configs/gpt2_config_mfu_fsdp1.yaml",
                MixedPrecisionSettings.BF_16,
                2,
                "NVIDIA A100",
                624e12,
                None,
            ),
            (
                22381,
                "../test_yaml_configs/gpt2_config_mfu_fsdp1.yaml",
                MixedPrecisionSettings.FP_16,
                2,
                "NVIDIA A100",
                624e12,
                None,
            ),
            (
                22382,
                "../test_yaml_configs/gpt2_config_mfu_fsdp1.yaml",
                MixedPrecisionSettings.BF_16,
                10,
                "NVIDIA A100",
                312e13,
                None,
            ),
            (
                22383,
                "../test_yaml_configs/gpt2_config_mfu_fsdp1.yaml",
                MixedPrecisionSettings.FP_16,
                10,
                "NVIDIA A100",
                312e13,
                None,
            ),
            # we only support bf16 for FSDP2
            (
                22380,
                "../test_yaml_configs/gpt2_config_mfu_fsdp2.yaml",
                PyTorchDtypes.BF_16,
                2,
                "NVIDIA A100",
                624e12,
                "MFU is computed based on the assumption that bf16 precision is used.",
            ),
            (
                22380,
                "../test_yaml_configs/gpt2_config_mfu_fsdp2.yaml",
                PyTorchDtypes.FP_16,
                2,
                "NVIDIA A100",
                624e12,
                "MFU is computed based on the assumption that bf16 precision is used.",
            ),
            (
                22380,
                "../test_yaml_configs/gpt2_config_mfu_fsdp2.yaml",
                PyTorchDtypes.FP_32,
                2,
                "NVIDIA A100",
                624e12,
                "MFU is computed based on the assumption that bf16 precision is used.",
            ),
            # H100
            (
                22384,
                "../test_yaml_configs/gpt2_config_mfu_fsdp1.yaml",
                MixedPrecisionSettings.BF_16,
                2,
                "NVIDIA H100",
                1978e12,
                None,
            ),
            (
                22385,
                "../test_yaml_configs/gpt2_config_mfu_fsdp1.yaml",
                MixedPrecisionSettings.FP_16,
                2,
                "NVIDIA H100",
                1978e12,
                None,
            ),
            (
                22386,
                "../test_yaml_configs/gpt2_config_mfu_fsdp1.yaml",
                MixedPrecisionSettings.BF_16,
                10,
                "NVIDIA H100",
                989e13,
                None,
            ),
            (
                22387,
                "../test_yaml_configs/gpt2_config_mfu_fsdp1.yaml",
                MixedPrecisionSettings.FP_16,
                10,
                "NVIDIA H100",
                989e13,
                None,
            ),
            # unsupported precision
            (
                22388,
                "../test_yaml_configs/gpt2_config_mfu_fsdp1.yaml",
                MixedPrecisionSettings.BF_16_WORKING,
                1,
                "NVIDIA A100",
                None,
                None,
            ),
            (
                22389,
                "../test_yaml_configs/gpt2_config_mfu_fsdp1.yaml",
                MixedPrecisionSettings.FP_32,
                1,
                "NVIDIA A100",
                None,
                None,
            ),
            (
                22390,
                "../test_yaml_configs/gpt2_config_mfu_fsdp1.yaml",
                MixedPrecisionSettings.MIXED_PRECISION_MEGATRON,
                1,
                "NVIDIA A100",
                None,
                None,
            ),
            (
                22391,
                "../test_yaml_configs/gpt2_config_mfu_fsdp1.yaml",
                MixedPrecisionSettings.NO_MIXED_PRECISION,
                1,
                "NVIDIA A100",
                None,
                None,
            ),
        ],
    )
    def test_get_theoretical_gpu_peak_performance(
        rdvz_port: int,
        relative_config_path: str,
        temporary_folder_path: Path,
        mixed_precision_settings: MixedPrecisionSettings,
        world_size_fake: int,
        simulated_gpu_type: str,
        expected_theoretical_gpu_peak_performance: int,
        warning_msg: Optional[str],
    ):
        working_dir = Path(os.path.dirname(__file__))
        # load, update and save tmp config
        config_file_path = working_dir / relative_config_path
        config = TestMFU._load_yaml_config(config_file_path=config_file_path)
        config_updated = TestMFU._update_config_theoretical_gpu_peak_performance(
            config=config, mixed_precision_settings=mixed_precision_settings
        )
        tmp_config_file_path = temporary_folder_path / "config.yaml"
        TestMFU._save_yaml_config(config_file_path=tmp_config_file_path, config=config_updated)

        # run the test in a distributed environment
        world_size_actual = 2
        mp.spawn(
            TestMFU._test_get_theoretical_gpu_peak_performance_thread,
            args=(
                world_size_fake,
                world_size_actual,
                rdvz_port,
                tmp_config_file_path,
                simulated_gpu_type,
                expected_theoretical_gpu_peak_performance,
                warning_msg,
            ),
            nprocs=world_size_actual,
            join=True,
        )

    @staticmethod
    def _test_get_theoretical_gpu_peak_performance_thread(
        process_id: int,
        world_size_fake: int,
        world_size_actual: int,
        rdvz_port: int,
        tmp_config_file_path: Path,
        simulated_gpu_type: str,
        expected_theoretical_gpu_peak_performance: int,
        warning_msg: Optional[str],
    ):
        torch.cuda.get_device_name = Mock()
        torch.cuda.get_device_name.return_value = simulated_gpu_type

        class CustomComponentInstantiationModel(BaseModel):
            test_model: PydanticFSDP1ModuleType | PydanticFSDP2ModuleType

        with MultiProcessingCudaEnv(
            process_group_backend=ProcessGroupBackendType.nccl,
            global_rank=process_id,
            local_rank=process_id,
            world_size=world_size_actual,
            rdvz_port=rdvz_port,
        ):
            main_obj = Main(tmp_config_file_path)
            components: CustomComponentInstantiationModel = main_obj.build_components(
                components_model_type=CustomComponentInstantiationModel
            )
            wrapped_model = components.test_model
            if warning_msg is not None:
                with pytest.warns(UserWarning, match=warning_msg):
                    theoretical_gpu_peak_performance = GPT2MFUCalculator._get_theoretical_gpu_peak_performance(
                        wrapped_model, world_size_fake
                    )
            else:
                theoretical_gpu_peak_performance = GPT2MFUCalculator._get_theoretical_gpu_peak_performance(
                    wrapped_model, world_size_fake
                )
            assert theoretical_gpu_peak_performance == expected_theoretical_gpu_peak_performance

    @staticmethod
    @pytest.mark.parametrize(
        "expected_theoretical_flops_per_token",
        [
            (EXPECTED_THEORETICAL_FLOPS_PER_TOKEN),
        ],
    )
    def test_get_theoretical_flops_per_token(
        expected_theoretical_flops_per_token: int,
    ):
        theoretical_flops_per_token = GPT2MFUCalculator._get_theoretical_flops_per_token(
            num_params=N,
            n_layer=N_LAYER,
            sequence_length=SEQUENCE_LENGTH,
            n_embd=D_MODEL,
        )
        assert theoretical_flops_per_token == expected_theoretical_flops_per_token

    @staticmethod
<<<<<<< HEAD
    @pytest.mark.skipif(torch.cuda.device_count() < 2 or not torch.cuda.get_device_name().startswith("NVIDIA A100"), reason="This test requires 2 A100 GPUs.")
=======
    @pytest.mark.skipif(
        torch.cuda.device_count() < 2 or not torch.cuda.get_device_name().startswith("NVIDIA A100"),
        reason="This test requires 2 A100 GPUs.",
    )
>>>>>>> 9253ad16
    @pytest.mark.parametrize(
        "rdvz_port, relative_config_path, num_samples_per_second_per_gpu, expected_mfu",
        [
            # 125M model, see 3rd last row here:
            # https://github.com/mosaicml/llm-foundry/blob/main/scripts/train/benchmarking/README.md
            (22301, "../test_yaml_configs/gpt2_config_mfu_fsdp1.yaml", 66.5, 0.4275),
            (22302, "../test_yaml_configs/gpt2_config_mfu_fsdp2.yaml", 66.5, 0.4275),
        ],
    )
    def test_compute_mfu(
        rdvz_port: int,
        temporary_folder_path: Path,
        relative_config_path: str,
        num_samples_per_second_per_gpu: int,
        expected_mfu: Number,
    ):
        working_dir = Path(os.path.dirname(__file__))
        # load, update and save tmp config
        config_file_path = working_dir / relative_config_path
        config = TestMFU._load_yaml_config(config_file_path=config_file_path)
        config_updated = config  # TestMFU._update_config_test_compute_mfu(config=config)
        tmp_config_file_path = temporary_folder_path / "config.yaml"
        TestMFU._save_yaml_config(config_file_path=tmp_config_file_path, config=config_updated)

        # run the test in a distributed environment
<<<<<<< HEAD
        world_size = 2 #torch.cuda.device_count()
=======
        world_size = 2  # torch.cuda.device_count()
>>>>>>> 9253ad16
        num_samples_per_second = num_samples_per_second_per_gpu * world_size
        mp.spawn(
            TestMFU._test_compute_mfu_thread,
            args=(rdvz_port, world_size, tmp_config_file_path, num_samples_per_second, expected_mfu),
            nprocs=world_size,
            join=True,
        )

    @staticmethod
    def _test_compute_mfu_thread(
        process_id: int,
        rdvz_port: int,
        world_size: int,
        tmp_config_file_path: Path,
        num_samples_per_second: int,
        expected_mfu: float,
    ):
        class CustomComponentInstantiationModel(BaseModel):
            mfu_calculator: PydanticMFUCalculatorABCType

        with MultiProcessingCudaEnv(
            process_group_backend=ProcessGroupBackendType.nccl,
            global_rank=process_id,
            local_rank=process_id,
            world_size=world_size,
            rdvz_port=rdvz_port,
        ):
            main_obj = Main(tmp_config_file_path)
            components: CustomComponentInstantiationModel = main_obj.build_components(
                components_model_type=CustomComponentInstantiationModel
            )
            mfu_calculator: MFUCalculatorABC = components.mfu_calculator
            mfu_value = mfu_calculator.compute(num_samples_per_second=torch.tensor(num_samples_per_second))

        torch.testing.assert_close(
            mfu_value, torch.tensor(expected_mfu), atol=0.001, rtol=0
        )  # only absolute difference matters<|MERGE_RESOLUTION|>--- conflicted
+++ resolved
@@ -313,14 +313,10 @@
         assert theoretical_flops_per_token == expected_theoretical_flops_per_token
 
     @staticmethod
-<<<<<<< HEAD
-    @pytest.mark.skipif(torch.cuda.device_count() < 2 or not torch.cuda.get_device_name().startswith("NVIDIA A100"), reason="This test requires 2 A100 GPUs.")
-=======
     @pytest.mark.skipif(
         torch.cuda.device_count() < 2 or not torch.cuda.get_device_name().startswith("NVIDIA A100"),
         reason="This test requires 2 A100 GPUs.",
     )
->>>>>>> 9253ad16
     @pytest.mark.parametrize(
         "rdvz_port, relative_config_path, num_samples_per_second_per_gpu, expected_mfu",
         [
@@ -346,11 +342,7 @@
         TestMFU._save_yaml_config(config_file_path=tmp_config_file_path, config=config_updated)
 
         # run the test in a distributed environment
-<<<<<<< HEAD
-        world_size = 2 #torch.cuda.device_count()
-=======
         world_size = 2  # torch.cuda.device_count()
->>>>>>> 9253ad16
         num_samples_per_second = num_samples_per_second_per_gpu * world_size
         mp.spawn(
             TestMFU._test_compute_mfu_thread,
