--- conflicted
+++ resolved
@@ -141,11 +141,8 @@
         batch_progress_publisher=progress_publisher_mock,
         evaluation_result_publisher=progress_publisher_mock,
         gradient_acc_steps=1,
-<<<<<<< HEAD
+        gradient_clipper=lambda model: None,
         throughput_aggregator_factory=lambda: throughput_aggregator_mock,
-=======
-        gradient_clipper=lambda model: None,
->>>>>>> 842294a3
     )
 
 
