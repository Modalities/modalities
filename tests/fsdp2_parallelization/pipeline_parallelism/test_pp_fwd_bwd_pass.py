import os
from pathlib import Path

import pytest
import torch
import torch.multiprocessing as mp
import yaml
from pydantic import BaseModel

from modalities.__main__ import Main
from modalities.batch import InferenceResultBatch
from modalities.config.config import ProcessGroupBackendType
from modalities.config.pydantic_if_types import (
    PydanticDeviceMeshIFType,
    PydanticFSDP2ModuleType,
    PydanticLossIFType,
    PydanticPipelineType,
)
from modalities.models.parallelism.pipeline_parallelism import Pipeline
from modalities.running_env.fsdp.device_mesh import ParallelismDegrees, get_parallel_rank
from tests.end2end_tests.custom_components import MultiProcessingCudaEnv


<<<<<<< HEAD
@pytest.fixture
def temp_file_path() -> Path:
    with tempfile.NamedTemporaryFile() as tf:
        yield Path(tf.name)


=======
>>>>>>> 9253ad16
class ComponentsInstantiationPPModel(BaseModel):
    scheduled_pipeline: PydanticPipelineType
    device_mesh: PydanticDeviceMeshIFType


class ComponentsInstantiationModel(BaseModel):
    fsdp_model: PydanticFSDP2ModuleType
    loss_fn: PydanticLossIFType
    device_mesh: PydanticDeviceMeshIFType


@pytest.mark.skipif(
    torch.cuda.device_count() < 8,
    reason="This test requires 8 GPUs",
)
class TestPipelineParallelism:
    @pytest.mark.parametrize(
        "fsdp_degree, tp_degree, pp_degree, world_size",
        [
            (2, 1, 2, 4),
            (2, 2, 2, 8),
        ],
    )
    def test_compare_pp_step_with_fsdp2_only_forward_backward_step(
        self, fsdp_degree: int, tp_degree: int, pp_degree: int, world_size: int, tmp_path: Path
    ):
        tmp_sharding_config_path = self._get_tmp_sharding_config_path(
            fsdp_degree=fsdp_degree, tp_degree=tp_degree, pp_degree=pp_degree, tmp_path=tmp_path
        )
        mp.spawn(
            self._test_pp_impl,
            args=(world_size, tmp_sharding_config_path),
            nprocs=world_size,
            join=True,
        )

    def _get_data(self, dp_rank: int):
        vocab_size = 50304
        sequence_length = 256
        batch_size = 4
        # since we compare runs with different dp_degrees 2 and 4, ensure that every second dp rank gets the same data
        torch.manual_seed(dp_rank % 2)
        sequences = torch.randint(0, vocab_size, (batch_size, sequence_length + 1))
        targets = sequences[:, 1:].contiguous()
        inputs = sequences[:, :-1].contiguous()
        return inputs, targets

    def _test_pp_impl(
        self,
        process_id: int,
        world_size: int,
        pp_model_config_path: Path,
    ):
        # wraps the actual test function to be able to run it in a distributed multiprocessing setup
        with MultiProcessingCudaEnv(
            process_group_backend=ProcessGroupBackendType.nccl,
            global_rank=process_id,
            local_rank=process_id,
            world_size=world_size,
            rdvz_port=22359,
        ):
            is_last_pp_stage, loss_pp = self._forward_step_with_pp(pp_model_config_path)
            fsdp2_loss = self._forward_step_without_pp()

            if is_last_pp_stage:
                assert torch.allclose(
                    loss_pp, fsdp2_loss, atol=1e-6, rtol=1e-5
                ), f"Losses do not match.\nLoss with PP: {loss_pp.item()}, Loss without PP: {fsdp2_loss.item()}"

    def _forward_step_with_pp(
        self,
        pp_model_config_path: Path,
    ) -> tuple[bool, torch.Tensor]:
        try:
            components = self._get_components(pp_model_config_path, use_pp=True)
            dp_rank = get_parallel_rank(components.device_mesh, ParallelismDegrees.DP_SHARD)
            inputs, targets = self._get_data(dp_rank=dp_rank)
            scheduled_pipeline = components.scheduled_pipeline
            loss_pp = self._forward_step(scheduled_pipeline, inputs, targets)
        except Exception as e:
            import traceback

            print(f"Exception in _forward_step_with_pp: {e}")
            traceback.print_exc()
            raise e
        return scheduled_pipeline.is_last_pp_stage, loss_pp

    def _forward_step(self, scheduled_pipeline: Pipeline, inputs: torch.Tensor, targets: torch.Tensor) -> torch.Tensor:
        """Runs a forward step on the model."""
        pp_schedule = scheduled_pipeline.pp_schedule
        targets, losses = (targets, []) if scheduled_pipeline.is_last_pp_stage else (None, None)
        if scheduled_pipeline.is_first_pp_stage:
            pp_schedule.step(inputs, target=targets, losses=losses)
        else:
            pp_schedule.step(target=targets, losses=losses)

        # accumulate losses across pipeline microbatches
        return (
            torch.mean(torch.stack(losses)).to(losses[0].device)
            if scheduled_pipeline.is_last_pp_stage
            else torch.tensor([-1.0], device=inputs.device)
        )

    def _forward_step_without_pp(self) -> torch.Tensor:
        working_dir = Path(os.path.dirname(__file__))
        fsdp2_model_config_path = working_dir / "configs/config_lorem_ipsum_long_fsdp2_fwd_bwd_pass.yaml"
        components = self._get_components(fsdp2_model_config_path, use_pp=False)
        dp_rank = get_parallel_rank(components.device_mesh, ParallelismDegrees.DP_SHARD)
        inputs, targets = self._get_data(dp_rank=dp_rank)
        fsdp2_model = components.fsdp_model
        fsdp2_loss_fn = components.loss_fn

        input_dict = {"input_ids": inputs}
        fsdp2_out = fsdp2_model(input_dict)
        forward_batch = InferenceResultBatch(predictions=fsdp2_out, targets={fsdp2_loss_fn.target_key: targets})
        fsdp2_loss = fsdp2_loss_fn(forward_batch)
        return fsdp2_loss

    def _get_tmp_sharding_config_path(self, fsdp_degree: int, tp_degree: int, pp_degree: int, tmp_path: Path) -> Path:
        temp_file_path = tmp_path / "pp_sharding_config.yaml"
        working_dir = Path(os.path.dirname(__file__))
        if tp_degree > 1:
            config_file_path = working_dir / "configs/config_lorem_ipsum_long_fsdp2_pp_tp_fwd_bwd_pass.yaml"
        else:
            config_file_path = working_dir / "configs/config_lorem_ipsum_long_fsdp2_pp_fwd_bwd_pass.yaml"

        with open(config_file_path, "r") as file:
            config_string = file.read()
            config_dict = yaml.safe_load(config_string)
            config_dict["device_mesh"]["config"]["data_parallel_shard_degree"] = fsdp_degree
            config_dict["device_mesh"]["config"]["tensor_parallel_degree"] = tp_degree
            config_dict["device_mesh"]["config"]["pipeline_parallel_degree"] = pp_degree

        # save to temporary file
        with open(temp_file_path, "w") as file:
            yaml.dump(config_dict, file)

        return temp_file_path

    def _get_components(
        self, config_file_path: Path, use_pp: bool
    ) -> ComponentsInstantiationPPModel | ComponentsInstantiationModel:
        torch.manual_seed(42)
        main_obj = Main(config_file_path)
        components_model_type = ComponentsInstantiationPPModel if use_pp else ComponentsInstantiationModel
        components = main_obj.build_components(components_model_type=components_model_type)
        assert isinstance(components, components_model_type)
        return components<|MERGE_RESOLUTION|>--- conflicted
+++ resolved
@@ -21,15 +21,6 @@
 from tests.end2end_tests.custom_components import MultiProcessingCudaEnv
 
 
-<<<<<<< HEAD
-@pytest.fixture
-def temp_file_path() -> Path:
-    with tempfile.NamedTemporaryFile() as tf:
-        yield Path(tf.name)
-
-
-=======
->>>>>>> 9253ad16
 class ComponentsInstantiationPPModel(BaseModel):
     scheduled_pipeline: PydanticPipelineType
     device_mesh: PydanticDeviceMeshIFType
