--- conflicted
+++ resolved
@@ -1,5 +1,5 @@
+import os
 import tempfile
-import os
 from copy import deepcopy
 from pathlib import Path
 from typing import Dict
@@ -7,14 +7,9 @@
 import pytest
 import torch
 import torch.distributed as dist
-<<<<<<< HEAD
-from pydantic import BaseModel
-from torch.distributed.fsdp.fully_sharded_data_parallel import FullyShardedDataParallel as FSDP
-=======
 import torch.nn as nn
 from torch.distributed.fsdp import FullyShardedDataParallel as FSDP
 from torch.distributed.fsdp import ShardingStrategy
->>>>>>> 64b785a9
 from torch.nn import CrossEntropyLoss
 from torch.optim import AdamW, Optimizer
 
@@ -36,7 +31,8 @@
 
 
 @pytest.mark.skipif(
-    not 'RANK' in os.environ or torch.cuda.device_count() < 2, reason="This e2e test requires 2 GPUs and a torchrun distributed environment."
+    "RANK" not in os.environ or torch.cuda.device_count() < 2,
+    reason="This e2e test requires 2 GPUs and a torchrun distributed environment.",
 )
 class TestFSDPToDiscCheckpointing:
     @pytest.fixture(scope="function")
