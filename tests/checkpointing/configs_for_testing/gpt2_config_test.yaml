model:
  component_key: model
  variant_key: gpt2
  config:
    sample_key: input_ids
    poe_type: NOPE
    sequence_length: 256
    prediction_key: logits
    vocab_size: 50304 # GPT-2 vocab_size of 50257, padded up to nearest multiple of 64 for efficiency
    n_layer: 12
    n_head_q: 12
    n_head_kv: 12
    ffn_hidden: 2048
    n_embd: 768
    dropout: 0.0
    bias: true # True: bias in Linears, like GPT-2. False: a bit better and faster
    attention_config:
      qkv_transforms:
        - type_hint: RotaryTransform
          config:
            n_embd: ${model.config.n_embd}
            n_head: ${model.config.n_head_q} #it has to be head_q here
            seq_length_dim: -2
<<<<<<< HEAD
            base_freq: 500000
=======
            base_freq: 10000
>>>>>>> 9aee86f7
    attention_implementation: manual
    activation_type: gelu
    attention_norm:
      component_key: layer_norm
      variant_key: rms_norm
      config:
        ndim: ${model.config.n_embd}
        bias: true
        epsilon: 1e-5
    ffn_norm:
      component_key: layer_norm
      variant_key: rms_norm
      config:
        ndim: ${model.config.n_embd}
        bias: true
        epsilon: 1e-5
    lm_head_norm:
      component_key: layer_norm
      variant_key: rms_norm
      config:
        ndim: ${model.config.n_embd}
        bias: true
        epsilon: 1e-5

checkpointed_model:
  component_key: model
  variant_key: checkpointed
  config:
    checkpoint_loading:
      component_key: checkpoint_loading
      variant_key: torch
      config:
        device: 0
        precision: BF16
    model:
      instance_key: model
      pass_type: BY_REFERENCE
    checkpoint_path: null<|MERGE_RESOLUTION|>--- conflicted
+++ resolved
@@ -21,11 +21,7 @@
             n_embd: ${model.config.n_embd}
             n_head: ${model.config.n_head_q} #it has to be head_q here
             seq_length_dim: -2
-<<<<<<< HEAD
-            base_freq: 500000
-=======
             base_freq: 10000
->>>>>>> 9aee86f7
     attention_implementation: manual
     activation_type: gelu
     attention_norm:
