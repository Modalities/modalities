from pathlib import Path

import numpy as np
import pytest

from modalities.dataloader.create_packed_data import EmbeddedStreamData, PackedDataGenerator, join_embedded_stream_data
from modalities.dataloader.dataset import PackedMemMapDatasetContinuous, PackedMemMapDatasetMegatron
from modalities.models.gpt2.collator import GPT2LLMCollateFn
<<<<<<< HEAD
=======
from modalities.tokenization.tokenizer_wrapper import TokenizerWrapper
>>>>>>> 429d2605


@pytest.mark.parametrize("block_size, expected_length", [(1, 4), (2, 3), (3, 3), (10, 2), (6, 2), (20, 1), (25, 0)])
def test_packed_megatron_dataset_loading(dummy_packed_data_path, block_size, expected_length):
    ds = PackedMemMapDatasetMegatron(dummy_packed_data_path, block_size, sample_key="input_ids")
    assert len(ds) == expected_length


@pytest.mark.parametrize(
    "block_size, expected_length, expected_output",
    [
        (1, 20, [[i] for i in range(20)]),
        (2, 10, [[2 * i, 2 * i + 1] for i in range(10)]),
        (3, 6, [[3 * i, 3 * i + 1, 3 * i + 2] for i in range(6)]),
        (10, 2, [list(range(10)), list(range(10, 20))]),
        (6, 3, [list(range(i * 6, i * 6 + 6)) for i in range(3)]),
        (20, 1, [list(range(20))]),
        (25, 0, []),
    ],
)
def test_packed_continuous_dataset_loading(dummy_packed_data_path, block_size, expected_length, expected_output):
    ds = PackedMemMapDatasetContinuous(dummy_packed_data_path, block_size, sample_key="input_ids")
    assert len(ds) == expected_length
    retrieved_input_ids = [list(packed_samples["input_ids"]) for packed_samples in ds]
    assert retrieved_input_ids == expected_output


def test_packed_continuous_dataset_missing_file(dummy_packed_data_path):
    dummy_packed_data_path.unlink(missing_ok=True)
    with pytest.raises(FileNotFoundError):
        PackedMemMapDatasetContinuous(dummy_packed_data_path, block_size=10, sample_key="input_ids")


def test_create_packed_dataset(indexed_dummy_data_path, wrapped_gpt2_tokenizer):
    block_size = 5
    packed_generator = PackedDataGenerator(
<<<<<<< HEAD
        src_path=indexed_dummy_data_path.raw_data_path,
        tokenizer=wrapped_gpt2_tokenizer,
        number_of_processes=2,
        eod_token="<|endoftext|>",
        index_path=indexed_dummy_data_path.index_path,
        jq_pattern=".text",
=======
        src_path=indexed_dummy_data_path.raw_data_path, tokenizer=wrapped_gpt2_tokenizer, number_of_processes=2, eod_token="<|endoftext|>",
        index_path=indexed_dummy_data_path.index_path, jq_pattern=".text"
>>>>>>> 429d2605
    )
    default_packed_dataset_path = packed_generator._default_destination_path()
    assert not default_packed_dataset_path.is_file()
    packed_generator.run()
    packed_dataset = PackedMemMapDatasetContinuous(
        default_packed_dataset_path, block_size=block_size, sample_key="input_ids"
    )

    start_of_jsonl_content = "0 Lorem ipsum dolor sit amet, consetetur sadipscing elitr, sed diam nonumy eirmod tempor"
    tokenized_start_of_jsonl_content = wrapped_gpt2_tokenizer.tokenize(start_of_jsonl_content)
    packed_dataset_iterator = iter(packed_dataset)
    np.testing.assert_equal(tokenized_start_of_jsonl_content[:block_size], next(packed_dataset_iterator)["input_ids"])
    np.testing.assert_equal(
        tokenized_start_of_jsonl_content[block_size : 2 * block_size], next(packed_dataset_iterator)["input_ids"]
    )
    assert len(packed_dataset._embedded_stream_data.index_base) == 12

    # check validity of index section in packed dataset
    for idx, (offset, entry_length) in enumerate(packed_dataset._embedded_stream_data.index_base[:-1]):
        assert offset + entry_length == packed_dataset._embedded_stream_data.index_base[idx + 1][0]


def test_join_packed_datasets(dummy_packed_data_path, tmpdir):
    packed_data_clones = [Path(tmpdir, f"clone{i}.pbin") for i in range(3)]
    for clone in packed_data_clones:
        clone.write_bytes(dummy_packed_data_path.read_bytes())

    joined_target_file = Path(tmpdir, "joined.pbin")

    stream_data = list(map(EmbeddedStreamData, packed_data_clones))
    join_embedded_stream_data(stream_data, joined_target_file)

    loaded_joint_data = EmbeddedStreamData(joined_target_file)
    assert loaded_joint_data
    assert loaded_joint_data.data_len == sum(d.data_len for d in stream_data)

    loaded_dataset = PackedMemMapDatasetContinuous(joined_target_file, block_size=2, sample_key="whatever")
    original_datasets = [
        PackedMemMapDatasetContinuous(p, block_size=2, sample_key="whatever") for p in packed_data_clones
    ]
    assert [v for batch in loaded_dataset for v in batch["whatever"]] == [
        v for ds in original_datasets for batch in ds for v in batch["whatever"]
    ]


@pytest.mark.parametrize("token_size_in_bytes", [1, 2, 4])
def test_conversion_tokens_represented_as_unsigned_ints(tmpdir, token_size_in_bytes: int):
    src_pbin_path = Path(__file__).parents[2] / "data/lorem_ipsum.pbin"
    pbin_path = Path(tmpdir, "lorem_ipsum.pbin")
    pbin_path.write_bytes(src_pbin_path.read_bytes())
    with pbin_path.open("r+b") as fin:
        fin.seek(8)
        fin.write(token_size_in_bytes.to_bytes(4, byteorder="little"))
    assert pbin_path.is_file()
    sample_key = "input_ids"
    ds = PackedMemMapDatasetContinuous(raw_data_path=pbin_path, block_size=10, sample_key=sample_key)
    assert list(ds)

    collator = GPT2LLMCollateFn(sample_key=sample_key, target_key="abc")
    for batch in zip(ds, ds):
        collator(list(batch))<|MERGE_RESOLUTION|>--- conflicted
+++ resolved
@@ -6,10 +6,8 @@
 from modalities.dataloader.create_packed_data import EmbeddedStreamData, PackedDataGenerator, join_embedded_stream_data
 from modalities.dataloader.dataset import PackedMemMapDatasetContinuous, PackedMemMapDatasetMegatron
 from modalities.models.gpt2.collator import GPT2LLMCollateFn
-<<<<<<< HEAD
-=======
+
 from modalities.tokenization.tokenizer_wrapper import TokenizerWrapper
->>>>>>> 429d2605
 
 
 @pytest.mark.parametrize("block_size, expected_length", [(1, 4), (2, 3), (3, 3), (10, 2), (6, 2), (20, 1), (25, 0)])
@@ -46,17 +44,8 @@
 def test_create_packed_dataset(indexed_dummy_data_path, wrapped_gpt2_tokenizer):
     block_size = 5
     packed_generator = PackedDataGenerator(
-<<<<<<< HEAD
-        src_path=indexed_dummy_data_path.raw_data_path,
-        tokenizer=wrapped_gpt2_tokenizer,
-        number_of_processes=2,
-        eod_token="<|endoftext|>",
-        index_path=indexed_dummy_data_path.index_path,
-        jq_pattern=".text",
-=======
         src_path=indexed_dummy_data_path.raw_data_path, tokenizer=wrapped_gpt2_tokenizer, number_of_processes=2, eod_token="<|endoftext|>",
         index_path=indexed_dummy_data_path.index_path, jq_pattern=".text"
->>>>>>> 429d2605
     )
     default_packed_dataset_path = packed_generator._default_destination_path()
     assert not default_packed_dataset_path.is_file()
