import json
import logging
import multiprocessing as py_mp
import os
import re
import shutil
import traceback
from pathlib import Path
from typing import Any

import pytest
import torch
import torch.distributed as dist
import torch.multiprocessing as mp
from pydantic import BaseModel

from modalities.__main__ import Main, load_app_config_dict
from modalities.batch import EvaluationResultBatch
from modalities.config.config import ProcessGroupBackendType
from modalities.config.instantiation_models import TrainingComponentsInstantiationModel
from modalities.config.pydantic_if_types import PydanticLLMDataLoaderIFType
from modalities.dataloader.dataloader import LLMDataLoader
from modalities.logging_broker.messages import Message
from tests.end2end_tests.custom_components import (
    MultiProcessingCudaEnv,
    SaveAllResultSubscriber,
    SaveAllResultSubscriberConfig,
)
from tests.utility import monitor_child_processes

working_dir = Path(os.path.dirname(__file__))
tmp_folder = working_dir / "../tmp/fsdp2_warmstart_pp_tp"
working_dir = working_dir / "configs"


class TrainDataloaderInstantiationModel(BaseModel):
    settings: TrainingComponentsInstantiationModel.Settings
    train_dataloader: PydanticLLMDataLoaderIFType


@pytest.mark.skipif(
    torch.cuda.device_count() < 8,
    reason="This e2e test requires 8 GPUs.",
)
class TestWarmstart:
    @pytest.mark.parametrize(
        "first_config,second_config,world_size_first,world_size_second",
        [
            ("gpt2_train_num_steps_7_pp_tp.yaml", "gpt2_warm_start_from_step_4_pp_tp.yaml", 8, 8),
            ("gpt2_train_num_steps_7_pp_tp.yaml", "gpt2_warm_start_from_step_4_fsdp2.yaml", 8, 2),
            ("gpt2_train_num_steps_7_pp_tp.yaml", "gpt2_warm_start_from_step_4_grad_accu.yaml", 8, 1),
            ("gpt2_train_num_steps_7_grad_accu.yaml", "gpt2_warm_start_from_step_4_pp_tp.yaml", 1, 8),
        ],
    )
    def test_warm_start(self, first_config: str, second_config: str, world_size_first: int, world_size_second: int):
        # Sequential two-phase training test using multiprocessing.
        try:
            if tmp_folder.exists():
                shutil.rmtree(tmp_folder)
            tmp_folder.mkdir(parents=False, exist_ok=False)

            # ---- First training phase ----
            manager_first = py_mp.Manager()
            error_queue_first = manager_first.Queue()
            proc_ctx_first = mp.spawn(
                TestWarmstart._first_training_impl_wrapper,
                args=(world_size_first, first_config, tmp_folder, error_queue_first),
                nprocs=world_size_first,
                join=False,
            )
            monitor_child_processes(manager_first, error_queue_first, proc_ctx_first)

            # ---- Second (warmstart) training phase ----
            manager_second = py_mp.Manager()
            error_queue_second = manager_second.Queue()
            proc_ctx_second = mp.spawn(
                TestWarmstart._second_training_impl_wrapper,
                args=(world_size_second, second_config, tmp_folder, error_queue_second),
                nprocs=world_size_second,
                join=False,
            )
            monitor_child_processes(manager_second, error_queue_second, proc_ctx_second)
        finally:
            try:
                if tmp_folder.exists():
                    shutil.rmtree(tmp_folder)
            except Exception as e:
                logging.warning(f"Failed to remove tmp folder {tmp_folder}: {e}")

    # ---------- First training (from scratch) wrappers ----------

    @staticmethod
    def _first_training_impl_wrapper(
        process_id: int,
        world_size_first: int,
        first_config: str,
        checkpoint_root_path: Path,
        error_queue: Any,
    ):
        with MultiProcessingCudaEnv(
            process_group_backend=ProcessGroupBackendType.nccl,
            global_rank=process_id,
            local_rank=process_id,
            world_size=world_size_first,
            rdvz_port=24571,
        ):
            try:
                TestWarmstart._first_training_impl(
                    process_id=process_id,
                    first_config=first_config,
                    checkpoint_root_path=checkpoint_root_path,
                )
            except Exception as e:
                tb = traceback.format_exc()
                logging.error(f"Process {process_id} (first training) encountered an error:\n{e}")
                logging.error(tb)
                try:
                    error_queue.put((process_id, tb))
                except Exception:
                    logging.error("Failed to put exception info into error queue (first training).")
                os._exit(1)

    @staticmethod
    def _first_training_impl(process_id: int, first_config: str, checkpoint_root_path: Path):
        gpt2_7_steps_config_file_path = working_dir / first_config
        gpt2_7_steps_config_dict = load_app_config_dict(gpt2_7_steps_config_file_path, experiment_id="0")

        checkpoint_path = str(checkpoint_root_path)
        gpt2_7_steps_config_dict["checkpoint_saving"]["config"]["checkpoint_saving_execution"]["config"][
            "checkpoint_path"
        ] = checkpoint_path
        gpt2_7_steps_config_dict["settings"]["paths"]["checkpoint_saving_path"] = checkpoint_path
        loss_values_experiment_0_path = checkpoint_root_path / "experiment_0_loss_scores.txt"
        scheduler_info_path = checkpoint_root_path / "experiment_0_scheduler_info.json"

        main_obj_0 = Main(gpt2_7_steps_config_file_path)
        main_obj_0.config_dict = gpt2_7_steps_config_dict
        main_obj_0.add_custom_component(
            component_key="results_subscriber",
            variant_key="save_all",
            custom_component=SaveAllResultSubscriber,
            custom_config=SaveAllResultSubscriberConfig,
        )
        components_0: TrainingComponentsInstantiationModel = main_obj_0.build_components(
            components_model_type=TrainingComponentsInstantiationModel
        )
        main_obj_0.run(components_0)

        # we collect the loss values from rank 0 and store them in the temporary experiment folder
        if dist.get_rank() == 0:
            messages_0: list[Message[EvaluationResultBatch]] = components_0.evaluation_subscriber.message_list
            loss_scores_0 = _get_loss_scores(messages_0, "train loss avg")
            with open(loss_values_experiment_0_path, "w") as f:
                json.dump(loss_scores_0, f)

            # make sure that the checkpoints have been written and checkpoint info file has been updated
            checkpoint_info_file_path = checkpoint_root_path / "0" / "last_checkpoint_info.json"
            assert checkpoint_info_file_path.exists(), "Missing last_checkpoint_info.json after first training."
            with open(checkpoint_info_file_path, "r") as f:
                checkpoint_info = json.load(f)
            expected_cp_suffix = "eid_0-seen_steps_4-seen_tokens_4096-target_steps_7-target_tokens_7168"
            assert checkpoint_info["checkpoint_folder_path"].endswith(
                expected_cp_suffix
            ), "Checkpoint info file does not point to expected step 4 folder."
            assert Path(checkpoint_info["checkpoint_folder_path"]).exists(), "Checkpoint folder path does not exist."

            # enumerate checkpoint paths and ensure max seen matches info
            checkpoint_paths = list(checkpoint_root_path.glob("**/*seen_steps_*-seen_tokens_*"))
            assert checkpoint_paths, "No checkpoint folders found."
            max_seen_steps = -1
            max_seen_tokens = -1
            for cp in checkpoint_paths:
                seen_steps, seen_tokens = _extract_seen_steps_and_tokens(cp.name)
                max_seen_steps = max(max_seen_steps, seen_steps)
                max_seen_tokens = max(max_seen_tokens, seen_tokens)
            cp_info_seen_steps, cp_info_seen_tokens = _extract_seen_steps_and_tokens(
                Path(checkpoint_info["checkpoint_folder_path"]).name
            )
            assert cp_info_seen_steps == max_seen_steps, "Checkpoint info seen_steps not max."
            assert cp_info_seen_tokens == max_seen_tokens, "Checkpoint info seen_tokens not max."

            # store scheduler info needed for second run assertions
            lr_scheduler_0 = components_0.app_state.lr_scheduler
            scheduler_info: dict[str, Any] = {
                "base_lrs": lr_scheduler_0.base_lrs,
                "last_epoch": lr_scheduler_0.last_epoch,
                "last_lr": lr_scheduler_0.get_last_lr(),
            }
            with open(scheduler_info_path, "w") as f:
                json.dump(scheduler_info, f)

    # ---------- Second (warm start) training wrappers ----------

    @staticmethod
    def _second_training_impl_wrapper(
        process_id: int,
        world_size_second: int,
        second_config: str,
        checkpoint_root_path: Path,
        error_queue: Any,
    ):
        with MultiProcessingCudaEnv(
            process_group_backend=ProcessGroupBackendType.nccl,
            global_rank=process_id,
            local_rank=process_id,
            world_size=world_size_second,
            rdvz_port=24572,
        ):
            try:
                TestWarmstart._second_training_impl(
                    process_id=process_id,
                    second_config=second_config,
                    checkpoint_root_path=checkpoint_root_path,
                )
            except Exception as e:
                tb = traceback.format_exc()
                logging.error(f"Process {process_id} (second training) encountered an error:\n{e}")
                logging.error(tb)
                try:
                    error_queue.put((process_id, tb))
                except Exception:
                    logging.error("Failed to put exception info into error queue (second training).")
                os._exit(1)

    @staticmethod
    def _second_training_impl(process_id: int, second_config: str, checkpoint_root_path: Path):
        gpt2_warm_start_config_file_path = working_dir / second_config
        gpt2_warm_start_config_dict = load_app_config_dict(gpt2_warm_start_config_file_path, experiment_id="1")

        checkpoint_path = str(checkpoint_root_path)
        # path to checkpoint from first training (step 4)
        warmstart_checkpoint_dir = (
            checkpoint_root_path / "0" / "eid_0-seen_steps_4-seen_tokens_4096-target_steps_7-target_tokens_7168"
        )
        gpt2_warm_start_config_dict["app_state"]["config"]["checkpoint_dir_path"] = str(warmstart_checkpoint_dir)
        gpt2_warm_start_config_dict["checkpoint_saving"]["config"]["checkpoint_saving_execution"]["config"][
            "checkpoint_path"
        ] = checkpoint_path
        gpt2_warm_start_config_dict["settings"]["paths"]["checkpoint_saving_path"] = checkpoint_path
        # loss_values_experiment_1_path = checkpoint_root_path / "experiment_1_loss_scores.txt"
        scheduler_info_path = checkpoint_root_path / "experiment_0_scheduler_info.json"

        main_obj_1 = Main(gpt2_warm_start_config_file_path)
        main_obj_1.config_dict = gpt2_warm_start_config_dict
        main_obj_1.add_custom_component(
            component_key="results_subscriber",
            variant_key="save_all",
            custom_component=SaveAllResultSubscriber,
            custom_config=SaveAllResultSubscriberConfig,
        )
        components_1: TrainingComponentsInstantiationModel = main_obj_1.build_components(
            components_model_type=TrainingComponentsInstantiationModel
        )

        # if dist.get_rank() == 0:
        # load scheduler info from first training
        with open(scheduler_info_path, "r") as f:
            scheduler_info = json.load(f)
        lr_scheduler = components_1.app_state.lr_scheduler
        assert (
            scheduler_info["base_lrs"] == lr_scheduler.base_lrs
        ), "Initial base_lrs mismatch between first and warmstart trainings."
        assert lr_scheduler.last_epoch == 4, "Warmstart scheduler must start at epoch 4."

        main_obj_1.run(components_1)

        if dist.get_rank() == 0:
            messages_1: list[Message[EvaluationResultBatch]] = components_1.evaluation_subscriber.message_list
            loss_scores_1 = _get_loss_scores(messages_1, "train loss avg")

            with open(checkpoint_root_path / "experiment_0_loss_scores.txt", "r") as f:
                loaded_loss_values_0 = json.load(f)
            assert loaded_loss_values_0[4:] == pytest.approx(
                loss_scores_1, abs=1e-16
            ), "Warmstart loss trajectory mismatch with from-scratch continuation."

            # Additionally assert checkpoint info integrity from first run still present
            checkpoint_info_file_path = checkpoint_root_path / "0" / "last_checkpoint_info.json"
            assert checkpoint_info_file_path.exists(), "Missing last_checkpoint_info.json from first training."
            with open(checkpoint_info_file_path, "r") as f:
                checkpoint_info = json.load(f)
            assert checkpoint_info["checkpoint_folder_path"].endswith(
                "eid_0-seen_steps_4-seen_tokens_4096-target_steps_7-target_tokens_7168"
            ), "Incorrect checkpoint folder path recorded."

        # Compare final scheduler state
        with open(scheduler_info_path, "r") as f:
            scheduler_info = json.load(f)
        lr_scheduler = components_1.app_state.lr_scheduler
        assert (
            lr_scheduler.last_epoch == scheduler_info["last_epoch"]
        ), "Scheduler last_epoch mismatch after warmstart training."  # both should reach same final epoch
        assert (
            lr_scheduler.get_last_lr() == scheduler_info["last_lr"]
        ), "Scheduler last_lr mismatch after warmstart training."

    # ---------- Dataloader warmstart test (multiprocessing) ----------

    def test_warmstart_dataloader(self):
<<<<<<< HEAD
        # non-skipped config
        gpt2_two_steps_config_file_path = working_dir / "gpt2_train_num_steps_7_pp_tp.yaml"
        gpt2_two_steps_config_dict = load_app_config_dict(gpt2_two_steps_config_file_path, experiment_id="0")

        # skipped config
        gpt2_warm_start_from_step_4_config_file_path = working_dir / "gpt2_warm_start_from_step_4_pp_tp.yaml"
        gpt2_warm_start_from_step_4_dict = load_app_config_dict(
            gpt2_warm_start_from_step_4_config_file_path, experiment_id="1"
=======
        world_size = 8
        manager = py_mp.Manager()
        error_queue = manager.Queue()
        proc_ctx = mp.spawn(
            TestWarmstart._dataloader_test_impl_wrapper,
            args=(world_size, error_queue),
            nprocs=world_size,
            join=False,
>>>>>>> 9253ad16
        )
        monitor_child_processes(manager, error_queue, proc_ctx)

    @staticmethod
    def _dataloader_test_impl_wrapper(process_id: int, world_size: int, error_queue: Any):
        non_skipped_cfg = working_dir / "gpt2_train_num_steps_7_pp_tp.yaml"
        skipped_cfg = working_dir / "gpt2_warm_start_from_step_4_pp_tp.yaml"
        with MultiProcessingCudaEnv(
            process_group_backend=ProcessGroupBackendType.nccl,
            global_rank=process_id,
            local_rank=process_id,
            world_size=world_size,
            rdvz_port=24573,
        ):
            try:
                TestWarmstart._dataloader_test_impl(non_skipped_cfg, skipped_cfg)
            except Exception as e:
                tb = traceback.format_exc()
                logging.error(f"Process {process_id} (dataloader test) encountered an error:\n{e}")
                logging.error(tb)
                try:
                    error_queue.put((process_id, tb))
                except Exception:
                    logging.error("Failed to put exception info into error queue (dataloader test).")
                os._exit(1)

    @staticmethod
    def _dataloader_test_impl(non_skipped_cfg_path: Path, skipped_cfg_path: Path):
        gpt2_two_steps_config_dict = load_app_config_dict(non_skipped_cfg_path, experiment_id="0")
        gpt2_warm_start_from_step_4_dict = load_app_config_dict(skipped_cfg_path, experiment_id="1")

<<<<<<< HEAD
            main_obj_2 = Main(gpt2_warm_start_from_step_4_config_file_path)
            main_obj_2.config_dict = gpt2_warm_start_from_step_4_dict
=======
        main_obj_1 = Main(non_skipped_cfg_path)
        main_obj_1.config_dict = gpt2_two_steps_config_dict
>>>>>>> 9253ad16

        main_obj_2 = Main(skipped_cfg_path)
        main_obj_2.config_dict = gpt2_warm_start_from_step_4_dict

        main_obj_1.add_custom_component(
            component_key="results_subscriber",
            variant_key="save_all",
            custom_component=SaveAllResultSubscriber,
            custom_config=SaveAllResultSubscriberConfig,
        )
        components_1: TrainDataloaderInstantiationModel = main_obj_1.build_components(
            components_model_type=TrainDataloaderInstantiationModel
        )
        dataloader_1: LLMDataLoader = components_1.train_dataloader
        dl_1_samples = [s for s in dataloader_1]

        main_obj_2.add_custom_component(
            component_key="results_subscriber",
            variant_key="save_all",
            custom_component=SaveAllResultSubscriber,
            custom_config=SaveAllResultSubscriberConfig,
        )
        components_2 = main_obj_2.build_components(components_model_type=TrainDataloaderInstantiationModel)
        dataloader_2: LLMDataLoader = components_2.train_dataloader
        dl_2_samples = [s for s in dataloader_2]

        num_skip_steps: int = components_2.settings.training_progress.num_seen_steps
        assert num_skip_steps == 4, "Warmstart dataloader must skip 4 steps"
        assert len(dl_1_samples) == num_skip_steps + len(dl_2_samples), "Sample length mismatch after skipping"
        assert components_1.settings.training_progress.num_seen_steps == 0, "First dataloader should not skip steps"

        # iterate through both sample lists from the dataloaders
        # and assert the equality of the samples
        for i in range(len(dataloader_2)):
            assert (
                dl_1_samples[i + num_skip_steps].samples["input_ids"].equal(dl_2_samples[i].samples["input_ids"])
            ), "Sample equality check failed after skip adjustment"
            # mutate one tensor to ensure inequality check triggers
            dl_1_samples[i + num_skip_steps].samples["input_ids"][-1] = 0
            assert (
                not dl_1_samples[i + num_skip_steps].samples["input_ids"].equal(dl_2_samples[i].samples["input_ids"])
            ), "Mutation should have broken tensor equality"


def _get_loss_scores(messages: list[Message[EvaluationResultBatch]], loss_key: str) -> list[float]:
    return [message.payload.losses[loss_key].value.item() for message in messages]


def _extract_seen_steps_and_tokens(filename: str) -> tuple[int, int]:
    pattern = r"seen_steps_(\d+)-seen_tokens_(\d+)"
    match = re.search(pattern, filename)
    if match is None:
        raise ValueError(f"Filename '{filename}' does not match expected pattern '{pattern}'.")
    return int(match.group(1)), int(match.group(2))<|MERGE_RESOLUTION|>--- conflicted
+++ resolved
@@ -297,16 +297,6 @@
     # ---------- Dataloader warmstart test (multiprocessing) ----------
 
     def test_warmstart_dataloader(self):
-<<<<<<< HEAD
-        # non-skipped config
-        gpt2_two_steps_config_file_path = working_dir / "gpt2_train_num_steps_7_pp_tp.yaml"
-        gpt2_two_steps_config_dict = load_app_config_dict(gpt2_two_steps_config_file_path, experiment_id="0")
-
-        # skipped config
-        gpt2_warm_start_from_step_4_config_file_path = working_dir / "gpt2_warm_start_from_step_4_pp_tp.yaml"
-        gpt2_warm_start_from_step_4_dict = load_app_config_dict(
-            gpt2_warm_start_from_step_4_config_file_path, experiment_id="1"
-=======
         world_size = 8
         manager = py_mp.Manager()
         error_queue = manager.Queue()
@@ -315,7 +305,6 @@
             args=(world_size, error_queue),
             nprocs=world_size,
             join=False,
->>>>>>> 9253ad16
         )
         monitor_child_processes(manager, error_queue, proc_ctx)
 
@@ -347,13 +336,8 @@
         gpt2_two_steps_config_dict = load_app_config_dict(non_skipped_cfg_path, experiment_id="0")
         gpt2_warm_start_from_step_4_dict = load_app_config_dict(skipped_cfg_path, experiment_id="1")
 
-<<<<<<< HEAD
-            main_obj_2 = Main(gpt2_warm_start_from_step_4_config_file_path)
-            main_obj_2.config_dict = gpt2_warm_start_from_step_4_dict
-=======
         main_obj_1 = Main(non_skipped_cfg_path)
         main_obj_1.config_dict = gpt2_two_steps_config_dict
->>>>>>> 9253ad16
 
         main_obj_2 = Main(skipped_cfg_path)
         main_obj_2.config_dict = gpt2_warm_start_from_step_4_dict
