[project]
name = "modalities"
version = "0.1.0"
requires-python = ">=3.10,<3.12"
description = "Modalities, a python framework for distributed and reproducible foundation model training."
dependencies = [
    "numpy<2.0",
    "torch>=2.0",
    "tqdm",
    "pyyaml",
    "transformers",
    "datasets",
    "protobuf",
    "SentencePiece",
    "rich",
    "omegaconf",
    "pydantic",
    "click",
    "click_pathlib",
    "jq",
    "class_resolver",
    "wandb",
    "packaging",
    "einops>=0.7.0",
<<<<<<< HEAD
    "flash-attn",
=======
    "mamba-ssm",
    "flash-attn",     # install this directly via `pip install flash-attn --no-build-isolation`
    "mamba-ssm",
    "causal-conv1d>=1.2.0",
>>>>>>> f810fcce
]

[project.optional-dependencies]
linting = ["pre-commit"]
tests = ["pytest", "pytest-cov"]
install_helper = ["ninja"]

[project.scripts]
modalities = "modalities.__main__:main"

[build-system]
requires = ["setuptools >= 61.0.0"]
build-backend = "setuptools.build_meta"

[tool.black]
target-version = ["py310"]
line-length = 120

[tool.isort]
profile = "black"
line_length = 120
src_paths = ["src", "tests"]

[tool.ruff]
line-length = 120

[tool.pytest.ini_options]
addopts = "--cov=src --cov-report term --cov-report html"

[tool.coverage.run]
branch = true
omit = ["*/src/modalities/dataloader/open_gptx_dataset/*"]

[tool.coverage.report]
# Regexes for lines to exclude from consideration
exclude_also = [
    # Don't complain about missing debug-only code:
    "def __repr__",
    "if self\\.debug",

    # Don't complain if tests don't hit defensive assertion code:
    "raise AssertionError",
    "raise NotImplementedError",

    # Don't complain if non-runnable code isn't run:
    "if 0:",
    "if __name__ == .__main__.:",

    # Don't complain about abstract methods, they aren't run:
    "@(abc\\.)?abstractmethod",
]


ignore_errors = true

[tool.coverage.html]
directory = "coverage_html_report"<|MERGE_RESOLUTION|>--- conflicted
+++ resolved
@@ -22,14 +22,10 @@
     "wandb",
     "packaging",
     "einops>=0.7.0",
-<<<<<<< HEAD
-    "flash-attn",
-=======
     "mamba-ssm",
     "flash-attn",     # install this directly via `pip install flash-attn --no-build-isolation`
     "mamba-ssm",
     "causal-conv1d>=1.2.0",
->>>>>>> f810fcce
 ]
 
 [project.optional-dependencies]
