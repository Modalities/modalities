--- conflicted
+++ resolved
@@ -1,11 +1,7 @@
 [project]
 name = "LLMgym"
 version = "0.1.0"
-<<<<<<< HEAD
-requires-python = ">=3.11"
-=======
 requires-python = ">=3.8,<3.12"
->>>>>>> f4dac965
 description = "MLgym, a python framework for distributeda and reproducible machine learning model training in research."
 dependencies = [
     "torch>=2.0",
