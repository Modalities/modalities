<<<<<<< HEAD
#[project]
#name = "modalities"
#version = "0.1.0"
#requires-python = ">=3.10,<3.12"
#description = "Modalities, a python framework for distributed and reproducible foundation model training."
#dependencies = [
#    "numpy<2.0",
#    "torch>=2.3",
#    "packaging",
#    "tqdm",
#    "pyyaml",
#    "transformers",
#    "datasets",
#    "protobuf",
#    "SentencePiece",
#    "rich",
#    "omegaconf",
#    "pydantic",
#    "click",
#    "click_pathlib",
#    "jq",
#    "class_resolver",
#    "wandb",
#    "einops>=0.7.0",
#    "flash-attn",     # install this directly via `pip install flash-attn --no-build-isolation`
#    "jsonlines",
#]
#
#[project.optional-dependencies]
#linting = ["pre-commit"]
#tests = ["pytest", "pytest-cov"]
#install_helper = ["ninja"]
#
#[project.scripts]
#modalities = "modalities.__main__:main"
#
#[build-system]
#requires = ["setuptools >= 61.0.0"]
#build-backend = "setuptools.build_meta"
#
#[tool.black]
#target-version = ["py310"]
#line-length = 120
#
#[tool.isort]
#profile = "black"
#line_length = 120
#src_paths = ["src", "tests"]
#
#[tool.ruff]
#line-length = 120
#
#[tool.pytest.ini_options]
#addopts = "--cov=src --cov-report term --cov-report html"
#
#[tool.coverage.run]
#branch = true
#omit = ["*/src/modalities/dataloader/open_gptx_dataset/*"]
#
#[tool.coverage.report]
## Regexes for lines to exclude from consideration
#exclude_also = [
#    # Don't complain about missing debug-only code:
#    "def __repr__",
#    "if self\\.debug",
#
#    # Don't complain if tests don't hit defensive assertion code:
#    "raise AssertionError",
#    "raise NotImplementedError",
#
#    # Don't complain if non-runnable code isn't run:
#    "if 0:",
#    "if __name__ == .__main__.:",
#
#    # Don't complain about abstract methods, they aren't run:
#    "@(abc\\.)?abstractmethod",
#]
#
#
#ignore_errors = true
#
#[tool.coverage.html]
#directory = "coverage_html_report"
=======
[project]
name = "modalities"
version = "0.1.0"
requires-python = ">=3.10,<3.12"
description = "Modalities, a python framework for distributed and reproducible foundation model training."
dependencies = [
    "numpy<2.0",
    "torch>=2.3",
    "packaging",
    "tqdm",
    "pyyaml",
    "transformers",
    "datasets",
    "protobuf",
    "SentencePiece",
    "rich",
    "omegaconf",
    "pydantic",
    "click",
    "click_pathlib",
    "jq",
    "class_resolver",
    "wandb",
    "einops>=0.7.0",
    "flash-attn",     # install this directly via `pip install flash-attn --no-build-isolation`
    "jsonlines",
    "Jinja2>=3.1.0",
]

[project.optional-dependencies]
linting = ["pre-commit"]
tests = ["pytest", "pytest-cov"]
install_helper = ["ninja"]

[project.scripts]
modalities = "modalities.__main__:main"

[build-system]
requires = ["setuptools >= 61.0.0"]
build-backend = "setuptools.build_meta"

[tool.black]
target-version = ["py310"]
line-length = 120

[tool.isort]
profile = "black"
line_length = 120
src_paths = ["src", "tests"]

[tool.ruff]
line-length = 120

[tool.pytest.ini_options]
addopts = "--cov=src --cov-report term --cov-report html"

[tool.coverage.run]
branch = true
omit = ["*/src/modalities/dataloader/open_gptx_dataset/*"]

[tool.coverage.report]
# Regexes for lines to exclude from consideration
exclude_also = [
    # Don't complain about missing debug-only code:
    "def __repr__",
    "if self\\.debug",

    # Don't complain if tests don't hit defensive assertion code:
    "raise AssertionError",
    "raise NotImplementedError",

    # Don't complain if non-runnable code isn't run:
    "if 0:",
    "if __name__ == .__main__.:",

    # Don't complain about abstract methods, they aren't run:
    "@(abc\\.)?abstractmethod",
]


ignore_errors = true

[tool.coverage.html]
directory = "coverage_html_report"
>>>>>>> 4ea1d769
<|MERGE_RESOLUTION|>--- conflicted
+++ resolved
@@ -1,88 +1,3 @@
-<<<<<<< HEAD
-#[project]
-#name = "modalities"
-#version = "0.1.0"
-#requires-python = ">=3.10,<3.12"
-#description = "Modalities, a python framework for distributed and reproducible foundation model training."
-#dependencies = [
-#    "numpy<2.0",
-#    "torch>=2.3",
-#    "packaging",
-#    "tqdm",
-#    "pyyaml",
-#    "transformers",
-#    "datasets",
-#    "protobuf",
-#    "SentencePiece",
-#    "rich",
-#    "omegaconf",
-#    "pydantic",
-#    "click",
-#    "click_pathlib",
-#    "jq",
-#    "class_resolver",
-#    "wandb",
-#    "einops>=0.7.0",
-#    "flash-attn",     # install this directly via `pip install flash-attn --no-build-isolation`
-#    "jsonlines",
-#]
-#
-#[project.optional-dependencies]
-#linting = ["pre-commit"]
-#tests = ["pytest", "pytest-cov"]
-#install_helper = ["ninja"]
-#
-#[project.scripts]
-#modalities = "modalities.__main__:main"
-#
-#[build-system]
-#requires = ["setuptools >= 61.0.0"]
-#build-backend = "setuptools.build_meta"
-#
-#[tool.black]
-#target-version = ["py310"]
-#line-length = 120
-#
-#[tool.isort]
-#profile = "black"
-#line_length = 120
-#src_paths = ["src", "tests"]
-#
-#[tool.ruff]
-#line-length = 120
-#
-#[tool.pytest.ini_options]
-#addopts = "--cov=src --cov-report term --cov-report html"
-#
-#[tool.coverage.run]
-#branch = true
-#omit = ["*/src/modalities/dataloader/open_gptx_dataset/*"]
-#
-#[tool.coverage.report]
-## Regexes for lines to exclude from consideration
-#exclude_also = [
-#    # Don't complain about missing debug-only code:
-#    "def __repr__",
-#    "if self\\.debug",
-#
-#    # Don't complain if tests don't hit defensive assertion code:
-#    "raise AssertionError",
-#    "raise NotImplementedError",
-#
-#    # Don't complain if non-runnable code isn't run:
-#    "if 0:",
-#    "if __name__ == .__main__.:",
-#
-#    # Don't complain about abstract methods, they aren't run:
-#    "@(abc\\.)?abstractmethod",
-#]
-#
-#
-#ignore_errors = true
-#
-#[tool.coverage.html]
-#directory = "coverage_html_report"
-=======
 [project]
 name = "modalities"
 version = "0.1.0"
@@ -166,5 +81,4 @@
 ignore_errors = true
 
 [tool.coverage.html]
-directory = "coverage_html_report"
->>>>>>> 4ea1d769
+directory = "coverage_html_report"