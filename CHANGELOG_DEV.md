--- conflicted
+++ resolved
@@ -170,7 +170,6 @@
   * New entry point `apply_chat_template` to form chats and create index and pbin files of it
   * A wrapper for collate functions to include tokens in the loss which appear between indicator tokens
   * A new parameter for the PackedMemMapDatasetContinuous to allow not to re-use the last target token
-<<<<<<< HEAD
   * A tutorial how to apply instruction-tuning on a Huggingface Model
 
 
@@ -186,7 +185,4 @@
 
 * adds support for Tensor Parallelism (including Sequence Parallelism). 
 * adds a debugging toolkit to track the input and output tensors during a forward pass, gradients during the backward pass and weight tensors.
-Tensors can bei either normal Tensors or DTensors.  
-=======
-  * A tutorial how to apply instruction-tuning on a Huggingface Model
->>>>>>> 1e9a64ec
+Tensors can bei either normal Tensors or DTensors.  