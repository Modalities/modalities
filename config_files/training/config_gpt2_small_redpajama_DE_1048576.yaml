--- conflicted
+++ resolved
@@ -6,19 +6,11 @@
     target_key: target_ids
     prediction_key: logits
   training:
-<<<<<<< HEAD
     training_log_interval_in_steps: 32
     checkpointing_interval_in_steps: 8192
     evaluation_interval_in_steps: 1024
     global_num_seen_tokens: 0
-    do_apply_activation_checkpointing: false
-=======
-    global_training_log_interval_in_steps: 32
-    global_checkpointing_interval_in_steps: 8192
-    global_evaluation_interval_in_steps: 1024
-    global_num_seen_steps: 0
     activation_checkpointing_modules: []
->>>>>>> f810fcce
     gradient_acc_steps: 1
     local_train_micro_batch_size: 16
     sequence_length: 2048
