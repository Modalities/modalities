--- conflicted
+++ resolved
@@ -260,7 +260,6 @@
     attention_implementation: manual
     activation_type: swiglu
     attention_norm_config:
-<<<<<<< HEAD
       norm_type: layer_norm
       config:
         normalized_shape: ${model_raw.config.n_embd}
@@ -276,27 +275,6 @@
         normalized_shape: ${model_raw.config.n_embd}
         eps: 1e-5
 scheduler:
-=======
-      norm_type: rms_norm
-      config:
-        ndim: ${model_raw.config.n_embd}
-        bias: true
-        epsilon: 1e-5
-    ffn_norm_config:
-      norm_type: rms_norm
-      config:
-        ndim: ${model_raw.config.n_embd}
-        bias: true
-        epsilon: 1e-5
-    lm_head_norm_config:
-      norm_type: rms_norm
-      config:
-        ndim: ${model_raw.config.n_embd}
-        bias: true
-        epsilon: 1e-5
-
-lr_scheduler:
->>>>>>> a7f683a6
   component_key: scheduler
   variant_key: onecycle_lr
   config:
