settings:
  experiment_id: ${modalities_env:experiment_id}
  config_file_path: ${modalities_env:config_file_path}
  referencing_keys:
    sample_key: input_ids
    target_key: target_ids
    prediction_key: logits
  cuda_env:
    local_rank: ${cuda_env:LOCAL_RANK}
    global_rank: ${cuda_env:RANK}
    world_size: ${cuda_env:WORLD_SIZE}
  paths:
    checkpoint_saving_path: data/checkpoints
    train_dataset_path: ./data/lorem_ipsum.pbin
  intervals:
    training_log_interval_in_steps: 2
    checkpointing_interval_in_steps: 2
    evaluation_interval_in_steps: 2
  consistency_enforcement:
    enforce_tokens_per_step_consistency: true
    enforce_last_step_logged: false
    enforce_last_step_evaluated: false
    enforce_last_step_checkpointed: false
  step_profile:
    gradient_accumulation_steps: 2
    local_train_micro_batch_size: 1
    sequence_length: 256
  training_target:
    num_target_tokens:
      component_key: number_conversion
      variant_key: num_tokens_from_packed_mem_map_dataset_continuous
      config:
        dataset_path: ${settings.paths.train_dataset_path}
        sequence_length: ${settings.step_profile.sequence_length}
        num_ranks: ${settings.cuda_env.world_size}
        local_micro_batch_size: ${settings.step_profile.local_train_micro_batch_size}
        gradient_accumulation_steps: ${settings.step_profile.gradient_accumulation_steps}
    num_target_steps:  # for the batch progress subscriber
      component_key: number_conversion
      variant_key: num_steps_from_num_tokens
      config:
        num_ranks: ${settings.cuda_env.world_size}
        local_micro_batch_size: ${settings.step_profile.local_train_micro_batch_size}
        global_num_tokens: ${settings.training_target.num_target_tokens}
        sequence_length: ${settings.step_profile.sequence_length}
        gradient_accumulation_steps: ${settings.step_profile.gradient_accumulation_steps}
  training_progress: 
    global_num_seen_tokens: 0
    num_seen_steps: 0
    num_seen_samples: 0
    last_step: -1

collate_fn:
  component_key: collate_fn
  variant_key: gpt_2_llm_collator
  config:
    sample_key: ${settings.referencing_keys.sample_key}
    target_key: ${settings.referencing_keys.target_key}

train_dataset:
  component_key: dataset
  variant_key: packed_mem_map_dataset_continuous
  config:
    raw_data_path: ${settings.paths.train_dataset_path}
    sequence_length: ${settings.step_profile.sequence_length}
    sample_key:  ${settings.referencing_keys.sample_key}

train_dataloader:
  component_key: data_loader
  variant_key: default
  config:
    num_workers: 2
    pin_memory: true
    dataloader_tag: train
    dataset:
      instance_key: train_dataset
      pass_type: BY_REFERENCE
    batch_sampler:
      component_key: batch_sampler
      variant_key: default
      config:
        batch_size: ${settings.step_profile.local_train_micro_batch_size}
        drop_last: true
        sampler:
          component_key: sampler
          variant_key: resumable_distributed_sampler
          config:
            dataset:
              instance_key: train_dataset
              pass_type: BY_REFERENCE
            rank: ${settings.cuda_env.global_rank}
            num_replicas: ${settings.cuda_env.world_size}
            shuffle: true
            seed: 42
            drop_last: true
            skip_num_global_samples: ${settings.training_progress.num_seen_samples}
    collate_fn:
      instance_key: collate_fn
      pass_type: BY_REFERENCE

val_dataloader:
  component_key: data_loader
  variant_key: default
  config:
    num_workers: 2
    pin_memory: true
    dataloader_tag: val
    dataset:
      instance_key: train_dataset
      pass_type: BY_REFERENCE
    batch_sampler:
      component_key: batch_sampler
      variant_key: default
      config:
        batch_size: ${settings.step_profile.local_train_micro_batch_size}
        drop_last: true
        sampler:
          component_key: sampler
          variant_key: distributed_sampler
          config:
            rank: ${settings.cuda_env.global_rank}
            num_replicas: ${settings.cuda_env.world_size}
            shuffle: false
            drop_last: true
            dataset:
              instance_key: train_dataset
              pass_type: BY_REFERENCE
    collate_fn:
      instance_key: collate_fn
      pass_type: BY_REFERENCE

test_dataloader:
  component_key: data_loader
  variant_key: default
  config:
    num_workers: 2
    pin_memory: true
    dataloader_tag: test
    dataset:
      instance_key: train_dataset
      pass_type: BY_REFERENCE
    batch_sampler:
      component_key: batch_sampler
      variant_key: default
      config:
        batch_size: ${settings.step_profile.local_train_micro_batch_size}
        drop_last: true
        sampler:
          component_key: sampler
          variant_key: distributed_sampler
          config:
            rank: ${settings.cuda_env.global_rank}
            num_replicas: ${settings.cuda_env.world_size}
            shuffle: false
            drop_last: true
            dataset:
              instance_key: train_dataset
              pass_type: BY_REFERENCE
    collate_fn:
      instance_key: collate_fn
      pass_type: BY_REFERENCE

eval_dataloaders:
  - instance_key: val_dataloader
    pass_type: BY_REFERENCE
  - instance_key: test_dataloader
    pass_type: BY_REFERENCE

checkpoint_saving:
  component_key: checkpoint_saving
  variant_key: default
  config:
    checkpoint_saving_strategy:
      component_key: checkpoint_saving_strategy
      variant_key: save_k_most_recent_checkpoints_strategy
      config:
        k: -1   # -1 to save all checkpoints
    checkpoint_saving_execution:
      component_key: checkpoint_saving_execution
      variant_key: fsdp1
      config:
        checkpoint_path: ${settings.paths.checkpoint_saving_path}
        global_rank: ${settings.cuda_env.global_rank}
        experiment_id: ${settings.experiment_id}

loss_fn:
  component_key: loss
  variant_key: clm_cross_entropy_loss
  config:
    target_key: ${settings.referencing_keys.target_key}
    prediction_key: ${settings.referencing_keys.prediction_key}

app_state:
  component_key: app_state
  variant_key: raw
  config:
    model: 
      instance_key: wrapped_model
      pass_type: BY_REFERENCE
    optimizer:
      instance_key: optimizer
      pass_type: BY_REFERENCE
    lr_scheduler:
      instance_key: lr_scheduler
      pass_type: BY_REFERENCE

wrapped_model:
  component_key: model
  variant_key: fsdp1_wrapped
  config:
    model:
      instance_key: model
      pass_type: BY_REFERENCE
    sync_module_states: true
    mixed_precision_settings: BF_16
    sharding_strategy: FULL_SHARD
    block_names: [GPT2Block]

model:
  component_key: model
  variant_key: model_initialized
  config:
    model:
      instance_key: model_raw
      pass_type: BY_REFERENCE
    model_initializer:
      component_key: model_initialization
      variant_key: composed
      config:
        model_type: gpt2
        weight_init_type: scaled
        mean: 0.0
        std: 0.02
        num_layers: ${model_raw.config.n_layer}

model_raw:
  component_key: model
  variant_key: gpt2
  config:
    sample_key: ${settings.referencing_keys.sample_key}
    poe_type: NOPE
    sequence_length: ${settings.step_profile.sequence_length}
    prediction_key: ${loss_fn.config.prediction_key}
    vocab_size: 50304 # GPT-2 vocab_size of 50257, padded up to nearest multiple of 64 for efficiency
    n_layer: 2
    n_head_q: 8
    n_head_kv: 4
    ffn_hidden: 128
    n_embd: 128
    dropout: 0.0
    bias: true # True: bias in Linears and LayerNorms, like GPT-2. False: a bit better and faster
    attention_config:
      qkv_transforms:
        - type_hint: RotaryTransform
          config:
            n_embd: ${model_raw.config.n_embd}
            n_head: ${model_raw.config.n_head_q} #it has to be head_q here
            seq_length_dim: -2
            base_freq: 10000
    attention_implementation: manual
    activation_type: swiglu
    attention_norm_config:
      norm_type: layer_norm
      config:
        normalized_shape: ${model_raw.config.n_embd}
        eps: 1e-5
    ffn_norm_config:
      norm_type: layer_norm
      config:
        normalized_shape: ${model_raw.config.n_embd}
        eps: 1e-5
    lm_head_norm_config:
      norm_type: layer_norm
      config:
<<<<<<< HEAD
        normalized_shape: ${model_raw.config.n_embd}
        eps: 1e-5
=======
        ndim: ${model_raw.config.n_embd}
        bias: true
        epsilon: 1e-5
    use_weight_tying: true
>>>>>>> 8fb80fd8

lr_scheduler:
  component_key: scheduler
  variant_key: onecycle_lr
  config:
    optimizer:
      instance_key: optimizer
      pass_type: BY_REFERENCE
    max_lr: 6e-4
    div_factor: 10
    final_div_factor: 1
    total_steps: ${settings.training_target.num_target_steps}
    pct_start: 0.01
    anneal_strategy: cos
    last_epoch: ${settings.training_progress.last_step}

optimizer:
  component_key: optimizer
  variant_key: adam_w
  config:
    lr: 0.0001
    betas: [0.9, 0.95]
    eps: 1e-8
    weight_decay: 1e-1
    weight_decay_groups_excluded: [embedding, layernorm]
    wrapped_model: 
      instance_key: wrapped_model
      pass_type: BY_REFERENCE

gradient_clipper:
  component_key: gradient_clipper
  variant_key: fsdp1
  config:
    wrapped_model:
      instance_key: wrapped_model
      pass_type: BY_REFERENCE
    norm_type: P2_NORM
    max_norm: 1.0

progress_subscriber:
  component_key: progress_subscriber
  variant_key: rich
  config:
    global_rank: ${settings.cuda_env.global_rank}
    num_seen_steps: ${settings.training_progress.num_seen_steps}
    num_target_steps: ${settings.training_target.num_target_steps}
    train_dataloader_tag: ${train_dataloader.config.dataloader_tag}
    eval_dataloaders:
      instance_key: eval_dataloaders
      pass_type: BY_REFERENCE

evaluation_subscriber:
  component_key: results_subscriber
  variant_key: wandb
  config:
    global_rank: ${settings.cuda_env.global_rank}
    project: modalities_lorem_ipsum
    mode: OFFLINE
    experiment_id: ${settings.experiment_id}
    directory: wandb_storage
    config_file_path: ${settings.config_file_path}<|MERGE_RESOLUTION|>--- conflicted
+++ resolved
@@ -272,15 +272,9 @@
     lm_head_norm_config:
       norm_type: layer_norm
       config:
-<<<<<<< HEAD
         normalized_shape: ${model_raw.config.n_embd}
         eps: 1e-5
-=======
-        ndim: ${model_raw.config.n_embd}
-        bias: true
-        epsilon: 1e-5
     use_weight_tying: true
->>>>>>> 8fb80fd8
 
 lr_scheduler:
   component_key: scheduler
