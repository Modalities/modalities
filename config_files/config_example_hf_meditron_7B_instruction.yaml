settings:  
  experiment_id: ${modalities_env:experiment_id}
  referencing_keys:
    sample_key: input_ids
    target_key: target_ids
    prediction_key: logits
  training:
    callback_interval_in_samples: 2048
    global_num_training_samples: 2048
    global_num_seen_samples: 0
    do_apply_activation_checkpointing: true
    gradient_acc_steps: 1
    local_train_micro_batch_size: 1
    sequence_length: 4096
  cuda_env:
    local_rank: ${cuda_env:LOCAL_RANK}
    global_rank: ${cuda_env:RANK}
    world_size: ${cuda_env:WORLD_SIZE}
  paths:
    checkpointing_path: data/checkpoints


collate_fn:  
  component_key: collate_fn
  variant_key: gpt_2_llm_collator
  config:
    sample_key: ${settings.referencing_keys.sample_key}
    target_key: ${settings.referencing_keys.target_key}

train_dataset:
  component_key: dataset
  variant_key: packed_mem_map_dataset_megatron
  config: 
    raw_data_path: /raid/s3/opengptx/max_lue/modalities/data/sample_datasets/redpajama_v2/mem_map/redpajama_v2_gpt2_tokenized_num_samples_1050391.pbin
    block_size: ${settings.training.sequence_length}
    sample_key: ${settings.referencing_keys.sample_key}

train_dataloader:
  component_key: data_loader
  variant_key: default
  config:
    num_workers: 2
    pin_memory: true
    shuffle: false
    dataloader_tag: "train"
    dataset:
      instance_key: train_dataset
      pass_type: BY_REFERENCE
    batch_sampler:
      component_key: batch_sampler
      variant_key: default
      config:
        batch_size: ${settings.training.local_train_micro_batch_size}
        drop_last: false
        sampler:
          component_key: sampler
          variant_key: distributed_sampler
          config:
            rank: ${settings.cuda_env.global_rank}
            num_replicas: ${settings.cuda_env.world_size}
            shuffle: true
            dataset:
              instance_key: train_dataset
              pass_type: BY_REFERENCE
    collate_fn:
      instance_key: collate_fn
      pass_type: BY_REFERENCE

val_dataset:
  component_key: dataset
  variant_key: packed_mem_map_dataset_megatron
  config: 
    raw_data_path: /raid/s3/opengptx/max_lue/modalities/data/sample_datasets/redpajama_v2/mem_map/redpajama_v2_gpt2_tokenized_num_samples_1024.pbin
    block_size: ${settings.training.sequence_length}
    sample_key: ${settings.referencing_keys.sample_key}

val_dataloader:
  component_key: data_loader
  variant_key: default
  config:
    num_workers: 2
    pin_memory: true
    shuffle: false
    dataloader_tag: "val"
    dataset:
      instance_key: val_dataset
      pass_type: BY_REFERENCE
    batch_sampler:
      component_key: batch_sampler
      variant_key: default
      config:
        batch_size: ${settings.training.local_train_micro_batch_size}
        drop_last: false
        sampler:
          component_key: sampler
          variant_key: distributed_sampler
          config:
            rank: ${settings.cuda_env.global_rank}
            num_replicas: ${settings.cuda_env.world_size}
            shuffle: true
            dataset:
              instance_key: val_dataset
              pass_type: BY_REFERENCE
    collate_fn:
      instance_key: collate_fn
      pass_type: BY_REFERENCE

eval_dataloaders: [val_dataloader]

checkpointing:
  component_key: checkpointing
  variant_key: default
  config:
    checkpointing_strategy:
      component_key: checkpointing_strategy
      variant_key: save_k_most_recent_checkpoints_strategy
      config:
        k: -1   # -1 to save all checkpoints
    checkpointing_execution:
      component_key: checkpointing_execution
      variant_key: fsdp_to_disc_checkpointing
      config:
        checkpoint_path: ${settings.paths.checkpointing_path}
        global_rank: ${settings.cuda_env.global_rank}
        experiment_id: ${settings.experiment_id} 
        mixed_precision_settings: BF_16
        sharding_strategy: FULL_SHARD
        block_names: [LlamaDecoderLayer]


model:
  component_key: model
  variant_key: huggingface_pretrained_model
  config:
    model_type: AutoModelForCausalLM
    model_name: epfl-llm/meditron-7b
    sample_key: ${settings.referencing_keys.sample_key}
    prediction_key: ${settings.referencing_keys.prediction_key}
    huggingface_prediction_subscription_key: ${settings.referencing_keys.prediction_key}
    kwargs: 
      cache_dir: /raid/s3/opengptx/max_lue/hf_cache/

wrapped_model:
  component_key: model
  variant_key: fsdp_wrapped
  config:
    model:
      instance_key: model
      pass_type: BY_REFERENCE
    sync_module_states: true
    mixed_precision_settings: BF_16
    sharding_strategy: FULL_SHARD
    block_names: [LlamaDecoderLayer]

loss_fn:
  component_key: loss
  variant_key: clm_cross_entropy_loss
  config:
    target_key: ${settings.referencing_keys.target_key}
    prediction_key: ${settings.referencing_keys.prediction_key}

# scheduler:
#   type_hint: StepLR
#   config:
#     step_size: 1
#     gamma: 0.1

optimizer:  
  component_key: optimizer
  variant_key: adam_w
  config:
    lr: 0.0001
    wrapped_model: 
      instance_key: wrapped_model
      pass_type: BY_REFERENCE


batch_progress_subscriber:
  component_key: progress_subscriber
  variant_key: rich
  config:
    local_rank: ${settings.cuda_env.local_rank}
    world_size: ${settings.cuda_env.world_size}
    global_num_seen_samples: ${settings.training.global_num_seen_samples}
    train_dataloader:
      instance_key: train_dataloader
      pass_type: BY_REFERENCE
    eval_dataloaders: []

    
evaluation_subscriber:
  component_key: results_subscriber
  variant_key: wandb
  config:
<<<<<<< HEAD
    target_key: ${data.target_key}
    prediction_key: ${model.config.prediction_key}

validation_measure_factories:
  - type_hint: AggregativeCLMCrossEntropyLossFactory
    config:
      target_key: ${data.target_key}
      prediction_key: ${model.config.prediction_key}
=======
    local_rank: ${settings.cuda_env.local_rank}
    project: modalities
    mode: OFFLINE
    experiment_id: ${settings.experiment_id}
    directory: "."
>>>>>>> 8ab29d0c
<|MERGE_RESOLUTION|>--- conflicted
+++ resolved
@@ -159,6 +159,13 @@
     target_key: ${settings.referencing_keys.target_key}
     prediction_key: ${settings.referencing_keys.prediction_key}
 
+# TODO adapt this to new config scheme
+validation_measure_factories:
+  - type_hint: AggregativeCLMCrossEntropyLossFactory
+    config:
+      target_key: ${data.target_key}
+      prediction_key: ${model.config.prediction_key}
+
 # scheduler:
 #   type_hint: StepLR
 #   config:
@@ -192,19 +199,8 @@
   component_key: results_subscriber
   variant_key: wandb
   config:
-<<<<<<< HEAD
-    target_key: ${data.target_key}
-    prediction_key: ${model.config.prediction_key}
-
-validation_measure_factories:
-  - type_hint: AggregativeCLMCrossEntropyLossFactory
-    config:
-      target_key: ${data.target_key}
-      prediction_key: ${model.config.prediction_key}
-=======
     local_rank: ${settings.cuda_env.local_rank}
     project: modalities
     mode: OFFLINE
     experiment_id: ${settings.experiment_id}
-    directory: "."
->>>>>>> 8ab29d0c
+    directory: "."