settings:  
  experiment_id: ${modalities_env:experiment_id}
  referencing_keys:
    sample_key: input_ids
    target_key: target_ids
  training:
    callback_interval_in_samples: 6
    global_num_training_samples: 12
    global_num_seen_samples: 0
    do_apply_activation_checkpointing: true
    gradient_acc_steps: 1
    local_train_micro_batch_size: 3
    sequence_length: 256
  cuda_env:
    local_rank: ${cuda_env:LOCAL_RANK}
    global_rank: ${cuda_env:RANK}
    world_size: ${cuda_env:WORLD_SIZE}
  paths:
    checkpointing_path: data/checkpoints
tokenizer:
  component_key: tokenizer
  variant_key: gpt2_tokenizer_fast
  config:
    tokenizer_file: data/tokenizer/tokenizer_gpt2.json

collate_fn:  
  component_key: collate_fn
  variant_key: gpt_2_llm_collator
  config:
    sample_key: ${settings.referencing_keys.sample_key}
    target_key: ${settings.referencing_keys.target_key}

train_dataset:  
  component_key: dataset
  variant_key: mem_map_dataset
  config:
    raw_data_path: data/lorem_ipsum.jsonl
    index_path: data/lorem_ipsum.idx
    block_size: ${settings.training.sequence_length}
    jq_pattern: ".text"
    sample_key:  ${settings.referencing_keys.sample_key}
    tokenizer:
      instance_key: tokenizer
      pass_type: BY_REFERENCE

train_dataloader:
  component_key: data_loader
  variant_key: default
  config:
    num_workers: 2
    pin_memory: true
    shuffle: false
    dataloader_tag: "train"
    dataset:
      instance_key: train_dataset
      pass_type: BY_REFERENCE
    batch_sampler:
      component_key: batch_sampler
      variant_key: default
      config:
        batch_size: ${settings.training.local_train_micro_batch_size}
        drop_last: false
        sampler:
          component_key: sampler
          variant_key: distributed_sampler
          config:
            rank: ${settings.cuda_env.global_rank}
            num_replicas: ${settings.cuda_env.world_size}
            shuffle: true
            dataset:
              instance_key: train_dataset
              pass_type: BY_REFERENCE
    collate_fn:
      instance_key: collate_fn
      pass_type: BY_REFERENCE

val_dataloader:
  component_key: data_loader
  variant_key: default
  config:
    num_workers: 2
    pin_memory: true
    shuffle: false
    dataloader_tag: "val"
    dataset:
      instance_key: train_dataset
      pass_type: BY_REFERENCE
    batch_sampler:
      component_key: batch_sampler
      variant_key: default
      config:
        batch_size: 3
        drop_last: false
        sampler:
          component_key: sampler
          variant_key: distributed_sampler
          config:
            rank: ${settings.cuda_env.global_rank}
            num_replicas: ${settings.cuda_env.world_size}
            shuffle: false
            dataset:
              instance_key: train_dataset
              pass_type: BY_REFERENCE
    collate_fn:
      instance_key: collate_fn
      pass_type: BY_REFERENCE

test_dataloader:
  component_key: data_loader
  variant_key: default
  config:
    num_workers: 2
    pin_memory: true
    shuffle: false
    dataloader_tag: "test"
    dataset:
      instance_key: train_dataset
      pass_type: BY_REFERENCE
    batch_sampler:
      component_key: batch_sampler
      variant_key: default
      config:
        batch_size: 3
        drop_last: false
        sampler:
          component_key: sampler
          variant_key: distributed_sampler
          config:
            rank: ${settings.cuda_env.global_rank}
            num_replicas: ${settings.cuda_env.world_size}
            shuffle: false
            dataset:
              instance_key: train_dataset
              pass_type: BY_REFERENCE
    collate_fn:
      instance_key: collate_fn
      pass_type: BY_REFERENCE

eval_dataloaders:
  - instance_key: val_dataloader
    pass_type: BY_REFERENCE
  - instance_key: test_dataloader
    pass_type: BY_REFERENCE 

checkpointing:
  component_key: checkpointing
  variant_key: default
  config:
    checkpointing_strategy:
      component_key: checkpointing_strategy
      variant_key: save_k_most_recent_checkpoints_strategy
      config:
        k: -1   # -1 to save all checkpoints
    checkpointing_execution:
      component_key: checkpointing_execution
      variant_key: fsdp_to_disc_checkpointing
      config:
        checkpoint_path: ${settings.paths.checkpointing_path}
        global_rank: ${settings.cuda_env.global_rank}
        experiment_id: ${settings.experiment_id} 
        mixed_precision_settings: BF_16
        sharding_strategy: FULL_SHARD
        block_names: [GPT2Block]

# resolving class types via different enums sucks...
loss_fn:
  component_key: loss
  variant_key: clm_cross_entropy_loss
  config:
    target_key: target_ids
    prediction_key: logits

<<<<<<< HEAD
validation_measure_factories:
  - type_hint: AggregativeCLMCrossEntropyLossFactory
    config:
      target_key: ${data.target_key}
      prediction_key: ${model.config.prediction_key}

running_env:
  type_hint: FSDPRunningEnv
=======
wrapped_model:
  component_key: model
  variant_key: fsdp_wrapped
>>>>>>> 8ab29d0c
  config:
    model:
      instance_key: model
      pass_type: BY_REFERENCE
    sync_module_states: true
    mixed_precision_settings: BF_16
    sharding_strategy: FULL_SHARD
    block_names: [GPT2Block]

model:
  component_key: model
  variant_key: gpt2
  config:
    sample_key: "input_ids" # TODO reference this
    prediction_key: "logits" # TODO reference this
    block_size: 256  # TODO reference this (same as sequence length)
    vocab_size: 50304 # GPT-2 vocab_size of 50257, padded up to nearest multiple of 64 for efficiency
    n_layer: 2
    n_head: 4
    ffn_hidden: 128
    n_embd: 128
    dropout: 0.0
    bias: true # True: bias in Linears and LayerNorms, like GPT-2. False: a bit better and faster
    attention:
      attention_type: default_attention # pytorch_flash_attention
      scaling_factor: 3
    activation: gelu
    epsilon: 1e-5
    weight_init:
      mean: 0.0
      std: 0.02

# scheduler:
#   type_hint: StepLR
#   config:
#     step_size: 1
#     gamma: 0.1

optimizer:  
  component_key: optimizer
  variant_key: adam_w
  config:
    lr: 0.0001
    wrapped_model: 
      instance_key: wrapped_model
      pass_type: BY_REFERENCE

# message subscriber

batch_progress_subscriber:
  component_key: progress_subscriber
  variant_key: rich
  config:
    local_rank: ${settings.cuda_env.local_rank}
    world_size: ${settings.cuda_env.world_size}
    global_num_seen_samples: ${settings.training.global_num_seen_samples}
    train_dataloader:
      instance_key: train_dataloader
      pass_type: BY_REFERENCE
    eval_dataloaders:
        instance_key: eval_dataloaders
        pass_type: BY_REFERENCE

    
evaluation_subscriber:
  component_key: results_subscriber
  variant_key: wandb
  config:
    local_rank: ${settings.cuda_env.local_rank}
    project: modalities
    mode: OFFLINE
    experiment_id: ${settings.experiment_id}
    directory: "."
    <|MERGE_RESOLUTION|>--- conflicted
+++ resolved
@@ -170,20 +170,16 @@
     target_key: target_ids
     prediction_key: logits
 
-<<<<<<< HEAD
+# TODO adapt this to new config scheme
 validation_measure_factories:
   - type_hint: AggregativeCLMCrossEntropyLossFactory
     config:
       target_key: ${data.target_key}
       prediction_key: ${model.config.prediction_key}
 
-running_env:
-  type_hint: FSDPRunningEnv
-=======
 wrapped_model:
   component_key: model
   variant_key: fsdp_wrapped
->>>>>>> 8ab29d0c
   config:
     model:
       instance_key: model
