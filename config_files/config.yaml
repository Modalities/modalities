modalities_setup:
  run_mode: FROM_SCRATCH
  settings:
    global_num_seen_samples: 0
<<<<<<< HEAD

  # run_mode: WARM_START
  # settings:
  #   checkpoint_model_path: /raid/s3/opengptx/max_lue/LLMgym/checkpoints/2023-12-30__17:54:34/eid_2023-12-30__17:54:34-model-num_samples_1024.bin
  #   checkpoint_optimizer_path: /raid/s3/opengptx/max_lue/LLMgym/checkpoints/2023-12-30__17:54:34/eid_2023-12-30__17:54:34-optimizer-num_samples_1024.bin
  #   global_num_seen_samples: 1024

=======
>>>>>>> ae53ca79
data:
  sample_key: "input_ids"
  target_key: "target_ids"
  sequence_len: 1024
  train_dataloader:
    type_hint: LLMDataLoader
    config:
      dataloader_tag: "train"
      # batch_size: 8 # per rank
      num_workers: 2
      pin_memory: true
      shuffle: false
      batch_sampler:
        type_hint: BatchSampler
        config:
          batch_size: 8 # per rank
          drop_last: false
          sampler:
            type_hint: DistributedSampler
            config:
              rank: ${training.local_rank}
              num_replicas: ${training.world_size}
              shuffle: true
      dataset:
        type_hint: OpenGPTXMMapDataset
<<<<<<< HEAD
        config:
          path: /raid/s3/opengptx/mehdi/temp/temp_data/train_text_document.bin
=======
        config: 
          path: /path/to/tokenized/data.bin
>>>>>>> ae53ca79
          sequence_len: ${data.sequence_len}
          sample_key: ${data.sample_key}
          num_samples: ${training.num_training_samples}
      collate_fn:
        type_hint: GPT2LLMCollator
        config:
          sample_key: ${data.sample_key}
          target_key: ${data.target_key}
  eval_dataloaders:
    - type_hint: LLMDataLoader
      config:
        dataloader_tag: "val"
        # batch_size: 8 # per rank
        num_workers: 2
        pin_memory: true
        shuffle: false
        batch_sampler:
          type_hint: BatchSampler
          config:
            batch_size: 8 # per rank
            drop_last: false
            sampler:
              type_hint: DistributedSampler
              config:
                rank: ${training.local_rank}
                num_replicas: ${training.world_size}
                shuffle: false
        dataset:
          type_hint: OpenGPTXMMapDataset
          config:
            num_samples: 800 # total summed over all ranks
            path: /path/to/tokenized/val_text_document.bin
            sequence_len: ${data.sequence_len}
            sample_key: ${data.sample_key}
        collate_fn:
          type_hint: GPT2LLMCollator
          config:
            sample_key: ${data.sample_key}
            target_key: ${data.target_key}
    - type_hint: LLMDataLoader
      config:
        dataloader_tag: "test"
        num_workers: 2
        pin_memory: true
        shuffle: false
        batch_sampler:
          type_hint: BatchSampler
          config:
            batch_size: 8 # per rank
            drop_last: false
            sampler:
              type_hint: DistributedSampler
              config:
                rank: ${training.local_rank}
                num_replicas: ${training.world_size}
                shuffle: false
        dataset:
          type_hint: OpenGPTXMMapDataset
          config:
            num_samples: 800 # total summed over all ranks
            path: path/to/tokenized/test_text_document.bin
            sequence_len: ${data.sequence_len}
            sample_key: ${data.sample_key}
        collate_fn:
          type_hint: GPT2LLMCollator
          config:
            sample_key: ${data.sample_key}
            target_key: ${data.target_key}

wandb:
  project_name: modalities

training:
  process_group_backend: "nccl"
  num_training_samples: 2048
  callback_interval_in_samples: 512
  local_rank: ${oc.env:LOCAL_RANK}
  global_rank: ${oc.env:RANK}
  world_size: ${oc.env:WORLD_SIZE}
  main_rank: 0
  train_batch_size: ${data.train_dataloader.config.batch_sampler.config.batch_size}
<<<<<<< HEAD
  global_num_seen_samples: ${llm_gym_setup.settings.global_num_seen_samples}
  do_apply_activation_checkpointing: True
=======
  global_num_seen_samples: ${modalities_setup.settings.global_num_seen_samples}
>>>>>>> ae53ca79

checkpointing:
  checkpointing_strategy:
    type_hint: SaveKMostRecentCheckpointsStrategy
    config:
      k: -1 # -1 to save all checkpoints
  checkpointing_execution:
    type_hint: FSDPToDiscCheckpointing
<<<<<<< HEAD
    config:
      checkpoint_path: checkpoints
=======
    config: 
      checkpoint_path: /path/to/checkpoints
>>>>>>> ae53ca79
      global_rank: ${oc.env:RANK}

running_env:
  type_hint: FSDPRunningEnv
  config:
    process_group_backend: ${training.process_group_backend}
    local_rank: ${training.local_rank}
    mixed_precision_settings: BF_16
    sharding_strategy: FULL_SHARD
    auto_wrap_policy: TRANSFORMER_AUTO_WRAP_POLICY

model:
  type_hint: GPT2LLM
  config:
    sample_key: ${data.sample_key}
    prediction_key: "logits"
    block_size: ${data.sequence_len}
    vocab_size: 50304 # GPT-2 vocab_size of 50257, padded up to nearest multiple of 64 for efficiency
    n_layer: 12
    n_head: 12
    ffn_hidden: 2048
    n_embd: 768
    dropout: 0.0
    bias: true # True: bias in Linears and LayerNorms, like GPT-2. False: a bit better and faster
    attention:
      attention_type: pytorch_flash_attention
      scaling_factor: 3
    activation: gelu
    epsilon: 1e-5
    weight_init:
      mean: 0.0
      std: 0.02

scheduler:
  type_hint: StepLR
  config:
    step_size: 1
    gamma: 0.1

optimizer:
  type_hint: AdamW
  config:
    lr: 0.0001

loss:
  type_hint: CLMCrossEntropyLoss
  config:
    target_key: ${data.target_key}
    prediction_key: ${model.config.prediction_key}<|MERGE_RESOLUTION|>--- conflicted
+++ resolved
@@ -1,17 +1,7 @@
 modalities_setup:
   run_mode: FROM_SCRATCH
-  settings:
+  settings: 
     global_num_seen_samples: 0
-<<<<<<< HEAD
-
-  # run_mode: WARM_START
-  # settings:
-  #   checkpoint_model_path: /raid/s3/opengptx/max_lue/LLMgym/checkpoints/2023-12-30__17:54:34/eid_2023-12-30__17:54:34-model-num_samples_1024.bin
-  #   checkpoint_optimizer_path: /raid/s3/opengptx/max_lue/LLMgym/checkpoints/2023-12-30__17:54:34/eid_2023-12-30__17:54:34-optimizer-num_samples_1024.bin
-  #   global_num_seen_samples: 1024
-
-=======
->>>>>>> ae53ca79
 data:
   sample_key: "input_ids"
   target_key: "target_ids"
@@ -37,13 +27,8 @@
               shuffle: true
       dataset:
         type_hint: OpenGPTXMMapDataset
-<<<<<<< HEAD
         config:
-          path: /raid/s3/opengptx/mehdi/temp/temp_data/train_text_document.bin
-=======
-        config: 
           path: /path/to/tokenized/data.bin
->>>>>>> ae53ca79
           sequence_len: ${data.sequence_len}
           sample_key: ${data.sample_key}
           num_samples: ${training.num_training_samples}
@@ -125,12 +110,8 @@
   world_size: ${oc.env:WORLD_SIZE}
   main_rank: 0
   train_batch_size: ${data.train_dataloader.config.batch_sampler.config.batch_size}
-<<<<<<< HEAD
-  global_num_seen_samples: ${llm_gym_setup.settings.global_num_seen_samples}
+  global_num_seen_samples: ${modalities_setup.settings.global_num_seen_samples}
   do_apply_activation_checkpointing: True
-=======
-  global_num_seen_samples: ${modalities_setup.settings.global_num_seen_samples}
->>>>>>> ae53ca79
 
 checkpointing:
   checkpointing_strategy:
@@ -139,13 +120,10 @@
       k: -1 # -1 to save all checkpoints
   checkpointing_execution:
     type_hint: FSDPToDiscCheckpointing
-<<<<<<< HEAD
+    config: 
+      checkpoint_path: /path/to/checkpoints
     config:
       checkpoint_path: checkpoints
-=======
-    config: 
-      checkpoint_path: /path/to/checkpoints
->>>>>>> ae53ca79
       global_rank: ${oc.env:RANK}
 
 running_env:
