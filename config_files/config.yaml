data:
  dataset_dir_path: /raid/s3/opengptx/mehdi/temp/temp_data
  sample_key: "input_ids"
  target_key: "target_ids"
  train_dataloader:
    type_hint: LLMDataLoader
    config:
      dataset_tag: "train"
      batch_size: 8 # per rank
      num_workers: 2
      pin_memory: true
      shuffle: false
      sampler:
        type_hint: DistributedSampler
        config:
          rank: ${training.local_rank}
          num_replicas: ${training.world_size}
          shuffle: true
      dataset:
        path: /raid/s3/opengptx/mehdi/temp/temp_data/train_text_document.bin
        sequence_len: 1024
        sample_key: "input_ids"
        num_samples: ${training.num_training_samples}
  eval_dataloaders:
    - type_hint: LLMDataLoader
      config:
        dataset_tag: "val"
        batch_size: 8 # per rank
        num_workers: 2
        pin_memory: true
        shuffle: false
        sampler:
          type_hint: DistributedSampler
          config:
            rank: ${training.local_rank}
            num_replicas: ${training.world_size}
            shuffle: false
        dataset:
          num_samples: 800 # total summed over all ranks
          path: /raid/s3/opengptx/mehdi/temp/temp_data/val_text_document.bin
          sequence_len: 1024
          sample_key: "input_ids"
    - type_hint: LLMDataLoader
      config:
        dataset_tag: "test"
        batch_size: 8 # per rank
        num_workers: 2
        pin_memory: true
        shuffle: false
        sampler:
          type_hint: DistributedSampler
          config:
            rank: ${training.local_rank}
            num_replicas: ${training.world_size}
            shuffle: false
        dataset:
          num_samples: 800 # total summed over all ranks
          path: /raid/s3/opengptx/mehdi/temp/temp_data/test_text_document.bin
          sequence_len: 1024
          sample_key: "input_ids"

wandb:
  project_name: llm_gym

training:
  process_group_backend: "nccl"
<<<<<<< HEAD
  callback_interval_in_samples: 100 # TODO check if multiple of global batch size 
=======
  num_training_samples: 224000
  callback_interval_in_samples: 2
  training_batch_size: 32
  evaluation_batch_size: 21
  test_batch_size: 21
>>>>>>> 4b995e33
  local_rank: ${oc.env:LOCAL_RANK}
  global_rank: ${oc.env:RANK}
  world_size: ${oc.env:WORLD_SIZE}
  main_rank: 0

checkpoint:
  dir_path: checkpoint
  checkpointing_rank: ${training.main_rank}

loss:
  type_hint: CLMCrossEntropyLoss
  config:
    target_key: ${data.target_key}
    prediction_key: ${model.config.config.prediction_key}

running_env:
  type_hint: FSDPRunningEnv
  config:
    process_group_backend: ${training.process_group_backend}
    local_rank: ${training.local_rank}

model:
  type_hint: GPT2LLM
  config:
    config:
      sample_key: ${data.sample_key}
      prediction_key: "logits"
      block_size: ${data.sequence_len}
      vocab_size: 50304 # GPT-2 vocab_size of 50257, padded up to nearest multiple of 64 for efficiency
      n_layer: 12
      n_head: 12
      ffn_hidden: 2048
      n_embd: 768
      dropout: 0.0
      bias: true # True: bias in Linears and LayerNorms, like GPT-2. False: a bit better and faster
      attention:
        attention_type: pytorch_flash_attention
        scaling_factor: 3
      activation: fused_swiglu
      epsilon: 1e-5
      weight_init:
        mean: 0.0
        std: 0.02

scheduler:
  type_hint: StepLR
  config:
    step_size: 1
    gamma: 0.1

optimizer:
  type_hint: AdamW
  config:
    lr: 0.0001<|MERGE_RESOLUTION|>--- conflicted
+++ resolved
@@ -64,15 +64,11 @@
 
 training:
   process_group_backend: "nccl"
-<<<<<<< HEAD
-  callback_interval_in_samples: 100 # TODO check if multiple of global batch size 
-=======
   num_training_samples: 224000
-  callback_interval_in_samples: 2
+  callback_interval_in_samples: 2  # TODO check if multiple of global batch size
   training_batch_size: 32
   evaluation_batch_size: 21
   test_batch_size: 21
->>>>>>> 4b995e33
   local_rank: ${oc.env:LOCAL_RANK}
   global_rank: ${oc.env:RANK}
   world_size: ${oc.env:WORLD_SIZE}
