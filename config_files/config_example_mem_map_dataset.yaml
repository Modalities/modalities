--- conflicted
+++ resolved
@@ -3,13 +3,10 @@
   settings:
     global_num_seen_samples: 0
 
-<<<<<<< HEAD
-=======
 wandb:
   project_name: modalities
   mode: ONLINE
 
->>>>>>> e1130298
 data:
   sample_key: "input_ids"
   target_key: "target_ids"
@@ -84,11 +81,7 @@
   local_train_micro_batch_size: ${data.train_dataloader.config.batch_sampler.config.batch_size}
   global_num_seen_samples: ${modalities_setup.settings.global_num_seen_samples}
   gradient_acc_step: 1
-<<<<<<< HEAD
-  do_apply_activation_checkpointing: True
-=======
   do_apply_activation_checkpointing: false
->>>>>>> e1130298
 
 checkpointing:
   checkpointing_strategy:
